/*!
 * Copyright 2024 Google LLC
 *
 * Licensed under the Apache License, Version 2.0 (the "License");
 * you may not use this file except in compliance with the License.
 * You may obtain a copy of the License at
 *
 *      http://www.apache.org/licenses/LICENSE-2.0
 *
 * Unless required by applicable law or agreed to in writing, software
 * distributed under the License is distributed on an "AS IS" BASIS,
 * WITHOUT WARRANTIES OR CONDITIONS OF ANY KIND, either express or implied.
 * See the License for the specific language governing permissions and
 * limitations under the License.
 */

import * as $protobuf from "protobufjs";
/** Namespace firestore. */
export namespace firestore {

    /** Properties of a BundledQuery. */
    interface IBundledQuery {

        /** BundledQuery parent */
        parent?: (string|null);

        /** BundledQuery structuredQuery */
        structuredQuery?: (google.firestore.v1.IStructuredQuery|null);

        /** BundledQuery limitType */
        limitType?: (firestore.BundledQuery.LimitType|null);
    }

    /** Represents a BundledQuery. */
    class BundledQuery implements IBundledQuery {

        /**
         * Constructs a new BundledQuery.
         * @param [properties] Properties to set
         */
        constructor(properties?: firestore.IBundledQuery);

        /** BundledQuery parent. */
        public parent: string;

        /** BundledQuery structuredQuery. */
        public structuredQuery?: (google.firestore.v1.IStructuredQuery|null);

        /** BundledQuery limitType. */
        public limitType: firestore.BundledQuery.LimitType;

        /** BundledQuery queryType. */
        public queryType?: "structuredQuery";

        /**
         * Creates a BundledQuery message from a plain object. Also converts values to their respective internal types.
         * @param object Plain object
         * @returns BundledQuery
         */
        public static fromObject(object: { [k: string]: any }): firestore.BundledQuery;

        /**
         * Creates a plain object from a BundledQuery message. Also converts values to other types if specified.
         * @param message BundledQuery
         * @param [options] Conversion options
         * @returns Plain object
         */
        public static toObject(message: firestore.BundledQuery, options?: $protobuf.IConversionOptions): { [k: string]: any };

        /**
         * Converts this BundledQuery to JSON.
         * @returns JSON object
         */
        public toJSON(): { [k: string]: any };

        /**
         * Gets the default type url for BundledQuery
         * @param [typeUrlPrefix] your custom typeUrlPrefix(default "type.googleapis.com")
         * @returns The default type url
         */
        public static getTypeUrl(typeUrlPrefix?: string): string;
    }

    namespace BundledQuery {

        /** LimitType enum. */
        type LimitType =
            "FIRST"| "LAST";
    }

    /** Properties of a NamedQuery. */
    interface INamedQuery {

        /** NamedQuery name */
        name?: (string|null);

        /** NamedQuery bundledQuery */
        bundledQuery?: (firestore.IBundledQuery|null);

        /** NamedQuery readTime */
        readTime?: (google.protobuf.ITimestamp|null);
    }

    /** Represents a NamedQuery. */
    class NamedQuery implements INamedQuery {

        /**
         * Constructs a new NamedQuery.
         * @param [properties] Properties to set
         */
        constructor(properties?: firestore.INamedQuery);

        /** NamedQuery name. */
        public name: string;

        /** NamedQuery bundledQuery. */
        public bundledQuery?: (firestore.IBundledQuery|null);

        /** NamedQuery readTime. */
        public readTime?: (google.protobuf.ITimestamp|null);

        /**
         * Creates a NamedQuery message from a plain object. Also converts values to their respective internal types.
         * @param object Plain object
         * @returns NamedQuery
         */
        public static fromObject(object: { [k: string]: any }): firestore.NamedQuery;

        /**
         * Creates a plain object from a NamedQuery message. Also converts values to other types if specified.
         * @param message NamedQuery
         * @param [options] Conversion options
         * @returns Plain object
         */
        public static toObject(message: firestore.NamedQuery, options?: $protobuf.IConversionOptions): { [k: string]: any };

        /**
         * Converts this NamedQuery to JSON.
         * @returns JSON object
         */
        public toJSON(): { [k: string]: any };

        /**
         * Gets the default type url for NamedQuery
         * @param [typeUrlPrefix] your custom typeUrlPrefix(default "type.googleapis.com")
         * @returns The default type url
         */
        public static getTypeUrl(typeUrlPrefix?: string): string;
    }

    /** Properties of a BundledDocumentMetadata. */
    interface IBundledDocumentMetadata {

        /** BundledDocumentMetadata name */
        name?: (string|null);

        /** BundledDocumentMetadata readTime */
        readTime?: (google.protobuf.ITimestamp|null);

        /** BundledDocumentMetadata exists */
        exists?: (boolean|null);

        /** BundledDocumentMetadata queries */
        queries?: (string[]|null);
    }

    /** Represents a BundledDocumentMetadata. */
    class BundledDocumentMetadata implements IBundledDocumentMetadata {

        /**
         * Constructs a new BundledDocumentMetadata.
         * @param [properties] Properties to set
         */
        constructor(properties?: firestore.IBundledDocumentMetadata);

        /** BundledDocumentMetadata name. */
        public name: string;

        /** BundledDocumentMetadata readTime. */
        public readTime?: (google.protobuf.ITimestamp|null);

        /** BundledDocumentMetadata exists. */
        public exists: boolean;

        /** BundledDocumentMetadata queries. */
        public queries: string[];

        /**
         * Creates a BundledDocumentMetadata message from a plain object. Also converts values to their respective internal types.
         * @param object Plain object
         * @returns BundledDocumentMetadata
         */
        public static fromObject(object: { [k: string]: any }): firestore.BundledDocumentMetadata;

        /**
         * Creates a plain object from a BundledDocumentMetadata message. Also converts values to other types if specified.
         * @param message BundledDocumentMetadata
         * @param [options] Conversion options
         * @returns Plain object
         */
        public static toObject(message: firestore.BundledDocumentMetadata, options?: $protobuf.IConversionOptions): { [k: string]: any };

        /**
         * Converts this BundledDocumentMetadata to JSON.
         * @returns JSON object
         */
        public toJSON(): { [k: string]: any };

        /**
         * Gets the default type url for BundledDocumentMetadata
         * @param [typeUrlPrefix] your custom typeUrlPrefix(default "type.googleapis.com")
         * @returns The default type url
         */
        public static getTypeUrl(typeUrlPrefix?: string): string;
    }

    /** Properties of a BundleMetadata. */
    interface IBundleMetadata {

        /** BundleMetadata id */
        id?: (string|null);

        /** BundleMetadata createTime */
        createTime?: (google.protobuf.ITimestamp|null);

        /** BundleMetadata version */
        version?: (number|null);

        /** BundleMetadata totalDocuments */
        totalDocuments?: (number|null);

        /** BundleMetadata totalBytes */
        totalBytes?: (number|string|null);
    }

    /** Represents a BundleMetadata. */
    class BundleMetadata implements IBundleMetadata {

        /**
         * Constructs a new BundleMetadata.
         * @param [properties] Properties to set
         */
        constructor(properties?: firestore.IBundleMetadata);

        /** BundleMetadata id. */
        public id: string;

        /** BundleMetadata createTime. */
        public createTime?: (google.protobuf.ITimestamp|null);

        /** BundleMetadata version. */
        public version: number;

        /** BundleMetadata totalDocuments. */
        public totalDocuments: number;

        /** BundleMetadata totalBytes. */
        public totalBytes: (number|string);

        /**
         * Creates a BundleMetadata message from a plain object. Also converts values to their respective internal types.
         * @param object Plain object
         * @returns BundleMetadata
         */
        public static fromObject(object: { [k: string]: any }): firestore.BundleMetadata;

        /**
         * Creates a plain object from a BundleMetadata message. Also converts values to other types if specified.
         * @param message BundleMetadata
         * @param [options] Conversion options
         * @returns Plain object
         */
        public static toObject(message: firestore.BundleMetadata, options?: $protobuf.IConversionOptions): { [k: string]: any };

        /**
         * Converts this BundleMetadata to JSON.
         * @returns JSON object
         */
        public toJSON(): { [k: string]: any };

        /**
         * Gets the default type url for BundleMetadata
         * @param [typeUrlPrefix] your custom typeUrlPrefix(default "type.googleapis.com")
         * @returns The default type url
         */
        public static getTypeUrl(typeUrlPrefix?: string): string;
    }

    /** Properties of a BundleElement. */
    interface IBundleElement {

        /** BundleElement metadata */
        metadata?: (firestore.IBundleMetadata|null);

        /** BundleElement namedQuery */
        namedQuery?: (firestore.INamedQuery|null);

        /** BundleElement documentMetadata */
        documentMetadata?: (firestore.IBundledDocumentMetadata|null);

        /** BundleElement document */
        document?: (google.firestore.v1.IDocument|null);
    }

    /** Represents a BundleElement. */
    class BundleElement implements IBundleElement {

        /**
         * Constructs a new BundleElement.
         * @param [properties] Properties to set
         */
        constructor(properties?: firestore.IBundleElement);

        /** BundleElement metadata. */
        public metadata?: (firestore.IBundleMetadata|null);

        /** BundleElement namedQuery. */
        public namedQuery?: (firestore.INamedQuery|null);

        /** BundleElement documentMetadata. */
        public documentMetadata?: (firestore.IBundledDocumentMetadata|null);

        /** BundleElement document. */
        public document?: (google.firestore.v1.IDocument|null);

        /** BundleElement elementType. */
        public elementType?: ("metadata"|"namedQuery"|"documentMetadata"|"document");

        /**
         * Creates a BundleElement message from a plain object. Also converts values to their respective internal types.
         * @param object Plain object
         * @returns BundleElement
         */
        public static fromObject(object: { [k: string]: any }): firestore.BundleElement;

        /**
         * Creates a plain object from a BundleElement message. Also converts values to other types if specified.
         * @param message BundleElement
         * @param [options] Conversion options
         * @returns Plain object
         */
        public static toObject(message: firestore.BundleElement, options?: $protobuf.IConversionOptions): { [k: string]: any };

        /**
         * Converts this BundleElement to JSON.
         * @returns JSON object
         */
        public toJSON(): { [k: string]: any };

        /**
         * Gets the default type url for BundleElement
         * @param [typeUrlPrefix] your custom typeUrlPrefix(default "type.googleapis.com")
         * @returns The default type url
         */
        public static getTypeUrl(typeUrlPrefix?: string): string;
    }
}

/** Namespace google. */
export namespace google {

    /** Namespace firestore. */
    namespace firestore {

        /** Namespace v1. */
        namespace v1 {

            /** Properties of an AggregationResult. */
            interface IAggregationResult {

                /** AggregationResult aggregateFields */
                aggregateFields?: ({ [k: string]: google.firestore.v1.IValue }|null);
            }

            /** Represents an AggregationResult. */
            class AggregationResult implements IAggregationResult {

                /**
                 * Constructs a new AggregationResult.
                 * @param [properties] Properties to set
                 */
                constructor(properties?: google.firestore.v1.IAggregationResult);

                /** AggregationResult aggregateFields. */
                public aggregateFields: { [k: string]: google.firestore.v1.IValue };

                /**
                 * Creates an AggregationResult message from a plain object. Also converts values to their respective internal types.
                 * @param object Plain object
                 * @returns AggregationResult
                 */
                public static fromObject(object: { [k: string]: any }): google.firestore.v1.AggregationResult;

                /**
                 * Creates a plain object from an AggregationResult message. Also converts values to other types if specified.
                 * @param message AggregationResult
                 * @param [options] Conversion options
                 * @returns Plain object
                 */
                public static toObject(message: google.firestore.v1.AggregationResult, options?: $protobuf.IConversionOptions): { [k: string]: any };

                /**
                 * Converts this AggregationResult to JSON.
                 * @returns JSON object
                 */
                public toJSON(): { [k: string]: any };

                /**
                 * Gets the default type url for AggregationResult
                 * @param [typeUrlPrefix] your custom typeUrlPrefix(default "type.googleapis.com")
                 * @returns The default type url
                 */
                public static getTypeUrl(typeUrlPrefix?: string): string;
            }

            /** Properties of a Document. */
            interface IDocument {

                /** Document name */
                name?: (string|null);

                /** Document fields */
                fields?: ({ [k: string]: google.firestore.v1.IValue }|null);

                /** Document createTime */
                createTime?: (google.protobuf.ITimestamp|null);

                /** Document updateTime */
                updateTime?: (google.protobuf.ITimestamp|null);
            }

            /** Represents a Document. */
            class Document implements IDocument {

                /**
                 * Constructs a new Document.
                 * @param [properties] Properties to set
                 */
                constructor(properties?: google.firestore.v1.IDocument);

                /** Document name. */
                public name: string;

                /** Document fields. */
                public fields: { [k: string]: google.firestore.v1.IValue };

                /** Document createTime. */
                public createTime?: (google.protobuf.ITimestamp|null);

                /** Document updateTime. */
                public updateTime?: (google.protobuf.ITimestamp|null);

                /**
                 * Creates a Document message from a plain object. Also converts values to their respective internal types.
                 * @param object Plain object
                 * @returns Document
                 */
                public static fromObject(object: { [k: string]: any }): google.firestore.v1.Document;

                /**
                 * Creates a plain object from a Document message. Also converts values to other types if specified.
                 * @param message Document
                 * @param [options] Conversion options
                 * @returns Plain object
                 */
                public static toObject(message: google.firestore.v1.Document, options?: $protobuf.IConversionOptions): { [k: string]: any };

                /**
                 * Converts this Document to JSON.
                 * @returns JSON object
                 */
                public toJSON(): { [k: string]: any };

                /**
                 * Gets the default type url for Document
                 * @param [typeUrlPrefix] your custom typeUrlPrefix(default "type.googleapis.com")
                 * @returns The default type url
                 */
                public static getTypeUrl(typeUrlPrefix?: string): string;
            }

            /** Properties of a Value. */
            interface IValue {

                /** Value nullValue */
                nullValue?: (google.protobuf.NullValue|null);

                /** Value booleanValue */
                booleanValue?: (boolean|null);

                /** Value integerValue */
                integerValue?: (number|string|null);

                /** Value doubleValue */
                doubleValue?: (number|null);

                /** Value timestampValue */
                timestampValue?: (google.protobuf.ITimestamp|null);

                /** Value stringValue */
                stringValue?: (string|null);

                /** Value bytesValue */
                bytesValue?: (Uint8Array|null);

                /** Value referenceValue */
                referenceValue?: (string|null);

                /** Value geoPointValue */
                geoPointValue?: (google.type.ILatLng|null);

                /** Value arrayValue */
                arrayValue?: (google.firestore.v1.IArrayValue|null);

                /** Value mapValue */
                mapValue?: (google.firestore.v1.IMapValue|null);
<<<<<<< HEAD

                /** Value fieldReferenceValue */
                fieldReferenceValue?: (string|null);

                /** Value functionValue */
                functionValue?: (google.firestore.v1.IFunction|null);

                /** Value pipelineValue */
                pipelineValue?: (google.firestore.v1.IPipeline|null);
            }

            /** Represents a Value. */
            class Value implements IValue {

                /**
                 * Constructs a new Value.
                 * @param [properties] Properties to set
                 */
                constructor(properties?: google.firestore.v1.IValue);

                /** Value nullValue. */
                public nullValue?: (google.protobuf.NullValue|null);

                /** Value booleanValue. */
                public booleanValue?: (boolean|null);

                /** Value integerValue. */
                public integerValue?: (number|string|null);

                /** Value doubleValue. */
                public doubleValue?: (number|null);

                /** Value timestampValue. */
                public timestampValue?: (google.protobuf.ITimestamp|null);

                /** Value stringValue. */
                public stringValue?: (string|null);

                /** Value bytesValue. */
                public bytesValue?: (Uint8Array|null);

                /** Value referenceValue. */
                public referenceValue?: (string|null);

                /** Value geoPointValue. */
                public geoPointValue?: (google.type.ILatLng|null);

                /** Value arrayValue. */
                public arrayValue?: (google.firestore.v1.IArrayValue|null);

                /** Value mapValue. */
                public mapValue?: (google.firestore.v1.IMapValue|null);

                /** Value fieldReferenceValue. */
                public fieldReferenceValue?: (string|null);

                /** Value functionValue. */
                public functionValue?: (google.firestore.v1.IFunction|null);

                /** Value pipelineValue. */
                public pipelineValue?: (google.firestore.v1.IPipeline|null);

                /** Value valueType. */
                public valueType?: ("nullValue"|"booleanValue"|"integerValue"|"doubleValue"|"timestampValue"|"stringValue"|"bytesValue"|"referenceValue"|"geoPointValue"|"arrayValue"|"mapValue"|"fieldReferenceValue"|"functionValue"|"pipelineValue");

                /**
                 * Creates a Value message from a plain object. Also converts values to their respective internal types.
                 * @param object Plain object
                 * @returns Value
                 */
                public static fromObject(object: { [k: string]: any }): google.firestore.v1.Value;

                /**
                 * Creates a plain object from a Value message. Also converts values to other types if specified.
                 * @param message Value
                 * @param [options] Conversion options
                 * @returns Plain object
                 */
                public static toObject(message: google.firestore.v1.Value, options?: $protobuf.IConversionOptions): { [k: string]: any };

                /**
                 * Converts this Value to JSON.
                 * @returns JSON object
                 */
                public toJSON(): { [k: string]: any };

                /**
                 * Gets the default type url for Value
                 * @param [typeUrlPrefix] your custom typeUrlPrefix(default "type.googleapis.com")
                 * @returns The default type url
                 */
                public static getTypeUrl(typeUrlPrefix?: string): string;
            }

            /** Properties of an ArrayValue. */
            interface IArrayValue {

                /** ArrayValue values */
                values?: (google.firestore.v1.IValue[]|null);
            }

            /** Represents an ArrayValue. */
            class ArrayValue implements IArrayValue {

                /**
                 * Constructs a new ArrayValue.
                 * @param [properties] Properties to set
                 */
                constructor(properties?: google.firestore.v1.IArrayValue);

                /** ArrayValue values. */
                public values: google.firestore.v1.IValue[];

                /**
                 * Creates an ArrayValue message from a plain object. Also converts values to their respective internal types.
                 * @param object Plain object
                 * @returns ArrayValue
                 */
                public static fromObject(object: { [k: string]: any }): google.firestore.v1.ArrayValue;

                /**
                 * Creates a plain object from an ArrayValue message. Also converts values to other types if specified.
                 * @param message ArrayValue
                 * @param [options] Conversion options
                 * @returns Plain object
                 */
                public static toObject(message: google.firestore.v1.ArrayValue, options?: $protobuf.IConversionOptions): { [k: string]: any };

                /**
                 * Converts this ArrayValue to JSON.
                 * @returns JSON object
                 */
                public toJSON(): { [k: string]: any };

                /**
                 * Gets the default type url for ArrayValue
                 * @param [typeUrlPrefix] your custom typeUrlPrefix(default "type.googleapis.com")
                 * @returns The default type url
                 */
                public static getTypeUrl(typeUrlPrefix?: string): string;
            }

            /** Properties of a MapValue. */
            interface IMapValue {

                /** MapValue fields */
                fields?: ({ [k: string]: google.firestore.v1.IValue }|null);
            }

            /** Represents a MapValue. */
            class MapValue implements IMapValue {

                /**
                 * Constructs a new MapValue.
                 * @param [properties] Properties to set
                 */
                constructor(properties?: google.firestore.v1.IMapValue);

                /** MapValue fields. */
                public fields: { [k: string]: google.firestore.v1.IValue };

                /**
                 * Creates a MapValue message from a plain object. Also converts values to their respective internal types.
                 * @param object Plain object
                 * @returns MapValue
                 */
                public static fromObject(object: { [k: string]: any }): google.firestore.v1.MapValue;

                /**
                 * Creates a plain object from a MapValue message. Also converts values to other types if specified.
                 * @param message MapValue
                 * @param [options] Conversion options
                 * @returns Plain object
                 */
                public static toObject(message: google.firestore.v1.MapValue, options?: $protobuf.IConversionOptions): { [k: string]: any };

                /**
                 * Converts this MapValue to JSON.
                 * @returns JSON object
                 */
                public toJSON(): { [k: string]: any };

                /**
                 * Gets the default type url for MapValue
                 * @param [typeUrlPrefix] your custom typeUrlPrefix(default "type.googleapis.com")
                 * @returns The default type url
                 */
                public static getTypeUrl(typeUrlPrefix?: string): string;
            }

            /** Properties of a Function. */
            interface IFunction {

                /** Function name */
                name?: (string|null);

                /** Function args */
                args?: (google.firestore.v1.IValue[]|null);

                /** Function options */
                options?: ({ [k: string]: google.firestore.v1.IValue }|null);
            }

            /** Represents a Function. */
            class Function implements IFunction {

                /**
                 * Constructs a new Function.
                 * @param [properties] Properties to set
                 */
                constructor(properties?: google.firestore.v1.IFunction);

                /** Function name. */
                public name: string;

                /** Function args. */
                public args: google.firestore.v1.IValue[];

                /** Function options. */
                public options: { [k: string]: google.firestore.v1.IValue };

                /**
                 * Creates a Function message from a plain object. Also converts values to their respective internal types.
                 * @param object Plain object
                 * @returns Function
                 */
                public static fromObject(object: { [k: string]: any }): google.firestore.v1.Function;

                /**
                 * Creates a plain object from a Function message. Also converts values to other types if specified.
                 * @param message Function
                 * @param [options] Conversion options
                 * @returns Plain object
                 */
                public static toObject(message: google.firestore.v1.Function, options?: $protobuf.IConversionOptions): { [k: string]: any };

                /**
                 * Converts this Function to JSON.
=======
            }

            /** Represents a Value. */
            class Value implements IValue {

                /**
                 * Constructs a new Value.
                 * @param [properties] Properties to set
                 */
                constructor(properties?: google.firestore.v1.IValue);

                /** Value nullValue. */
                public nullValue?: (google.protobuf.NullValue|null);

                /** Value booleanValue. */
                public booleanValue?: (boolean|null);

                /** Value integerValue. */
                public integerValue?: (number|string|null);

                /** Value doubleValue. */
                public doubleValue?: (number|null);

                /** Value timestampValue. */
                public timestampValue?: (google.protobuf.ITimestamp|null);

                /** Value stringValue. */
                public stringValue?: (string|null);

                /** Value bytesValue. */
                public bytesValue?: (Uint8Array|null);

                /** Value referenceValue. */
                public referenceValue?: (string|null);

                /** Value geoPointValue. */
                public geoPointValue?: (google.type.ILatLng|null);

                /** Value arrayValue. */
                public arrayValue?: (google.firestore.v1.IArrayValue|null);

                /** Value mapValue. */
                public mapValue?: (google.firestore.v1.IMapValue|null);

                /** Value valueType. */
                public valueType?: ("nullValue"|"booleanValue"|"integerValue"|"doubleValue"|"timestampValue"|"stringValue"|"bytesValue"|"referenceValue"|"geoPointValue"|"arrayValue"|"mapValue");

                /**
                 * Creates a Value message from a plain object. Also converts values to their respective internal types.
                 * @param object Plain object
                 * @returns Value
                 */
                public static fromObject(object: { [k: string]: any }): google.firestore.v1.Value;

                /**
                 * Creates a plain object from a Value message. Also converts values to other types if specified.
                 * @param message Value
                 * @param [options] Conversion options
                 * @returns Plain object
                 */
                public static toObject(message: google.firestore.v1.Value, options?: $protobuf.IConversionOptions): { [k: string]: any };

                /**
                 * Converts this Value to JSON.
                 * @returns JSON object
                 */
                public toJSON(): { [k: string]: any };

                /**
                 * Gets the default type url for Value
                 * @param [typeUrlPrefix] your custom typeUrlPrefix(default "type.googleapis.com")
                 * @returns The default type url
                 */
                public static getTypeUrl(typeUrlPrefix?: string): string;
            }

            /** Properties of an ArrayValue. */
            interface IArrayValue {

                /** ArrayValue values */
                values?: (google.firestore.v1.IValue[]|null);
            }

            /** Represents an ArrayValue. */
            class ArrayValue implements IArrayValue {

                /**
                 * Constructs a new ArrayValue.
                 * @param [properties] Properties to set
                 */
                constructor(properties?: google.firestore.v1.IArrayValue);

                /** ArrayValue values. */
                public values: google.firestore.v1.IValue[];

                /**
                 * Creates an ArrayValue message from a plain object. Also converts values to their respective internal types.
                 * @param object Plain object
                 * @returns ArrayValue
                 */
                public static fromObject(object: { [k: string]: any }): google.firestore.v1.ArrayValue;

                /**
                 * Creates a plain object from an ArrayValue message. Also converts values to other types if specified.
                 * @param message ArrayValue
                 * @param [options] Conversion options
                 * @returns Plain object
                 */
                public static toObject(message: google.firestore.v1.ArrayValue, options?: $protobuf.IConversionOptions): { [k: string]: any };

                /**
                 * Converts this ArrayValue to JSON.
                 * @returns JSON object
                 */
                public toJSON(): { [k: string]: any };

                /**
                 * Gets the default type url for ArrayValue
                 * @param [typeUrlPrefix] your custom typeUrlPrefix(default "type.googleapis.com")
                 * @returns The default type url
                 */
                public static getTypeUrl(typeUrlPrefix?: string): string;
            }

            /** Properties of a MapValue. */
            interface IMapValue {

                /** MapValue fields */
                fields?: ({ [k: string]: google.firestore.v1.IValue }|null);
            }

            /** Represents a MapValue. */
            class MapValue implements IMapValue {

                /**
                 * Constructs a new MapValue.
                 * @param [properties] Properties to set
                 */
                constructor(properties?: google.firestore.v1.IMapValue);

                /** MapValue fields. */
                public fields: { [k: string]: google.firestore.v1.IValue };

                /**
                 * Creates a MapValue message from a plain object. Also converts values to their respective internal types.
                 * @param object Plain object
                 * @returns MapValue
                 */
                public static fromObject(object: { [k: string]: any }): google.firestore.v1.MapValue;

                /**
                 * Creates a plain object from a MapValue message. Also converts values to other types if specified.
                 * @param message MapValue
                 * @param [options] Conversion options
                 * @returns Plain object
                 */
                public static toObject(message: google.firestore.v1.MapValue, options?: $protobuf.IConversionOptions): { [k: string]: any };

                /**
                 * Converts this MapValue to JSON.
                 * @returns JSON object
                 */
                public toJSON(): { [k: string]: any };

                /**
                 * Gets the default type url for MapValue
                 * @param [typeUrlPrefix] your custom typeUrlPrefix(default "type.googleapis.com")
                 * @returns The default type url
                 */
                public static getTypeUrl(typeUrlPrefix?: string): string;
            }

            /** Properties of a BitSequence. */
            interface IBitSequence {

                /** BitSequence bitmap */
                bitmap?: (Uint8Array|null);

                /** BitSequence padding */
                padding?: (number|null);
            }

            /** Represents a BitSequence. */
            class BitSequence implements IBitSequence {

                /**
                 * Constructs a new BitSequence.
                 * @param [properties] Properties to set
                 */
                constructor(properties?: google.firestore.v1.IBitSequence);

                /** BitSequence bitmap. */
                public bitmap: Uint8Array;

                /** BitSequence padding. */
                public padding: number;

                /**
                 * Creates a BitSequence message from a plain object. Also converts values to their respective internal types.
                 * @param object Plain object
                 * @returns BitSequence
                 */
                public static fromObject(object: { [k: string]: any }): google.firestore.v1.BitSequence;

                /**
                 * Creates a plain object from a BitSequence message. Also converts values to other types if specified.
                 * @param message BitSequence
                 * @param [options] Conversion options
                 * @returns Plain object
                 */
                public static toObject(message: google.firestore.v1.BitSequence, options?: $protobuf.IConversionOptions): { [k: string]: any };

                /**
                 * Converts this BitSequence to JSON.
>>>>>>> 5937b93a
                 * @returns JSON object
                 */
                public toJSON(): { [k: string]: any };

                /**
<<<<<<< HEAD
                 * Gets the default type url for Function
=======
                 * Gets the default type url for BitSequence
>>>>>>> 5937b93a
                 * @param [typeUrlPrefix] your custom typeUrlPrefix(default "type.googleapis.com")
                 * @returns The default type url
                 */
                public static getTypeUrl(typeUrlPrefix?: string): string;
            }

<<<<<<< HEAD
            /** Properties of a Pipeline. */
            interface IPipeline {

                /** Pipeline stages */
                stages?: (google.firestore.v1.Pipeline.IStage[]|null);
            }

            /** Represents a Pipeline. */
            class Pipeline implements IPipeline {

                /**
                 * Constructs a new Pipeline.
                 * @param [properties] Properties to set
                 */
                constructor(properties?: google.firestore.v1.IPipeline);

                /** Pipeline stages. */
                public stages: google.firestore.v1.Pipeline.IStage[];

                /**
                 * Creates a Pipeline message from a plain object. Also converts values to their respective internal types.
                 * @param object Plain object
                 * @returns Pipeline
                 */
                public static fromObject(object: { [k: string]: any }): google.firestore.v1.Pipeline;

                /**
                 * Creates a plain object from a Pipeline message. Also converts values to other types if specified.
                 * @param message Pipeline
                 * @param [options] Conversion options
                 * @returns Plain object
                 */
                public static toObject(message: google.firestore.v1.Pipeline, options?: $protobuf.IConversionOptions): { [k: string]: any };

                /**
                 * Converts this Pipeline to JSON.
=======
            /** Properties of a BloomFilter. */
            interface IBloomFilter {

                /** BloomFilter bits */
                bits?: (google.firestore.v1.IBitSequence|null);

                /** BloomFilter hashCount */
                hashCount?: (number|null);
            }

            /** Represents a BloomFilter. */
            class BloomFilter implements IBloomFilter {

                /**
                 * Constructs a new BloomFilter.
                 * @param [properties] Properties to set
                 */
                constructor(properties?: google.firestore.v1.IBloomFilter);

                /** BloomFilter bits. */
                public bits?: (google.firestore.v1.IBitSequence|null);

                /** BloomFilter hashCount. */
                public hashCount: number;

                /**
                 * Creates a BloomFilter message from a plain object. Also converts values to their respective internal types.
                 * @param object Plain object
                 * @returns BloomFilter
                 */
                public static fromObject(object: { [k: string]: any }): google.firestore.v1.BloomFilter;

                /**
                 * Creates a plain object from a BloomFilter message. Also converts values to other types if specified.
                 * @param message BloomFilter
                 * @param [options] Conversion options
                 * @returns Plain object
                 */
                public static toObject(message: google.firestore.v1.BloomFilter, options?: $protobuf.IConversionOptions): { [k: string]: any };

                /**
                 * Converts this BloomFilter to JSON.
>>>>>>> 5937b93a
                 * @returns JSON object
                 */
                public toJSON(): { [k: string]: any };

                /**
<<<<<<< HEAD
                 * Gets the default type url for Pipeline
=======
                 * Gets the default type url for BloomFilter
>>>>>>> 5937b93a
                 * @param [typeUrlPrefix] your custom typeUrlPrefix(default "type.googleapis.com")
                 * @returns The default type url
                 */
                public static getTypeUrl(typeUrlPrefix?: string): string;
            }

<<<<<<< HEAD
            namespace Pipeline {

                /** Properties of a Stage. */
                interface IStage {

                    /** Stage name */
                    name?: (string|null);

                    /** Stage args */
                    args?: (google.firestore.v1.IValue[]|null);

                    /** Stage options */
                    options?: ({ [k: string]: google.firestore.v1.IValue }|null);
                }

                /** Represents a Stage. */
                class Stage implements IStage {

                    /**
                     * Constructs a new Stage.
                     * @param [properties] Properties to set
                     */
                    constructor(properties?: google.firestore.v1.Pipeline.IStage);

                    /** Stage name. */
                    public name: string;

                    /** Stage args. */
                    public args: google.firestore.v1.IValue[];

                    /** Stage options. */
                    public options: { [k: string]: google.firestore.v1.IValue };

                    /**
                     * Creates a Stage message from a plain object. Also converts values to their respective internal types.
                     * @param object Plain object
                     * @returns Stage
                     */
                    public static fromObject(object: { [k: string]: any }): google.firestore.v1.Pipeline.Stage;

                    /**
                     * Creates a plain object from a Stage message. Also converts values to other types if specified.
                     * @param message Stage
                     * @param [options] Conversion options
                     * @returns Plain object
                     */
                    public static toObject(message: google.firestore.v1.Pipeline.Stage, options?: $protobuf.IConversionOptions): { [k: string]: any };

                    /**
                     * Converts this Stage to JSON.
                     * @returns JSON object
                     */
                    public toJSON(): { [k: string]: any };

                    /**
                     * Gets the default type url for Stage
                     * @param [typeUrlPrefix] your custom typeUrlPrefix(default "type.googleapis.com")
                     * @returns The default type url
                     */
                    public static getTypeUrl(typeUrlPrefix?: string): string;
                }
            }

            /** Properties of a BitSequence. */
            interface IBitSequence {

                /** BitSequence bitmap */
                bitmap?: (Uint8Array|null);

                /** BitSequence padding */
                padding?: (number|null);
            }

            /** Represents a BitSequence. */
            class BitSequence implements IBitSequence {

                /**
                 * Constructs a new BitSequence.
                 * @param [properties] Properties to set
                 */
                constructor(properties?: google.firestore.v1.IBitSequence);

                /** BitSequence bitmap. */
                public bitmap: Uint8Array;

                /** BitSequence padding. */
                public padding: number;

                /**
                 * Creates a BitSequence message from a plain object. Also converts values to their respective internal types.
                 * @param object Plain object
                 * @returns BitSequence
                 */
                public static fromObject(object: { [k: string]: any }): google.firestore.v1.BitSequence;

                /**
                 * Creates a plain object from a BitSequence message. Also converts values to other types if specified.
                 * @param message BitSequence
                 * @param [options] Conversion options
                 * @returns Plain object
                 */
                public static toObject(message: google.firestore.v1.BitSequence, options?: $protobuf.IConversionOptions): { [k: string]: any };

                /**
                 * Converts this BitSequence to JSON.
=======
            /** Properties of a DocumentMask. */
            interface IDocumentMask {

                /** DocumentMask fieldPaths */
                fieldPaths?: (string[]|null);
            }

            /** Represents a DocumentMask. */
            class DocumentMask implements IDocumentMask {

                /**
                 * Constructs a new DocumentMask.
                 * @param [properties] Properties to set
                 */
                constructor(properties?: google.firestore.v1.IDocumentMask);

                /** DocumentMask fieldPaths. */
                public fieldPaths: string[];

                /**
                 * Creates a DocumentMask message from a plain object. Also converts values to their respective internal types.
                 * @param object Plain object
                 * @returns DocumentMask
                 */
                public static fromObject(object: { [k: string]: any }): google.firestore.v1.DocumentMask;

                /**
                 * Creates a plain object from a DocumentMask message. Also converts values to other types if specified.
                 * @param message DocumentMask
                 * @param [options] Conversion options
                 * @returns Plain object
                 */
                public static toObject(message: google.firestore.v1.DocumentMask, options?: $protobuf.IConversionOptions): { [k: string]: any };

                /**
                 * Converts this DocumentMask to JSON.
                 * @returns JSON object
                 */
                public toJSON(): { [k: string]: any };

                /**
                 * Gets the default type url for DocumentMask
                 * @param [typeUrlPrefix] your custom typeUrlPrefix(default "type.googleapis.com")
                 * @returns The default type url
                 */
                public static getTypeUrl(typeUrlPrefix?: string): string;
            }

            /** Properties of a Precondition. */
            interface IPrecondition {

                /** Precondition exists */
                exists?: (boolean|null);

                /** Precondition updateTime */
                updateTime?: (google.protobuf.ITimestamp|null);
            }

            /** Represents a Precondition. */
            class Precondition implements IPrecondition {

                /**
                 * Constructs a new Precondition.
                 * @param [properties] Properties to set
                 */
                constructor(properties?: google.firestore.v1.IPrecondition);

                /** Precondition exists. */
                public exists?: (boolean|null);

                /** Precondition updateTime. */
                public updateTime?: (google.protobuf.ITimestamp|null);

                /** Precondition conditionType. */
                public conditionType?: ("exists"|"updateTime");

                /**
                 * Creates a Precondition message from a plain object. Also converts values to their respective internal types.
                 * @param object Plain object
                 * @returns Precondition
                 */
                public static fromObject(object: { [k: string]: any }): google.firestore.v1.Precondition;

                /**
                 * Creates a plain object from a Precondition message. Also converts values to other types if specified.
                 * @param message Precondition
                 * @param [options] Conversion options
                 * @returns Plain object
                 */
                public static toObject(message: google.firestore.v1.Precondition, options?: $protobuf.IConversionOptions): { [k: string]: any };

                /**
                 * Converts this Precondition to JSON.
                 * @returns JSON object
                 */
                public toJSON(): { [k: string]: any };

                /**
                 * Gets the default type url for Precondition
                 * @param [typeUrlPrefix] your custom typeUrlPrefix(default "type.googleapis.com")
                 * @returns The default type url
                 */
                public static getTypeUrl(typeUrlPrefix?: string): string;
            }

            /** Properties of a TransactionOptions. */
            interface ITransactionOptions {

                /** TransactionOptions readOnly */
                readOnly?: (google.firestore.v1.TransactionOptions.IReadOnly|null);

                /** TransactionOptions readWrite */
                readWrite?: (google.firestore.v1.TransactionOptions.IReadWrite|null);
            }

            /** Represents a TransactionOptions. */
            class TransactionOptions implements ITransactionOptions {

                /**
                 * Constructs a new TransactionOptions.
                 * @param [properties] Properties to set
                 */
                constructor(properties?: google.firestore.v1.ITransactionOptions);

                /** TransactionOptions readOnly. */
                public readOnly?: (google.firestore.v1.TransactionOptions.IReadOnly|null);

                /** TransactionOptions readWrite. */
                public readWrite?: (google.firestore.v1.TransactionOptions.IReadWrite|null);

                /** TransactionOptions mode. */
                public mode?: ("readOnly"|"readWrite");

                /**
                 * Creates a TransactionOptions message from a plain object. Also converts values to their respective internal types.
                 * @param object Plain object
                 * @returns TransactionOptions
                 */
                public static fromObject(object: { [k: string]: any }): google.firestore.v1.TransactionOptions;

                /**
                 * Creates a plain object from a TransactionOptions message. Also converts values to other types if specified.
                 * @param message TransactionOptions
                 * @param [options] Conversion options
                 * @returns Plain object
                 */
                public static toObject(message: google.firestore.v1.TransactionOptions, options?: $protobuf.IConversionOptions): { [k: string]: any };

                /**
                 * Converts this TransactionOptions to JSON.
>>>>>>> 5937b93a
                 * @returns JSON object
                 */
                public toJSON(): { [k: string]: any };

                /**
<<<<<<< HEAD
                 * Gets the default type url for BitSequence
=======
                 * Gets the default type url for TransactionOptions
>>>>>>> 5937b93a
                 * @param [typeUrlPrefix] your custom typeUrlPrefix(default "type.googleapis.com")
                 * @returns The default type url
                 */
                public static getTypeUrl(typeUrlPrefix?: string): string;
            }

<<<<<<< HEAD
            /** Properties of a BloomFilter. */
            interface IBloomFilter {

                /** BloomFilter bits */
                bits?: (google.firestore.v1.IBitSequence|null);

                /** BloomFilter hashCount */
                hashCount?: (number|null);
            }

            /** Represents a BloomFilter. */
            class BloomFilter implements IBloomFilter {

                /**
                 * Constructs a new BloomFilter.
                 * @param [properties] Properties to set
                 */
                constructor(properties?: google.firestore.v1.IBloomFilter);

                /** BloomFilter bits. */
                public bits?: (google.firestore.v1.IBitSequence|null);

                /** BloomFilter hashCount. */
                public hashCount: number;

                /**
                 * Creates a BloomFilter message from a plain object. Also converts values to their respective internal types.
                 * @param object Plain object
                 * @returns BloomFilter
                 */
                public static fromObject(object: { [k: string]: any }): google.firestore.v1.BloomFilter;

                /**
                 * Creates a plain object from a BloomFilter message. Also converts values to other types if specified.
                 * @param message BloomFilter
                 * @param [options] Conversion options
                 * @returns Plain object
                 */
                public static toObject(message: google.firestore.v1.BloomFilter, options?: $protobuf.IConversionOptions): { [k: string]: any };

                /**
                 * Converts this BloomFilter to JSON.
                 * @returns JSON object
                 */
                public toJSON(): { [k: string]: any };

                /**
                 * Gets the default type url for BloomFilter
                 * @param [typeUrlPrefix] your custom typeUrlPrefix(default "type.googleapis.com")
                 * @returns The default type url
                 */
                public static getTypeUrl(typeUrlPrefix?: string): string;
            }

            /** Properties of a DocumentMask. */
            interface IDocumentMask {

                /** DocumentMask fieldPaths */
                fieldPaths?: (string[]|null);
            }

            /** Represents a DocumentMask. */
            class DocumentMask implements IDocumentMask {

                /**
                 * Constructs a new DocumentMask.
                 * @param [properties] Properties to set
                 */
                constructor(properties?: google.firestore.v1.IDocumentMask);

                /** DocumentMask fieldPaths. */
                public fieldPaths: string[];

                /**
                 * Creates a DocumentMask message from a plain object. Also converts values to their respective internal types.
                 * @param object Plain object
                 * @returns DocumentMask
                 */
                public static fromObject(object: { [k: string]: any }): google.firestore.v1.DocumentMask;

                /**
                 * Creates a plain object from a DocumentMask message. Also converts values to other types if specified.
                 * @param message DocumentMask
                 * @param [options] Conversion options
                 * @returns Plain object
                 */
                public static toObject(message: google.firestore.v1.DocumentMask, options?: $protobuf.IConversionOptions): { [k: string]: any };

                /**
                 * Converts this DocumentMask to JSON.
                 * @returns JSON object
                 */
                public toJSON(): { [k: string]: any };

                /**
                 * Gets the default type url for DocumentMask
                 * @param [typeUrlPrefix] your custom typeUrlPrefix(default "type.googleapis.com")
                 * @returns The default type url
                 */
                public static getTypeUrl(typeUrlPrefix?: string): string;
            }

            /** Properties of a Precondition. */
            interface IPrecondition {

                /** Precondition exists */
                exists?: (boolean|null);

                /** Precondition updateTime */
                updateTime?: (google.protobuf.ITimestamp|null);
            }

            /** Represents a Precondition. */
            class Precondition implements IPrecondition {

                /**
                 * Constructs a new Precondition.
                 * @param [properties] Properties to set
                 */
                constructor(properties?: google.firestore.v1.IPrecondition);

                /** Precondition exists. */
                public exists?: (boolean|null);

                /** Precondition updateTime. */
                public updateTime?: (google.protobuf.ITimestamp|null);

                /** Precondition conditionType. */
                public conditionType?: ("exists"|"updateTime");

                /**
                 * Creates a Precondition message from a plain object. Also converts values to their respective internal types.
                 * @param object Plain object
                 * @returns Precondition
                 */
                public static fromObject(object: { [k: string]: any }): google.firestore.v1.Precondition;

                /**
                 * Creates a plain object from a Precondition message. Also converts values to other types if specified.
                 * @param message Precondition
                 * @param [options] Conversion options
                 * @returns Plain object
                 */
                public static toObject(message: google.firestore.v1.Precondition, options?: $protobuf.IConversionOptions): { [k: string]: any };

                /**
                 * Converts this Precondition to JSON.
                 * @returns JSON object
                 */
                public toJSON(): { [k: string]: any };

                /**
                 * Gets the default type url for Precondition
                 * @param [typeUrlPrefix] your custom typeUrlPrefix(default "type.googleapis.com")
                 * @returns The default type url
                 */
                public static getTypeUrl(typeUrlPrefix?: string): string;
            }

            /** Properties of a TransactionOptions. */
            interface ITransactionOptions {

                /** TransactionOptions readOnly */
                readOnly?: (google.firestore.v1.TransactionOptions.IReadOnly|null);

                /** TransactionOptions readWrite */
                readWrite?: (google.firestore.v1.TransactionOptions.IReadWrite|null);
            }

            /** Represents a TransactionOptions. */
            class TransactionOptions implements ITransactionOptions {

                /**
                 * Constructs a new TransactionOptions.
                 * @param [properties] Properties to set
                 */
                constructor(properties?: google.firestore.v1.ITransactionOptions);

                /** TransactionOptions readOnly. */
                public readOnly?: (google.firestore.v1.TransactionOptions.IReadOnly|null);

                /** TransactionOptions readWrite. */
                public readWrite?: (google.firestore.v1.TransactionOptions.IReadWrite|null);

                /** TransactionOptions mode. */
                public mode?: ("readOnly"|"readWrite");

                /**
                 * Creates a TransactionOptions message from a plain object. Also converts values to their respective internal types.
                 * @param object Plain object
                 * @returns TransactionOptions
                 */
                public static fromObject(object: { [k: string]: any }): google.firestore.v1.TransactionOptions;

                /**
                 * Creates a plain object from a TransactionOptions message. Also converts values to other types if specified.
                 * @param message TransactionOptions
                 * @param [options] Conversion options
                 * @returns Plain object
                 */
                public static toObject(message: google.firestore.v1.TransactionOptions, options?: $protobuf.IConversionOptions): { [k: string]: any };

                /**
                 * Converts this TransactionOptions to JSON.
=======
            namespace TransactionOptions {

                /** Properties of a ReadWrite. */
                interface IReadWrite {

                    /** ReadWrite retryTransaction */
                    retryTransaction?: (Uint8Array|null);
                }

                /** Represents a ReadWrite. */
                class ReadWrite implements IReadWrite {

                    /**
                     * Constructs a new ReadWrite.
                     * @param [properties] Properties to set
                     */
                    constructor(properties?: google.firestore.v1.TransactionOptions.IReadWrite);

                    /** ReadWrite retryTransaction. */
                    public retryTransaction: Uint8Array;

                    /**
                     * Creates a ReadWrite message from a plain object. Also converts values to their respective internal types.
                     * @param object Plain object
                     * @returns ReadWrite
                     */
                    public static fromObject(object: { [k: string]: any }): google.firestore.v1.TransactionOptions.ReadWrite;

                    /**
                     * Creates a plain object from a ReadWrite message. Also converts values to other types if specified.
                     * @param message ReadWrite
                     * @param [options] Conversion options
                     * @returns Plain object
                     */
                    public static toObject(message: google.firestore.v1.TransactionOptions.ReadWrite, options?: $protobuf.IConversionOptions): { [k: string]: any };

                    /**
                     * Converts this ReadWrite to JSON.
                     * @returns JSON object
                     */
                    public toJSON(): { [k: string]: any };

                    /**
                     * Gets the default type url for ReadWrite
                     * @param [typeUrlPrefix] your custom typeUrlPrefix(default "type.googleapis.com")
                     * @returns The default type url
                     */
                    public static getTypeUrl(typeUrlPrefix?: string): string;
                }

                /** Properties of a ReadOnly. */
                interface IReadOnly {

                    /** ReadOnly readTime */
                    readTime?: (google.protobuf.ITimestamp|null);
                }

                /** Represents a ReadOnly. */
                class ReadOnly implements IReadOnly {

                    /**
                     * Constructs a new ReadOnly.
                     * @param [properties] Properties to set
                     */
                    constructor(properties?: google.firestore.v1.TransactionOptions.IReadOnly);

                    /** ReadOnly readTime. */
                    public readTime?: (google.protobuf.ITimestamp|null);

                    /** ReadOnly consistencySelector. */
                    public consistencySelector?: "readTime";

                    /**
                     * Creates a ReadOnly message from a plain object. Also converts values to their respective internal types.
                     * @param object Plain object
                     * @returns ReadOnly
                     */
                    public static fromObject(object: { [k: string]: any }): google.firestore.v1.TransactionOptions.ReadOnly;

                    /**
                     * Creates a plain object from a ReadOnly message. Also converts values to other types if specified.
                     * @param message ReadOnly
                     * @param [options] Conversion options
                     * @returns Plain object
                     */
                    public static toObject(message: google.firestore.v1.TransactionOptions.ReadOnly, options?: $protobuf.IConversionOptions): { [k: string]: any };

                    /**
                     * Converts this ReadOnly to JSON.
                     * @returns JSON object
                     */
                    public toJSON(): { [k: string]: any };

                    /**
                     * Gets the default type url for ReadOnly
                     * @param [typeUrlPrefix] your custom typeUrlPrefix(default "type.googleapis.com")
                     * @returns The default type url
                     */
                    public static getTypeUrl(typeUrlPrefix?: string): string;
                }
            }

            /** Represents a Firestore */
            class Firestore extends $protobuf.rpc.Service {

                /**
                 * Constructs a new Firestore service.
                 * @param rpcImpl RPC implementation
                 * @param [requestDelimited=false] Whether requests are length-delimited
                 * @param [responseDelimited=false] Whether responses are length-delimited
                 */
                constructor(rpcImpl: $protobuf.RPCImpl, requestDelimited?: boolean, responseDelimited?: boolean);

                /**
                 * Calls GetDocument.
                 * @param request GetDocumentRequest message or plain object
                 * @param callback Node-style callback called with the error, if any, and Document
                 */
                public getDocument(request: google.firestore.v1.IGetDocumentRequest, callback: google.firestore.v1.Firestore.GetDocumentCallback): void;

                /**
                 * Calls GetDocument.
                 * @param request GetDocumentRequest message or plain object
                 * @returns Promise
                 */
                public getDocument(request: google.firestore.v1.IGetDocumentRequest): Promise<google.firestore.v1.Document>;

                /**
                 * Calls ListDocuments.
                 * @param request ListDocumentsRequest message or plain object
                 * @param callback Node-style callback called with the error, if any, and ListDocumentsResponse
                 */
                public listDocuments(request: google.firestore.v1.IListDocumentsRequest, callback: google.firestore.v1.Firestore.ListDocumentsCallback): void;

                /**
                 * Calls ListDocuments.
                 * @param request ListDocumentsRequest message or plain object
                 * @returns Promise
                 */
                public listDocuments(request: google.firestore.v1.IListDocumentsRequest): Promise<google.firestore.v1.ListDocumentsResponse>;

                /**
                 * Calls UpdateDocument.
                 * @param request UpdateDocumentRequest message or plain object
                 * @param callback Node-style callback called with the error, if any, and Document
                 */
                public updateDocument(request: google.firestore.v1.IUpdateDocumentRequest, callback: google.firestore.v1.Firestore.UpdateDocumentCallback): void;

                /**
                 * Calls UpdateDocument.
                 * @param request UpdateDocumentRequest message or plain object
                 * @returns Promise
                 */
                public updateDocument(request: google.firestore.v1.IUpdateDocumentRequest): Promise<google.firestore.v1.Document>;

                /**
                 * Calls DeleteDocument.
                 * @param request DeleteDocumentRequest message or plain object
                 * @param callback Node-style callback called with the error, if any, and Empty
                 */
                public deleteDocument(request: google.firestore.v1.IDeleteDocumentRequest, callback: google.firestore.v1.Firestore.DeleteDocumentCallback): void;

                /**
                 * Calls DeleteDocument.
                 * @param request DeleteDocumentRequest message or plain object
                 * @returns Promise
                 */
                public deleteDocument(request: google.firestore.v1.IDeleteDocumentRequest): Promise<google.protobuf.Empty>;

                /**
                 * Calls BatchGetDocuments.
                 * @param request BatchGetDocumentsRequest message or plain object
                 * @param callback Node-style callback called with the error, if any, and BatchGetDocumentsResponse
                 */
                public batchGetDocuments(request: google.firestore.v1.IBatchGetDocumentsRequest, callback: google.firestore.v1.Firestore.BatchGetDocumentsCallback): void;

                /**
                 * Calls BatchGetDocuments.
                 * @param request BatchGetDocumentsRequest message or plain object
                 * @returns Promise
                 */
                public batchGetDocuments(request: google.firestore.v1.IBatchGetDocumentsRequest): Promise<google.firestore.v1.BatchGetDocumentsResponse>;

                /**
                 * Calls BeginTransaction.
                 * @param request BeginTransactionRequest message or plain object
                 * @param callback Node-style callback called with the error, if any, and BeginTransactionResponse
                 */
                public beginTransaction(request: google.firestore.v1.IBeginTransactionRequest, callback: google.firestore.v1.Firestore.BeginTransactionCallback): void;

                /**
                 * Calls BeginTransaction.
                 * @param request BeginTransactionRequest message or plain object
                 * @returns Promise
                 */
                public beginTransaction(request: google.firestore.v1.IBeginTransactionRequest): Promise<google.firestore.v1.BeginTransactionResponse>;

                /**
                 * Calls Commit.
                 * @param request CommitRequest message or plain object
                 * @param callback Node-style callback called with the error, if any, and CommitResponse
                 */
                public commit(request: google.firestore.v1.ICommitRequest, callback: google.firestore.v1.Firestore.CommitCallback): void;

                /**
                 * Calls Commit.
                 * @param request CommitRequest message or plain object
                 * @returns Promise
                 */
                public commit(request: google.firestore.v1.ICommitRequest): Promise<google.firestore.v1.CommitResponse>;

                /**
                 * Calls Rollback.
                 * @param request RollbackRequest message or plain object
                 * @param callback Node-style callback called with the error, if any, and Empty
                 */
                public rollback(request: google.firestore.v1.IRollbackRequest, callback: google.firestore.v1.Firestore.RollbackCallback): void;

                /**
                 * Calls Rollback.
                 * @param request RollbackRequest message or plain object
                 * @returns Promise
                 */
                public rollback(request: google.firestore.v1.IRollbackRequest): Promise<google.protobuf.Empty>;

                /**
                 * Calls RunQuery.
                 * @param request RunQueryRequest message or plain object
                 * @param callback Node-style callback called with the error, if any, and RunQueryResponse
                 */
                public runQuery(request: google.firestore.v1.IRunQueryRequest, callback: google.firestore.v1.Firestore.RunQueryCallback): void;

                /**
                 * Calls RunQuery.
                 * @param request RunQueryRequest message or plain object
                 * @returns Promise
                 */
                public runQuery(request: google.firestore.v1.IRunQueryRequest): Promise<google.firestore.v1.RunQueryResponse>;

                /**
                 * Calls RunAggregationQuery.
                 * @param request RunAggregationQueryRequest message or plain object
                 * @param callback Node-style callback called with the error, if any, and RunAggregationQueryResponse
                 */
                public runAggregationQuery(request: google.firestore.v1.IRunAggregationQueryRequest, callback: google.firestore.v1.Firestore.RunAggregationQueryCallback): void;

                /**
                 * Calls RunAggregationQuery.
                 * @param request RunAggregationQueryRequest message or plain object
                 * @returns Promise
                 */
                public runAggregationQuery(request: google.firestore.v1.IRunAggregationQueryRequest): Promise<google.firestore.v1.RunAggregationQueryResponse>;

                /**
                 * Calls PartitionQuery.
                 * @param request PartitionQueryRequest message or plain object
                 * @param callback Node-style callback called with the error, if any, and PartitionQueryResponse
                 */
                public partitionQuery(request: google.firestore.v1.IPartitionQueryRequest, callback: google.firestore.v1.Firestore.PartitionQueryCallback): void;

                /**
                 * Calls PartitionQuery.
                 * @param request PartitionQueryRequest message or plain object
                 * @returns Promise
                 */
                public partitionQuery(request: google.firestore.v1.IPartitionQueryRequest): Promise<google.firestore.v1.PartitionQueryResponse>;

                /**
                 * Calls Write.
                 * @param request WriteRequest message or plain object
                 * @param callback Node-style callback called with the error, if any, and WriteResponse
                 */
                public write(request: google.firestore.v1.IWriteRequest, callback: google.firestore.v1.Firestore.WriteCallback): void;

                /**
                 * Calls Write.
                 * @param request WriteRequest message or plain object
                 * @returns Promise
                 */
                public write(request: google.firestore.v1.IWriteRequest): Promise<google.firestore.v1.WriteResponse>;

                /**
                 * Calls Listen.
                 * @param request ListenRequest message or plain object
                 * @param callback Node-style callback called with the error, if any, and ListenResponse
                 */
                public listen(request: google.firestore.v1.IListenRequest, callback: google.firestore.v1.Firestore.ListenCallback): void;

                /**
                 * Calls Listen.
                 * @param request ListenRequest message or plain object
                 * @returns Promise
                 */
                public listen(request: google.firestore.v1.IListenRequest): Promise<google.firestore.v1.ListenResponse>;

                /**
                 * Calls ListCollectionIds.
                 * @param request ListCollectionIdsRequest message or plain object
                 * @param callback Node-style callback called with the error, if any, and ListCollectionIdsResponse
                 */
                public listCollectionIds(request: google.firestore.v1.IListCollectionIdsRequest, callback: google.firestore.v1.Firestore.ListCollectionIdsCallback): void;

                /**
                 * Calls ListCollectionIds.
                 * @param request ListCollectionIdsRequest message or plain object
                 * @returns Promise
                 */
                public listCollectionIds(request: google.firestore.v1.IListCollectionIdsRequest): Promise<google.firestore.v1.ListCollectionIdsResponse>;

                /**
                 * Calls BatchWrite.
                 * @param request BatchWriteRequest message or plain object
                 * @param callback Node-style callback called with the error, if any, and BatchWriteResponse
                 */
                public batchWrite(request: google.firestore.v1.IBatchWriteRequest, callback: google.firestore.v1.Firestore.BatchWriteCallback): void;

                /**
                 * Calls BatchWrite.
                 * @param request BatchWriteRequest message or plain object
                 * @returns Promise
                 */
                public batchWrite(request: google.firestore.v1.IBatchWriteRequest): Promise<google.firestore.v1.BatchWriteResponse>;

                /**
                 * Calls CreateDocument.
                 * @param request CreateDocumentRequest message or plain object
                 * @param callback Node-style callback called with the error, if any, and Document
                 */
                public createDocument(request: google.firestore.v1.ICreateDocumentRequest, callback: google.firestore.v1.Firestore.CreateDocumentCallback): void;

                /**
                 * Calls CreateDocument.
                 * @param request CreateDocumentRequest message or plain object
                 * @returns Promise
                 */
                public createDocument(request: google.firestore.v1.ICreateDocumentRequest): Promise<google.firestore.v1.Document>;
            }

            namespace Firestore {

                /**
                 * Callback as used by {@link google.firestore.v1.Firestore#getDocument}.
                 * @param error Error, if any
                 * @param [response] Document
                 */
                type GetDocumentCallback = (error: (Error|null), response?: google.firestore.v1.Document) => void;

                /**
                 * Callback as used by {@link google.firestore.v1.Firestore#listDocuments}.
                 * @param error Error, if any
                 * @param [response] ListDocumentsResponse
                 */
                type ListDocumentsCallback = (error: (Error|null), response?: google.firestore.v1.ListDocumentsResponse) => void;

                /**
                 * Callback as used by {@link google.firestore.v1.Firestore#updateDocument}.
                 * @param error Error, if any
                 * @param [response] Document
                 */
                type UpdateDocumentCallback = (error: (Error|null), response?: google.firestore.v1.Document) => void;

                /**
                 * Callback as used by {@link google.firestore.v1.Firestore#deleteDocument}.
                 * @param error Error, if any
                 * @param [response] Empty
                 */
                type DeleteDocumentCallback = (error: (Error|null), response?: google.protobuf.Empty) => void;

                /**
                 * Callback as used by {@link google.firestore.v1.Firestore#batchGetDocuments}.
                 * @param error Error, if any
                 * @param [response] BatchGetDocumentsResponse
                 */
                type BatchGetDocumentsCallback = (error: (Error|null), response?: google.firestore.v1.BatchGetDocumentsResponse) => void;

                /**
                 * Callback as used by {@link google.firestore.v1.Firestore#beginTransaction}.
                 * @param error Error, if any
                 * @param [response] BeginTransactionResponse
                 */
                type BeginTransactionCallback = (error: (Error|null), response?: google.firestore.v1.BeginTransactionResponse) => void;

                /**
                 * Callback as used by {@link google.firestore.v1.Firestore#commit}.
                 * @param error Error, if any
                 * @param [response] CommitResponse
                 */
                type CommitCallback = (error: (Error|null), response?: google.firestore.v1.CommitResponse) => void;

                /**
                 * Callback as used by {@link google.firestore.v1.Firestore#rollback}.
                 * @param error Error, if any
                 * @param [response] Empty
                 */
                type RollbackCallback = (error: (Error|null), response?: google.protobuf.Empty) => void;

                /**
                 * Callback as used by {@link google.firestore.v1.Firestore#runQuery}.
                 * @param error Error, if any
                 * @param [response] RunQueryResponse
                 */
                type RunQueryCallback = (error: (Error|null), response?: google.firestore.v1.RunQueryResponse) => void;

                /**
                 * Callback as used by {@link google.firestore.v1.Firestore#runAggregationQuery}.
                 * @param error Error, if any
                 * @param [response] RunAggregationQueryResponse
                 */
                type RunAggregationQueryCallback = (error: (Error|null), response?: google.firestore.v1.RunAggregationQueryResponse) => void;

                /**
                 * Callback as used by {@link google.firestore.v1.Firestore#partitionQuery}.
                 * @param error Error, if any
                 * @param [response] PartitionQueryResponse
                 */
                type PartitionQueryCallback = (error: (Error|null), response?: google.firestore.v1.PartitionQueryResponse) => void;

                /**
                 * Callback as used by {@link google.firestore.v1.Firestore#write}.
                 * @param error Error, if any
                 * @param [response] WriteResponse
                 */
                type WriteCallback = (error: (Error|null), response?: google.firestore.v1.WriteResponse) => void;

                /**
                 * Callback as used by {@link google.firestore.v1.Firestore#listen}.
                 * @param error Error, if any
                 * @param [response] ListenResponse
                 */
                type ListenCallback = (error: (Error|null), response?: google.firestore.v1.ListenResponse) => void;

                /**
                 * Callback as used by {@link google.firestore.v1.Firestore#listCollectionIds}.
                 * @param error Error, if any
                 * @param [response] ListCollectionIdsResponse
                 */
                type ListCollectionIdsCallback = (error: (Error|null), response?: google.firestore.v1.ListCollectionIdsResponse) => void;

                /**
                 * Callback as used by {@link google.firestore.v1.Firestore#batchWrite}.
                 * @param error Error, if any
                 * @param [response] BatchWriteResponse
                 */
                type BatchWriteCallback = (error: (Error|null), response?: google.firestore.v1.BatchWriteResponse) => void;

                /**
                 * Callback as used by {@link google.firestore.v1.Firestore#createDocument}.
                 * @param error Error, if any
                 * @param [response] Document
                 */
                type CreateDocumentCallback = (error: (Error|null), response?: google.firestore.v1.Document) => void;
            }

            /** Properties of a GetDocumentRequest. */
            interface IGetDocumentRequest {

                /** GetDocumentRequest name */
                name?: (string|null);

                /** GetDocumentRequest mask */
                mask?: (google.firestore.v1.IDocumentMask|null);

                /** GetDocumentRequest transaction */
                transaction?: (Uint8Array|null);

                /** GetDocumentRequest readTime */
                readTime?: (google.protobuf.ITimestamp|null);
            }

            /** Represents a GetDocumentRequest. */
            class GetDocumentRequest implements IGetDocumentRequest {

                /**
                 * Constructs a new GetDocumentRequest.
                 * @param [properties] Properties to set
                 */
                constructor(properties?: google.firestore.v1.IGetDocumentRequest);

                /** GetDocumentRequest name. */
                public name: string;

                /** GetDocumentRequest mask. */
                public mask?: (google.firestore.v1.IDocumentMask|null);

                /** GetDocumentRequest transaction. */
                public transaction?: (Uint8Array|null);

                /** GetDocumentRequest readTime. */
                public readTime?: (google.protobuf.ITimestamp|null);

                /** GetDocumentRequest consistencySelector. */
                public consistencySelector?: ("transaction"|"readTime");

                /**
                 * Creates a GetDocumentRequest message from a plain object. Also converts values to their respective internal types.
                 * @param object Plain object
                 * @returns GetDocumentRequest
                 */
                public static fromObject(object: { [k: string]: any }): google.firestore.v1.GetDocumentRequest;

                /**
                 * Creates a plain object from a GetDocumentRequest message. Also converts values to other types if specified.
                 * @param message GetDocumentRequest
                 * @param [options] Conversion options
                 * @returns Plain object
                 */
                public static toObject(message: google.firestore.v1.GetDocumentRequest, options?: $protobuf.IConversionOptions): { [k: string]: any };

                /**
                 * Converts this GetDocumentRequest to JSON.
                 * @returns JSON object
                 */
                public toJSON(): { [k: string]: any };

                /**
                 * Gets the default type url for GetDocumentRequest
                 * @param [typeUrlPrefix] your custom typeUrlPrefix(default "type.googleapis.com")
                 * @returns The default type url
                 */
                public static getTypeUrl(typeUrlPrefix?: string): string;
            }

            /** Properties of a ListDocumentsRequest. */
            interface IListDocumentsRequest {

                /** ListDocumentsRequest parent */
                parent?: (string|null);

                /** ListDocumentsRequest collectionId */
                collectionId?: (string|null);

                /** ListDocumentsRequest pageSize */
                pageSize?: (number|null);

                /** ListDocumentsRequest pageToken */
                pageToken?: (string|null);

                /** ListDocumentsRequest orderBy */
                orderBy?: (string|null);

                /** ListDocumentsRequest mask */
                mask?: (google.firestore.v1.IDocumentMask|null);

                /** ListDocumentsRequest transaction */
                transaction?: (Uint8Array|null);

                /** ListDocumentsRequest readTime */
                readTime?: (google.protobuf.ITimestamp|null);

                /** ListDocumentsRequest showMissing */
                showMissing?: (boolean|null);
            }

            /** Represents a ListDocumentsRequest. */
            class ListDocumentsRequest implements IListDocumentsRequest {

                /**
                 * Constructs a new ListDocumentsRequest.
                 * @param [properties] Properties to set
                 */
                constructor(properties?: google.firestore.v1.IListDocumentsRequest);

                /** ListDocumentsRequest parent. */
                public parent: string;

                /** ListDocumentsRequest collectionId. */
                public collectionId: string;

                /** ListDocumentsRequest pageSize. */
                public pageSize: number;

                /** ListDocumentsRequest pageToken. */
                public pageToken: string;

                /** ListDocumentsRequest orderBy. */
                public orderBy: string;

                /** ListDocumentsRequest mask. */
                public mask?: (google.firestore.v1.IDocumentMask|null);

                /** ListDocumentsRequest transaction. */
                public transaction?: (Uint8Array|null);

                /** ListDocumentsRequest readTime. */
                public readTime?: (google.protobuf.ITimestamp|null);

                /** ListDocumentsRequest showMissing. */
                public showMissing: boolean;

                /** ListDocumentsRequest consistencySelector. */
                public consistencySelector?: ("transaction"|"readTime");

                /**
                 * Creates a ListDocumentsRequest message from a plain object. Also converts values to their respective internal types.
                 * @param object Plain object
                 * @returns ListDocumentsRequest
                 */
                public static fromObject(object: { [k: string]: any }): google.firestore.v1.ListDocumentsRequest;

                /**
                 * Creates a plain object from a ListDocumentsRequest message. Also converts values to other types if specified.
                 * @param message ListDocumentsRequest
                 * @param [options] Conversion options
                 * @returns Plain object
                 */
                public static toObject(message: google.firestore.v1.ListDocumentsRequest, options?: $protobuf.IConversionOptions): { [k: string]: any };

                /**
                 * Converts this ListDocumentsRequest to JSON.
                 * @returns JSON object
                 */
                public toJSON(): { [k: string]: any };

                /**
                 * Gets the default type url for ListDocumentsRequest
                 * @param [typeUrlPrefix] your custom typeUrlPrefix(default "type.googleapis.com")
                 * @returns The default type url
                 */
                public static getTypeUrl(typeUrlPrefix?: string): string;
            }

            /** Properties of a ListDocumentsResponse. */
            interface IListDocumentsResponse {

                /** ListDocumentsResponse documents */
                documents?: (google.firestore.v1.IDocument[]|null);

                /** ListDocumentsResponse nextPageToken */
                nextPageToken?: (string|null);
            }

            /** Represents a ListDocumentsResponse. */
            class ListDocumentsResponse implements IListDocumentsResponse {

                /**
                 * Constructs a new ListDocumentsResponse.
                 * @param [properties] Properties to set
                 */
                constructor(properties?: google.firestore.v1.IListDocumentsResponse);

                /** ListDocumentsResponse documents. */
                public documents: google.firestore.v1.IDocument[];

                /** ListDocumentsResponse nextPageToken. */
                public nextPageToken: string;

                /**
                 * Creates a ListDocumentsResponse message from a plain object. Also converts values to their respective internal types.
                 * @param object Plain object
                 * @returns ListDocumentsResponse
                 */
                public static fromObject(object: { [k: string]: any }): google.firestore.v1.ListDocumentsResponse;

                /**
                 * Creates a plain object from a ListDocumentsResponse message. Also converts values to other types if specified.
                 * @param message ListDocumentsResponse
                 * @param [options] Conversion options
                 * @returns Plain object
                 */
                public static toObject(message: google.firestore.v1.ListDocumentsResponse, options?: $protobuf.IConversionOptions): { [k: string]: any };

                /**
                 * Converts this ListDocumentsResponse to JSON.
                 * @returns JSON object
                 */
                public toJSON(): { [k: string]: any };

                /**
                 * Gets the default type url for ListDocumentsResponse
                 * @param [typeUrlPrefix] your custom typeUrlPrefix(default "type.googleapis.com")
                 * @returns The default type url
                 */
                public static getTypeUrl(typeUrlPrefix?: string): string;
            }

            /** Properties of a CreateDocumentRequest. */
            interface ICreateDocumentRequest {

                /** CreateDocumentRequest parent */
                parent?: (string|null);

                /** CreateDocumentRequest collectionId */
                collectionId?: (string|null);

                /** CreateDocumentRequest documentId */
                documentId?: (string|null);

                /** CreateDocumentRequest document */
                document?: (google.firestore.v1.IDocument|null);

                /** CreateDocumentRequest mask */
                mask?: (google.firestore.v1.IDocumentMask|null);
            }

            /** Represents a CreateDocumentRequest. */
            class CreateDocumentRequest implements ICreateDocumentRequest {

                /**
                 * Constructs a new CreateDocumentRequest.
                 * @param [properties] Properties to set
                 */
                constructor(properties?: google.firestore.v1.ICreateDocumentRequest);

                /** CreateDocumentRequest parent. */
                public parent: string;

                /** CreateDocumentRequest collectionId. */
                public collectionId: string;

                /** CreateDocumentRequest documentId. */
                public documentId: string;

                /** CreateDocumentRequest document. */
                public document?: (google.firestore.v1.IDocument|null);

                /** CreateDocumentRequest mask. */
                public mask?: (google.firestore.v1.IDocumentMask|null);

                /**
                 * Creates a CreateDocumentRequest message from a plain object. Also converts values to their respective internal types.
                 * @param object Plain object
                 * @returns CreateDocumentRequest
                 */
                public static fromObject(object: { [k: string]: any }): google.firestore.v1.CreateDocumentRequest;

                /**
                 * Creates a plain object from a CreateDocumentRequest message. Also converts values to other types if specified.
                 * @param message CreateDocumentRequest
                 * @param [options] Conversion options
                 * @returns Plain object
                 */
                public static toObject(message: google.firestore.v1.CreateDocumentRequest, options?: $protobuf.IConversionOptions): { [k: string]: any };

                /**
                 * Converts this CreateDocumentRequest to JSON.
                 * @returns JSON object
                 */
                public toJSON(): { [k: string]: any };

                /**
                 * Gets the default type url for CreateDocumentRequest
                 * @param [typeUrlPrefix] your custom typeUrlPrefix(default "type.googleapis.com")
                 * @returns The default type url
                 */
                public static getTypeUrl(typeUrlPrefix?: string): string;
            }

            /** Properties of an UpdateDocumentRequest. */
            interface IUpdateDocumentRequest {

                /** UpdateDocumentRequest document */
                document?: (google.firestore.v1.IDocument|null);

                /** UpdateDocumentRequest updateMask */
                updateMask?: (google.firestore.v1.IDocumentMask|null);

                /** UpdateDocumentRequest mask */
                mask?: (google.firestore.v1.IDocumentMask|null);

                /** UpdateDocumentRequest currentDocument */
                currentDocument?: (google.firestore.v1.IPrecondition|null);
            }

            /** Represents an UpdateDocumentRequest. */
            class UpdateDocumentRequest implements IUpdateDocumentRequest {

                /**
                 * Constructs a new UpdateDocumentRequest.
                 * @param [properties] Properties to set
                 */
                constructor(properties?: google.firestore.v1.IUpdateDocumentRequest);

                /** UpdateDocumentRequest document. */
                public document?: (google.firestore.v1.IDocument|null);

                /** UpdateDocumentRequest updateMask. */
                public updateMask?: (google.firestore.v1.IDocumentMask|null);

                /** UpdateDocumentRequest mask. */
                public mask?: (google.firestore.v1.IDocumentMask|null);

                /** UpdateDocumentRequest currentDocument. */
                public currentDocument?: (google.firestore.v1.IPrecondition|null);

                /**
                 * Creates an UpdateDocumentRequest message from a plain object. Also converts values to their respective internal types.
                 * @param object Plain object
                 * @returns UpdateDocumentRequest
                 */
                public static fromObject(object: { [k: string]: any }): google.firestore.v1.UpdateDocumentRequest;

                /**
                 * Creates a plain object from an UpdateDocumentRequest message. Also converts values to other types if specified.
                 * @param message UpdateDocumentRequest
                 * @param [options] Conversion options
                 * @returns Plain object
                 */
                public static toObject(message: google.firestore.v1.UpdateDocumentRequest, options?: $protobuf.IConversionOptions): { [k: string]: any };

                /**
                 * Converts this UpdateDocumentRequest to JSON.
>>>>>>> 5937b93a
                 * @returns JSON object
                 */
                public toJSON(): { [k: string]: any };

                /**
<<<<<<< HEAD
                 * Gets the default type url for TransactionOptions
=======
                 * Gets the default type url for UpdateDocumentRequest
>>>>>>> 5937b93a
                 * @param [typeUrlPrefix] your custom typeUrlPrefix(default "type.googleapis.com")
                 * @returns The default type url
                 */
                public static getTypeUrl(typeUrlPrefix?: string): string;
            }
<<<<<<< HEAD

            namespace TransactionOptions {

                /** Properties of a ReadWrite. */
                interface IReadWrite {

                    /** ReadWrite retryTransaction */
                    retryTransaction?: (Uint8Array|null);
                }

                /** Represents a ReadWrite. */
                class ReadWrite implements IReadWrite {

                    /**
                     * Constructs a new ReadWrite.
                     * @param [properties] Properties to set
                     */
                    constructor(properties?: google.firestore.v1.TransactionOptions.IReadWrite);

                    /** ReadWrite retryTransaction. */
                    public retryTransaction: Uint8Array;

                    /**
                     * Creates a ReadWrite message from a plain object. Also converts values to their respective internal types.
                     * @param object Plain object
                     * @returns ReadWrite
                     */
                    public static fromObject(object: { [k: string]: any }): google.firestore.v1.TransactionOptions.ReadWrite;

                    /**
                     * Creates a plain object from a ReadWrite message. Also converts values to other types if specified.
                     * @param message ReadWrite
                     * @param [options] Conversion options
                     * @returns Plain object
                     */
                    public static toObject(message: google.firestore.v1.TransactionOptions.ReadWrite, options?: $protobuf.IConversionOptions): { [k: string]: any };

                    /**
                     * Converts this ReadWrite to JSON.
                     * @returns JSON object
                     */
                    public toJSON(): { [k: string]: any };

                    /**
                     * Gets the default type url for ReadWrite
                     * @param [typeUrlPrefix] your custom typeUrlPrefix(default "type.googleapis.com")
                     * @returns The default type url
                     */
                    public static getTypeUrl(typeUrlPrefix?: string): string;
                }

                /** Properties of a ReadOnly. */
                interface IReadOnly {

                    /** ReadOnly readTime */
                    readTime?: (google.protobuf.ITimestamp|null);
                }

                /** Represents a ReadOnly. */
                class ReadOnly implements IReadOnly {

                    /**
                     * Constructs a new ReadOnly.
                     * @param [properties] Properties to set
                     */
                    constructor(properties?: google.firestore.v1.TransactionOptions.IReadOnly);

                    /** ReadOnly readTime. */
                    public readTime?: (google.protobuf.ITimestamp|null);

                    /** ReadOnly consistencySelector. */
                    public consistencySelector?: "readTime";

                    /**
                     * Creates a ReadOnly message from a plain object. Also converts values to their respective internal types.
                     * @param object Plain object
                     * @returns ReadOnly
                     */
                    public static fromObject(object: { [k: string]: any }): google.firestore.v1.TransactionOptions.ReadOnly;

                    /**
                     * Creates a plain object from a ReadOnly message. Also converts values to other types if specified.
                     * @param message ReadOnly
                     * @param [options] Conversion options
                     * @returns Plain object
                     */
                    public static toObject(message: google.firestore.v1.TransactionOptions.ReadOnly, options?: $protobuf.IConversionOptions): { [k: string]: any };

                    /**
                     * Converts this ReadOnly to JSON.
                     * @returns JSON object
                     */
                    public toJSON(): { [k: string]: any };

                    /**
                     * Gets the default type url for ReadOnly
                     * @param [typeUrlPrefix] your custom typeUrlPrefix(default "type.googleapis.com")
                     * @returns The default type url
                     */
                    public static getTypeUrl(typeUrlPrefix?: string): string;
                }
            }

            /** Represents a Firestore */
            class Firestore extends $protobuf.rpc.Service {

                /**
                 * Constructs a new Firestore service.
                 * @param rpcImpl RPC implementation
                 * @param [requestDelimited=false] Whether requests are length-delimited
                 * @param [responseDelimited=false] Whether responses are length-delimited
                 */
                constructor(rpcImpl: $protobuf.RPCImpl, requestDelimited?: boolean, responseDelimited?: boolean);

                /**
                 * Calls GetDocument.
                 * @param request GetDocumentRequest message or plain object
                 * @param callback Node-style callback called with the error, if any, and Document
                 */
                public getDocument(request: google.firestore.v1.IGetDocumentRequest, callback: google.firestore.v1.Firestore.GetDocumentCallback): void;

                /**
                 * Calls GetDocument.
                 * @param request GetDocumentRequest message or plain object
                 * @returns Promise
                 */
                public getDocument(request: google.firestore.v1.IGetDocumentRequest): Promise<google.firestore.v1.Document>;

                /**
                 * Calls ListDocuments.
                 * @param request ListDocumentsRequest message or plain object
                 * @param callback Node-style callback called with the error, if any, and ListDocumentsResponse
                 */
                public listDocuments(request: google.firestore.v1.IListDocumentsRequest, callback: google.firestore.v1.Firestore.ListDocumentsCallback): void;

                /**
                 * Calls ListDocuments.
                 * @param request ListDocumentsRequest message or plain object
                 * @returns Promise
                 */
                public listDocuments(request: google.firestore.v1.IListDocumentsRequest): Promise<google.firestore.v1.ListDocumentsResponse>;

                /**
                 * Calls UpdateDocument.
                 * @param request UpdateDocumentRequest message or plain object
                 * @param callback Node-style callback called with the error, if any, and Document
                 */
                public updateDocument(request: google.firestore.v1.IUpdateDocumentRequest, callback: google.firestore.v1.Firestore.UpdateDocumentCallback): void;

                /**
                 * Calls UpdateDocument.
                 * @param request UpdateDocumentRequest message or plain object
                 * @returns Promise
                 */
                public updateDocument(request: google.firestore.v1.IUpdateDocumentRequest): Promise<google.firestore.v1.Document>;

                /**
                 * Calls DeleteDocument.
                 * @param request DeleteDocumentRequest message or plain object
                 * @param callback Node-style callback called with the error, if any, and Empty
                 */
                public deleteDocument(request: google.firestore.v1.IDeleteDocumentRequest, callback: google.firestore.v1.Firestore.DeleteDocumentCallback): void;

                /**
                 * Calls DeleteDocument.
                 * @param request DeleteDocumentRequest message or plain object
                 * @returns Promise
                 */
                public deleteDocument(request: google.firestore.v1.IDeleteDocumentRequest): Promise<google.protobuf.Empty>;

                /**
                 * Calls BatchGetDocuments.
                 * @param request BatchGetDocumentsRequest message or plain object
                 * @param callback Node-style callback called with the error, if any, and BatchGetDocumentsResponse
                 */
                public batchGetDocuments(request: google.firestore.v1.IBatchGetDocumentsRequest, callback: google.firestore.v1.Firestore.BatchGetDocumentsCallback): void;

                /**
                 * Calls BatchGetDocuments.
                 * @param request BatchGetDocumentsRequest message or plain object
                 * @returns Promise
                 */
                public batchGetDocuments(request: google.firestore.v1.IBatchGetDocumentsRequest): Promise<google.firestore.v1.BatchGetDocumentsResponse>;

                /**
                 * Calls BeginTransaction.
                 * @param request BeginTransactionRequest message or plain object
                 * @param callback Node-style callback called with the error, if any, and BeginTransactionResponse
                 */
                public beginTransaction(request: google.firestore.v1.IBeginTransactionRequest, callback: google.firestore.v1.Firestore.BeginTransactionCallback): void;

                /**
                 * Calls BeginTransaction.
                 * @param request BeginTransactionRequest message or plain object
                 * @returns Promise
                 */
                public beginTransaction(request: google.firestore.v1.IBeginTransactionRequest): Promise<google.firestore.v1.BeginTransactionResponse>;

                /**
                 * Calls Commit.
                 * @param request CommitRequest message or plain object
                 * @param callback Node-style callback called with the error, if any, and CommitResponse
                 */
                public commit(request: google.firestore.v1.ICommitRequest, callback: google.firestore.v1.Firestore.CommitCallback): void;

                /**
                 * Calls Commit.
                 * @param request CommitRequest message or plain object
                 * @returns Promise
                 */
                public commit(request: google.firestore.v1.ICommitRequest): Promise<google.firestore.v1.CommitResponse>;

                /**
                 * Calls Rollback.
                 * @param request RollbackRequest message or plain object
                 * @param callback Node-style callback called with the error, if any, and Empty
                 */
                public rollback(request: google.firestore.v1.IRollbackRequest, callback: google.firestore.v1.Firestore.RollbackCallback): void;

                /**
                 * Calls Rollback.
                 * @param request RollbackRequest message or plain object
                 * @returns Promise
                 */
                public rollback(request: google.firestore.v1.IRollbackRequest): Promise<google.protobuf.Empty>;

                /**
                 * Calls RunQuery.
                 * @param request RunQueryRequest message or plain object
                 * @param callback Node-style callback called with the error, if any, and RunQueryResponse
                 */
                public runQuery(request: google.firestore.v1.IRunQueryRequest, callback: google.firestore.v1.Firestore.RunQueryCallback): void;

                /**
                 * Calls RunQuery.
                 * @param request RunQueryRequest message or plain object
                 * @returns Promise
                 */
                public runQuery(request: google.firestore.v1.IRunQueryRequest): Promise<google.firestore.v1.RunQueryResponse>;

                /**
                 * Calls ExecutePipeline.
                 * @param request ExecutePipelineRequest message or plain object
                 * @param callback Node-style callback called with the error, if any, and ExecutePipelineResponse
                 */
                public executePipeline(request: google.firestore.v1.IExecutePipelineRequest, callback: google.firestore.v1.Firestore.ExecutePipelineCallback): void;

                /**
                 * Calls ExecutePipeline.
                 * @param request ExecutePipelineRequest message or plain object
                 * @returns Promise
                 */
                public executePipeline(request: google.firestore.v1.IExecutePipelineRequest): Promise<google.firestore.v1.ExecutePipelineResponse>;

                /**
                 * Calls RunAggregationQuery.
                 * @param request RunAggregationQueryRequest message or plain object
                 * @param callback Node-style callback called with the error, if any, and RunAggregationQueryResponse
                 */
                public runAggregationQuery(request: google.firestore.v1.IRunAggregationQueryRequest, callback: google.firestore.v1.Firestore.RunAggregationQueryCallback): void;

                /**
                 * Calls RunAggregationQuery.
                 * @param request RunAggregationQueryRequest message or plain object
                 * @returns Promise
                 */
                public runAggregationQuery(request: google.firestore.v1.IRunAggregationQueryRequest): Promise<google.firestore.v1.RunAggregationQueryResponse>;

                /**
                 * Calls PartitionQuery.
                 * @param request PartitionQueryRequest message or plain object
                 * @param callback Node-style callback called with the error, if any, and PartitionQueryResponse
                 */
                public partitionQuery(request: google.firestore.v1.IPartitionQueryRequest, callback: google.firestore.v1.Firestore.PartitionQueryCallback): void;

                /**
                 * Calls PartitionQuery.
                 * @param request PartitionQueryRequest message or plain object
                 * @returns Promise
                 */
                public partitionQuery(request: google.firestore.v1.IPartitionQueryRequest): Promise<google.firestore.v1.PartitionQueryResponse>;

                /**
                 * Calls Write.
                 * @param request WriteRequest message or plain object
                 * @param callback Node-style callback called with the error, if any, and WriteResponse
                 */
                public write(request: google.firestore.v1.IWriteRequest, callback: google.firestore.v1.Firestore.WriteCallback): void;

                /**
                 * Calls Write.
                 * @param request WriteRequest message or plain object
                 * @returns Promise
                 */
                public write(request: google.firestore.v1.IWriteRequest): Promise<google.firestore.v1.WriteResponse>;

                /**
                 * Calls Listen.
                 * @param request ListenRequest message or plain object
                 * @param callback Node-style callback called with the error, if any, and ListenResponse
                 */
                public listen(request: google.firestore.v1.IListenRequest, callback: google.firestore.v1.Firestore.ListenCallback): void;

                /**
                 * Calls Listen.
                 * @param request ListenRequest message or plain object
                 * @returns Promise
                 */
                public listen(request: google.firestore.v1.IListenRequest): Promise<google.firestore.v1.ListenResponse>;

                /**
                 * Calls ListCollectionIds.
                 * @param request ListCollectionIdsRequest message or plain object
                 * @param callback Node-style callback called with the error, if any, and ListCollectionIdsResponse
                 */
                public listCollectionIds(request: google.firestore.v1.IListCollectionIdsRequest, callback: google.firestore.v1.Firestore.ListCollectionIdsCallback): void;

                /**
                 * Calls ListCollectionIds.
                 * @param request ListCollectionIdsRequest message or plain object
                 * @returns Promise
                 */
                public listCollectionIds(request: google.firestore.v1.IListCollectionIdsRequest): Promise<google.firestore.v1.ListCollectionIdsResponse>;

                /**
                 * Calls BatchWrite.
                 * @param request BatchWriteRequest message or plain object
                 * @param callback Node-style callback called with the error, if any, and BatchWriteResponse
                 */
                public batchWrite(request: google.firestore.v1.IBatchWriteRequest, callback: google.firestore.v1.Firestore.BatchWriteCallback): void;

                /**
                 * Calls BatchWrite.
                 * @param request BatchWriteRequest message or plain object
                 * @returns Promise
                 */
                public batchWrite(request: google.firestore.v1.IBatchWriteRequest): Promise<google.firestore.v1.BatchWriteResponse>;

                /**
                 * Calls CreateDocument.
                 * @param request CreateDocumentRequest message or plain object
                 * @param callback Node-style callback called with the error, if any, and Document
                 */
                public createDocument(request: google.firestore.v1.ICreateDocumentRequest, callback: google.firestore.v1.Firestore.CreateDocumentCallback): void;

                /**
                 * Calls CreateDocument.
                 * @param request CreateDocumentRequest message or plain object
                 * @returns Promise
                 */
                public createDocument(request: google.firestore.v1.ICreateDocumentRequest): Promise<google.firestore.v1.Document>;
            }

            namespace Firestore {

                /**
                 * Callback as used by {@link google.firestore.v1.Firestore#getDocument}.
                 * @param error Error, if any
                 * @param [response] Document
                 */
                type GetDocumentCallback = (error: (Error|null), response?: google.firestore.v1.Document) => void;

                /**
                 * Callback as used by {@link google.firestore.v1.Firestore#listDocuments}.
                 * @param error Error, if any
                 * @param [response] ListDocumentsResponse
                 */
                type ListDocumentsCallback = (error: (Error|null), response?: google.firestore.v1.ListDocumentsResponse) => void;

                /**
                 * Callback as used by {@link google.firestore.v1.Firestore#updateDocument}.
                 * @param error Error, if any
                 * @param [response] Document
                 */
                type UpdateDocumentCallback = (error: (Error|null), response?: google.firestore.v1.Document) => void;

                /**
                 * Callback as used by {@link google.firestore.v1.Firestore#deleteDocument}.
                 * @param error Error, if any
                 * @param [response] Empty
                 */
                type DeleteDocumentCallback = (error: (Error|null), response?: google.protobuf.Empty) => void;

                /**
                 * Callback as used by {@link google.firestore.v1.Firestore#batchGetDocuments}.
                 * @param error Error, if any
                 * @param [response] BatchGetDocumentsResponse
                 */
                type BatchGetDocumentsCallback = (error: (Error|null), response?: google.firestore.v1.BatchGetDocumentsResponse) => void;

                /**
                 * Callback as used by {@link google.firestore.v1.Firestore#beginTransaction}.
                 * @param error Error, if any
                 * @param [response] BeginTransactionResponse
                 */
                type BeginTransactionCallback = (error: (Error|null), response?: google.firestore.v1.BeginTransactionResponse) => void;

                /**
                 * Callback as used by {@link google.firestore.v1.Firestore#commit}.
                 * @param error Error, if any
                 * @param [response] CommitResponse
                 */
                type CommitCallback = (error: (Error|null), response?: google.firestore.v1.CommitResponse) => void;

                /**
                 * Callback as used by {@link google.firestore.v1.Firestore#rollback}.
                 * @param error Error, if any
                 * @param [response] Empty
                 */
                type RollbackCallback = (error: (Error|null), response?: google.protobuf.Empty) => void;

                /**
                 * Callback as used by {@link google.firestore.v1.Firestore#runQuery}.
                 * @param error Error, if any
                 * @param [response] RunQueryResponse
                 */
                type RunQueryCallback = (error: (Error|null), response?: google.firestore.v1.RunQueryResponse) => void;

                /**
                 * Callback as used by {@link google.firestore.v1.Firestore#executePipeline}.
                 * @param error Error, if any
                 * @param [response] ExecutePipelineResponse
                 */
                type ExecutePipelineCallback = (error: (Error|null), response?: google.firestore.v1.ExecutePipelineResponse) => void;

                /**
                 * Callback as used by {@link google.firestore.v1.Firestore#runAggregationQuery}.
                 * @param error Error, if any
                 * @param [response] RunAggregationQueryResponse
                 */
                type RunAggregationQueryCallback = (error: (Error|null), response?: google.firestore.v1.RunAggregationQueryResponse) => void;

                /**
                 * Callback as used by {@link google.firestore.v1.Firestore#partitionQuery}.
                 * @param error Error, if any
                 * @param [response] PartitionQueryResponse
                 */
                type PartitionQueryCallback = (error: (Error|null), response?: google.firestore.v1.PartitionQueryResponse) => void;

                /**
                 * Callback as used by {@link google.firestore.v1.Firestore#write}.
                 * @param error Error, if any
                 * @param [response] WriteResponse
                 */
                type WriteCallback = (error: (Error|null), response?: google.firestore.v1.WriteResponse) => void;

                /**
                 * Callback as used by {@link google.firestore.v1.Firestore#listen}.
                 * @param error Error, if any
                 * @param [response] ListenResponse
                 */
                type ListenCallback = (error: (Error|null), response?: google.firestore.v1.ListenResponse) => void;

                /**
                 * Callback as used by {@link google.firestore.v1.Firestore#listCollectionIds}.
                 * @param error Error, if any
                 * @param [response] ListCollectionIdsResponse
                 */
                type ListCollectionIdsCallback = (error: (Error|null), response?: google.firestore.v1.ListCollectionIdsResponse) => void;

                /**
                 * Callback as used by {@link google.firestore.v1.Firestore#batchWrite}.
                 * @param error Error, if any
                 * @param [response] BatchWriteResponse
                 */
                type BatchWriteCallback = (error: (Error|null), response?: google.firestore.v1.BatchWriteResponse) => void;

                /**
                 * Callback as used by {@link google.firestore.v1.Firestore#createDocument}.
                 * @param error Error, if any
                 * @param [response] Document
                 */
                type CreateDocumentCallback = (error: (Error|null), response?: google.firestore.v1.Document) => void;
            }

            /** Properties of a GetDocumentRequest. */
            interface IGetDocumentRequest {

                /** GetDocumentRequest name */
                name?: (string|null);

                /** GetDocumentRequest mask */
                mask?: (google.firestore.v1.IDocumentMask|null);

                /** GetDocumentRequest transaction */
                transaction?: (Uint8Array|null);

                /** GetDocumentRequest readTime */
                readTime?: (google.protobuf.ITimestamp|null);
            }

            /** Represents a GetDocumentRequest. */
            class GetDocumentRequest implements IGetDocumentRequest {

                /**
                 * Constructs a new GetDocumentRequest.
                 * @param [properties] Properties to set
                 */
                constructor(properties?: google.firestore.v1.IGetDocumentRequest);

                /** GetDocumentRequest name. */
                public name: string;

                /** GetDocumentRequest mask. */
                public mask?: (google.firestore.v1.IDocumentMask|null);

                /** GetDocumentRequest transaction. */
                public transaction?: (Uint8Array|null);

                /** GetDocumentRequest readTime. */
                public readTime?: (google.protobuf.ITimestamp|null);

                /** GetDocumentRequest consistencySelector. */
                public consistencySelector?: ("transaction"|"readTime");

                /**
                 * Creates a GetDocumentRequest message from a plain object. Also converts values to their respective internal types.
                 * @param object Plain object
                 * @returns GetDocumentRequest
                 */
                public static fromObject(object: { [k: string]: any }): google.firestore.v1.GetDocumentRequest;

                /**
                 * Creates a plain object from a GetDocumentRequest message. Also converts values to other types if specified.
                 * @param message GetDocumentRequest
                 * @param [options] Conversion options
                 * @returns Plain object
                 */
                public static toObject(message: google.firestore.v1.GetDocumentRequest, options?: $protobuf.IConversionOptions): { [k: string]: any };

                /**
                 * Converts this GetDocumentRequest to JSON.
                 * @returns JSON object
                 */
                public toJSON(): { [k: string]: any };

                /**
                 * Gets the default type url for GetDocumentRequest
                 * @param [typeUrlPrefix] your custom typeUrlPrefix(default "type.googleapis.com")
                 * @returns The default type url
                 */
                public static getTypeUrl(typeUrlPrefix?: string): string;
            }

            /** Properties of a ListDocumentsRequest. */
            interface IListDocumentsRequest {

                /** ListDocumentsRequest parent */
                parent?: (string|null);

                /** ListDocumentsRequest collectionId */
                collectionId?: (string|null);

                /** ListDocumentsRequest pageSize */
                pageSize?: (number|null);

                /** ListDocumentsRequest pageToken */
                pageToken?: (string|null);

                /** ListDocumentsRequest orderBy */
                orderBy?: (string|null);

                /** ListDocumentsRequest mask */
                mask?: (google.firestore.v1.IDocumentMask|null);

                /** ListDocumentsRequest transaction */
                transaction?: (Uint8Array|null);

                /** ListDocumentsRequest readTime */
                readTime?: (google.protobuf.ITimestamp|null);

                /** ListDocumentsRequest showMissing */
                showMissing?: (boolean|null);
            }

            /** Represents a ListDocumentsRequest. */
            class ListDocumentsRequest implements IListDocumentsRequest {

                /**
                 * Constructs a new ListDocumentsRequest.
                 * @param [properties] Properties to set
                 */
                constructor(properties?: google.firestore.v1.IListDocumentsRequest);

                /** ListDocumentsRequest parent. */
                public parent: string;

                /** ListDocumentsRequest collectionId. */
                public collectionId: string;

                /** ListDocumentsRequest pageSize. */
                public pageSize: number;

                /** ListDocumentsRequest pageToken. */
                public pageToken: string;

                /** ListDocumentsRequest orderBy. */
                public orderBy: string;

                /** ListDocumentsRequest mask. */
                public mask?: (google.firestore.v1.IDocumentMask|null);

                /** ListDocumentsRequest transaction. */
                public transaction?: (Uint8Array|null);

                /** ListDocumentsRequest readTime. */
                public readTime?: (google.protobuf.ITimestamp|null);

                /** ListDocumentsRequest showMissing. */
                public showMissing: boolean;

                /** ListDocumentsRequest consistencySelector. */
                public consistencySelector?: ("transaction"|"readTime");

                /**
                 * Creates a ListDocumentsRequest message from a plain object. Also converts values to their respective internal types.
                 * @param object Plain object
                 * @returns ListDocumentsRequest
                 */
                public static fromObject(object: { [k: string]: any }): google.firestore.v1.ListDocumentsRequest;

                /**
                 * Creates a plain object from a ListDocumentsRequest message. Also converts values to other types if specified.
                 * @param message ListDocumentsRequest
                 * @param [options] Conversion options
                 * @returns Plain object
                 */
                public static toObject(message: google.firestore.v1.ListDocumentsRequest, options?: $protobuf.IConversionOptions): { [k: string]: any };

                /**
                 * Converts this ListDocumentsRequest to JSON.
                 * @returns JSON object
                 */
                public toJSON(): { [k: string]: any };

                /**
                 * Gets the default type url for ListDocumentsRequest
                 * @param [typeUrlPrefix] your custom typeUrlPrefix(default "type.googleapis.com")
                 * @returns The default type url
                 */
                public static getTypeUrl(typeUrlPrefix?: string): string;
            }

            /** Properties of a ListDocumentsResponse. */
            interface IListDocumentsResponse {

                /** ListDocumentsResponse documents */
                documents?: (google.firestore.v1.IDocument[]|null);

                /** ListDocumentsResponse nextPageToken */
                nextPageToken?: (string|null);
            }

            /** Represents a ListDocumentsResponse. */
            class ListDocumentsResponse implements IListDocumentsResponse {

                /**
                 * Constructs a new ListDocumentsResponse.
                 * @param [properties] Properties to set
                 */
                constructor(properties?: google.firestore.v1.IListDocumentsResponse);

                /** ListDocumentsResponse documents. */
                public documents: google.firestore.v1.IDocument[];

                /** ListDocumentsResponse nextPageToken. */
                public nextPageToken: string;

                /**
                 * Creates a ListDocumentsResponse message from a plain object. Also converts values to their respective internal types.
                 * @param object Plain object
                 * @returns ListDocumentsResponse
                 */
                public static fromObject(object: { [k: string]: any }): google.firestore.v1.ListDocumentsResponse;

                /**
                 * Creates a plain object from a ListDocumentsResponse message. Also converts values to other types if specified.
                 * @param message ListDocumentsResponse
                 * @param [options] Conversion options
                 * @returns Plain object
                 */
                public static toObject(message: google.firestore.v1.ListDocumentsResponse, options?: $protobuf.IConversionOptions): { [k: string]: any };

                /**
                 * Converts this ListDocumentsResponse to JSON.
                 * @returns JSON object
                 */
                public toJSON(): { [k: string]: any };

                /**
                 * Gets the default type url for ListDocumentsResponse
                 * @param [typeUrlPrefix] your custom typeUrlPrefix(default "type.googleapis.com")
                 * @returns The default type url
                 */
                public static getTypeUrl(typeUrlPrefix?: string): string;
            }

            /** Properties of a CreateDocumentRequest. */
            interface ICreateDocumentRequest {

                /** CreateDocumentRequest parent */
                parent?: (string|null);

                /** CreateDocumentRequest collectionId */
                collectionId?: (string|null);

                /** CreateDocumentRequest documentId */
                documentId?: (string|null);

                /** CreateDocumentRequest document */
                document?: (google.firestore.v1.IDocument|null);

                /** CreateDocumentRequest mask */
                mask?: (google.firestore.v1.IDocumentMask|null);
            }

            /** Represents a CreateDocumentRequest. */
            class CreateDocumentRequest implements ICreateDocumentRequest {

                /**
                 * Constructs a new CreateDocumentRequest.
                 * @param [properties] Properties to set
                 */
                constructor(properties?: google.firestore.v1.ICreateDocumentRequest);

                /** CreateDocumentRequest parent. */
                public parent: string;

                /** CreateDocumentRequest collectionId. */
                public collectionId: string;

                /** CreateDocumentRequest documentId. */
                public documentId: string;

                /** CreateDocumentRequest document. */
                public document?: (google.firestore.v1.IDocument|null);

                /** CreateDocumentRequest mask. */
                public mask?: (google.firestore.v1.IDocumentMask|null);

                /**
                 * Creates a CreateDocumentRequest message from a plain object. Also converts values to their respective internal types.
                 * @param object Plain object
                 * @returns CreateDocumentRequest
                 */
                public static fromObject(object: { [k: string]: any }): google.firestore.v1.CreateDocumentRequest;

                /**
                 * Creates a plain object from a CreateDocumentRequest message. Also converts values to other types if specified.
                 * @param message CreateDocumentRequest
                 * @param [options] Conversion options
                 * @returns Plain object
                 */
                public static toObject(message: google.firestore.v1.CreateDocumentRequest, options?: $protobuf.IConversionOptions): { [k: string]: any };

                /**
                 * Converts this CreateDocumentRequest to JSON.
                 * @returns JSON object
                 */
                public toJSON(): { [k: string]: any };

                /**
                 * Gets the default type url for CreateDocumentRequest
                 * @param [typeUrlPrefix] your custom typeUrlPrefix(default "type.googleapis.com")
                 * @returns The default type url
                 */
                public static getTypeUrl(typeUrlPrefix?: string): string;
            }

            /** Properties of an UpdateDocumentRequest. */
            interface IUpdateDocumentRequest {

                /** UpdateDocumentRequest document */
                document?: (google.firestore.v1.IDocument|null);

                /** UpdateDocumentRequest updateMask */
                updateMask?: (google.firestore.v1.IDocumentMask|null);

                /** UpdateDocumentRequest mask */
                mask?: (google.firestore.v1.IDocumentMask|null);

                /** UpdateDocumentRequest currentDocument */
                currentDocument?: (google.firestore.v1.IPrecondition|null);
            }

            /** Represents an UpdateDocumentRequest. */
            class UpdateDocumentRequest implements IUpdateDocumentRequest {

                /**
                 * Constructs a new UpdateDocumentRequest.
                 * @param [properties] Properties to set
                 */
                constructor(properties?: google.firestore.v1.IUpdateDocumentRequest);

                /** UpdateDocumentRequest document. */
                public document?: (google.firestore.v1.IDocument|null);

                /** UpdateDocumentRequest updateMask. */
                public updateMask?: (google.firestore.v1.IDocumentMask|null);

                /** UpdateDocumentRequest mask. */
                public mask?: (google.firestore.v1.IDocumentMask|null);

                /** UpdateDocumentRequest currentDocument. */
                public currentDocument?: (google.firestore.v1.IPrecondition|null);

                /**
                 * Creates an UpdateDocumentRequest message from a plain object. Also converts values to their respective internal types.
                 * @param object Plain object
                 * @returns UpdateDocumentRequest
                 */
                public static fromObject(object: { [k: string]: any }): google.firestore.v1.UpdateDocumentRequest;

                /**
                 * Creates a plain object from an UpdateDocumentRequest message. Also converts values to other types if specified.
                 * @param message UpdateDocumentRequest
                 * @param [options] Conversion options
                 * @returns Plain object
                 */
                public static toObject(message: google.firestore.v1.UpdateDocumentRequest, options?: $protobuf.IConversionOptions): { [k: string]: any };

                /**
                 * Converts this UpdateDocumentRequest to JSON.
                 * @returns JSON object
                 */
                public toJSON(): { [k: string]: any };

                /**
                 * Gets the default type url for UpdateDocumentRequest
                 * @param [typeUrlPrefix] your custom typeUrlPrefix(default "type.googleapis.com")
                 * @returns The default type url
                 */
                public static getTypeUrl(typeUrlPrefix?: string): string;
            }

            /** Properties of a DeleteDocumentRequest. */
            interface IDeleteDocumentRequest {

                /** DeleteDocumentRequest name */
                name?: (string|null);

                /** DeleteDocumentRequest currentDocument */
                currentDocument?: (google.firestore.v1.IPrecondition|null);
            }

            /** Represents a DeleteDocumentRequest. */
            class DeleteDocumentRequest implements IDeleteDocumentRequest {

                /**
                 * Constructs a new DeleteDocumentRequest.
                 * @param [properties] Properties to set
                 */
                constructor(properties?: google.firestore.v1.IDeleteDocumentRequest);

                /** DeleteDocumentRequest name. */
                public name: string;

                /** DeleteDocumentRequest currentDocument. */
                public currentDocument?: (google.firestore.v1.IPrecondition|null);

                /**
                 * Creates a DeleteDocumentRequest message from a plain object. Also converts values to their respective internal types.
                 * @param object Plain object
                 * @returns DeleteDocumentRequest
                 */
                public static fromObject(object: { [k: string]: any }): google.firestore.v1.DeleteDocumentRequest;

                /**
                 * Creates a plain object from a DeleteDocumentRequest message. Also converts values to other types if specified.
                 * @param message DeleteDocumentRequest
                 * @param [options] Conversion options
                 * @returns Plain object
                 */
                public static toObject(message: google.firestore.v1.DeleteDocumentRequest, options?: $protobuf.IConversionOptions): { [k: string]: any };

                /**
                 * Converts this DeleteDocumentRequest to JSON.
                 * @returns JSON object
                 */
                public toJSON(): { [k: string]: any };

                /**
                 * Gets the default type url for DeleteDocumentRequest
                 * @param [typeUrlPrefix] your custom typeUrlPrefix(default "type.googleapis.com")
                 * @returns The default type url
                 */
                public static getTypeUrl(typeUrlPrefix?: string): string;
            }

            /** Properties of a BatchGetDocumentsRequest. */
            interface IBatchGetDocumentsRequest {

                /** BatchGetDocumentsRequest database */
                database?: (string|null);

                /** BatchGetDocumentsRequest documents */
                documents?: (string[]|null);

                /** BatchGetDocumentsRequest mask */
                mask?: (google.firestore.v1.IDocumentMask|null);

                /** BatchGetDocumentsRequest transaction */
                transaction?: (Uint8Array|null);

                /** BatchGetDocumentsRequest newTransaction */
                newTransaction?: (google.firestore.v1.ITransactionOptions|null);

                /** BatchGetDocumentsRequest readTime */
                readTime?: (google.protobuf.ITimestamp|null);
            }

            /** Represents a BatchGetDocumentsRequest. */
            class BatchGetDocumentsRequest implements IBatchGetDocumentsRequest {

                /**
                 * Constructs a new BatchGetDocumentsRequest.
                 * @param [properties] Properties to set
                 */
                constructor(properties?: google.firestore.v1.IBatchGetDocumentsRequest);

                /** BatchGetDocumentsRequest database. */
                public database: string;

                /** BatchGetDocumentsRequest documents. */
                public documents: string[];

                /** BatchGetDocumentsRequest mask. */
                public mask?: (google.firestore.v1.IDocumentMask|null);

                /** BatchGetDocumentsRequest transaction. */
                public transaction?: (Uint8Array|null);

                /** BatchGetDocumentsRequest newTransaction. */
                public newTransaction?: (google.firestore.v1.ITransactionOptions|null);

                /** BatchGetDocumentsRequest readTime. */
                public readTime?: (google.protobuf.ITimestamp|null);

                /** BatchGetDocumentsRequest consistencySelector. */
                public consistencySelector?: ("transaction"|"newTransaction"|"readTime");

                /**
                 * Creates a BatchGetDocumentsRequest message from a plain object. Also converts values to their respective internal types.
                 * @param object Plain object
                 * @returns BatchGetDocumentsRequest
                 */
                public static fromObject(object: { [k: string]: any }): google.firestore.v1.BatchGetDocumentsRequest;

                /**
                 * Creates a plain object from a BatchGetDocumentsRequest message. Also converts values to other types if specified.
                 * @param message BatchGetDocumentsRequest
                 * @param [options] Conversion options
                 * @returns Plain object
                 */
                public static toObject(message: google.firestore.v1.BatchGetDocumentsRequest, options?: $protobuf.IConversionOptions): { [k: string]: any };

                /**
                 * Converts this BatchGetDocumentsRequest to JSON.
                 * @returns JSON object
                 */
                public toJSON(): { [k: string]: any };

                /**
                 * Gets the default type url for BatchGetDocumentsRequest
                 * @param [typeUrlPrefix] your custom typeUrlPrefix(default "type.googleapis.com")
                 * @returns The default type url
                 */
                public static getTypeUrl(typeUrlPrefix?: string): string;
            }

            /** Properties of a BatchGetDocumentsResponse. */
            interface IBatchGetDocumentsResponse {

                /** BatchGetDocumentsResponse found */
                found?: (google.firestore.v1.IDocument|null);

                /** BatchGetDocumentsResponse missing */
                missing?: (string|null);

                /** BatchGetDocumentsResponse transaction */
                transaction?: (Uint8Array|null);

                /** BatchGetDocumentsResponse readTime */
                readTime?: (google.protobuf.ITimestamp|null);
            }

            /** Represents a BatchGetDocumentsResponse. */
            class BatchGetDocumentsResponse implements IBatchGetDocumentsResponse {

                /**
                 * Constructs a new BatchGetDocumentsResponse.
                 * @param [properties] Properties to set
                 */
                constructor(properties?: google.firestore.v1.IBatchGetDocumentsResponse);

                /** BatchGetDocumentsResponse found. */
                public found?: (google.firestore.v1.IDocument|null);

                /** BatchGetDocumentsResponse missing. */
                public missing?: (string|null);

                /** BatchGetDocumentsResponse transaction. */
                public transaction: Uint8Array;

                /** BatchGetDocumentsResponse readTime. */
                public readTime?: (google.protobuf.ITimestamp|null);

                /** BatchGetDocumentsResponse result. */
                public result?: ("found"|"missing");

                /**
                 * Creates a BatchGetDocumentsResponse message from a plain object. Also converts values to their respective internal types.
                 * @param object Plain object
                 * @returns BatchGetDocumentsResponse
                 */
                public static fromObject(object: { [k: string]: any }): google.firestore.v1.BatchGetDocumentsResponse;

                /**
                 * Creates a plain object from a BatchGetDocumentsResponse message. Also converts values to other types if specified.
                 * @param message BatchGetDocumentsResponse
                 * @param [options] Conversion options
                 * @returns Plain object
                 */
                public static toObject(message: google.firestore.v1.BatchGetDocumentsResponse, options?: $protobuf.IConversionOptions): { [k: string]: any };

                /**
                 * Converts this BatchGetDocumentsResponse to JSON.
                 * @returns JSON object
                 */
                public toJSON(): { [k: string]: any };

                /**
                 * Gets the default type url for BatchGetDocumentsResponse
                 * @param [typeUrlPrefix] your custom typeUrlPrefix(default "type.googleapis.com")
                 * @returns The default type url
                 */
                public static getTypeUrl(typeUrlPrefix?: string): string;
            }

            /** Properties of a BeginTransactionRequest. */
            interface IBeginTransactionRequest {

                /** BeginTransactionRequest database */
                database?: (string|null);

                /** BeginTransactionRequest options */
                options?: (google.firestore.v1.ITransactionOptions|null);
            }

            /** Represents a BeginTransactionRequest. */
            class BeginTransactionRequest implements IBeginTransactionRequest {

                /**
                 * Constructs a new BeginTransactionRequest.
                 * @param [properties] Properties to set
                 */
                constructor(properties?: google.firestore.v1.IBeginTransactionRequest);

                /** BeginTransactionRequest database. */
                public database: string;

                /** BeginTransactionRequest options. */
                public options?: (google.firestore.v1.ITransactionOptions|null);

                /**
                 * Creates a BeginTransactionRequest message from a plain object. Also converts values to their respective internal types.
                 * @param object Plain object
                 * @returns BeginTransactionRequest
                 */
                public static fromObject(object: { [k: string]: any }): google.firestore.v1.BeginTransactionRequest;

                /**
                 * Creates a plain object from a BeginTransactionRequest message. Also converts values to other types if specified.
                 * @param message BeginTransactionRequest
                 * @param [options] Conversion options
                 * @returns Plain object
                 */
                public static toObject(message: google.firestore.v1.BeginTransactionRequest, options?: $protobuf.IConversionOptions): { [k: string]: any };

                /**
                 * Converts this BeginTransactionRequest to JSON.
                 * @returns JSON object
                 */
                public toJSON(): { [k: string]: any };

                /**
                 * Gets the default type url for BeginTransactionRequest
                 * @param [typeUrlPrefix] your custom typeUrlPrefix(default "type.googleapis.com")
                 * @returns The default type url
                 */
                public static getTypeUrl(typeUrlPrefix?: string): string;
            }

            /** Properties of a BeginTransactionResponse. */
            interface IBeginTransactionResponse {

                /** BeginTransactionResponse transaction */
                transaction?: (Uint8Array|null);
            }

            /** Represents a BeginTransactionResponse. */
            class BeginTransactionResponse implements IBeginTransactionResponse {

                /**
                 * Constructs a new BeginTransactionResponse.
                 * @param [properties] Properties to set
                 */
                constructor(properties?: google.firestore.v1.IBeginTransactionResponse);

                /** BeginTransactionResponse transaction. */
                public transaction: Uint8Array;

                /**
                 * Creates a BeginTransactionResponse message from a plain object. Also converts values to their respective internal types.
                 * @param object Plain object
                 * @returns BeginTransactionResponse
                 */
                public static fromObject(object: { [k: string]: any }): google.firestore.v1.BeginTransactionResponse;

                /**
                 * Creates a plain object from a BeginTransactionResponse message. Also converts values to other types if specified.
                 * @param message BeginTransactionResponse
                 * @param [options] Conversion options
                 * @returns Plain object
                 */
                public static toObject(message: google.firestore.v1.BeginTransactionResponse, options?: $protobuf.IConversionOptions): { [k: string]: any };

                /**
                 * Converts this BeginTransactionResponse to JSON.
                 * @returns JSON object
                 */
                public toJSON(): { [k: string]: any };

                /**
                 * Gets the default type url for BeginTransactionResponse
                 * @param [typeUrlPrefix] your custom typeUrlPrefix(default "type.googleapis.com")
                 * @returns The default type url
                 */
                public static getTypeUrl(typeUrlPrefix?: string): string;
            }

            /** Properties of a CommitRequest. */
            interface ICommitRequest {

                /** CommitRequest database */
                database?: (string|null);

                /** CommitRequest writes */
                writes?: (google.firestore.v1.IWrite[]|null);

                /** CommitRequest transaction */
                transaction?: (Uint8Array|null);
            }

            /** Represents a CommitRequest. */
            class CommitRequest implements ICommitRequest {

                /**
                 * Constructs a new CommitRequest.
                 * @param [properties] Properties to set
                 */
                constructor(properties?: google.firestore.v1.ICommitRequest);

                /** CommitRequest database. */
                public database: string;

                /** CommitRequest writes. */
                public writes: google.firestore.v1.IWrite[];

                /** CommitRequest transaction. */
                public transaction: Uint8Array;

                /**
                 * Creates a CommitRequest message from a plain object. Also converts values to their respective internal types.
                 * @param object Plain object
                 * @returns CommitRequest
                 */
                public static fromObject(object: { [k: string]: any }): google.firestore.v1.CommitRequest;

                /**
                 * Creates a plain object from a CommitRequest message. Also converts values to other types if specified.
                 * @param message CommitRequest
                 * @param [options] Conversion options
                 * @returns Plain object
                 */
                public static toObject(message: google.firestore.v1.CommitRequest, options?: $protobuf.IConversionOptions): { [k: string]: any };

                /**
                 * Converts this CommitRequest to JSON.
                 * @returns JSON object
                 */
                public toJSON(): { [k: string]: any };

                /**
                 * Gets the default type url for CommitRequest
                 * @param [typeUrlPrefix] your custom typeUrlPrefix(default "type.googleapis.com")
                 * @returns The default type url
                 */
                public static getTypeUrl(typeUrlPrefix?: string): string;
            }

            /** Properties of a CommitResponse. */
            interface ICommitResponse {

                /** CommitResponse writeResults */
                writeResults?: (google.firestore.v1.IWriteResult[]|null);

                /** CommitResponse commitTime */
                commitTime?: (google.protobuf.ITimestamp|null);
            }

            /** Represents a CommitResponse. */
            class CommitResponse implements ICommitResponse {

                /**
                 * Constructs a new CommitResponse.
                 * @param [properties] Properties to set
                 */
                constructor(properties?: google.firestore.v1.ICommitResponse);

                /** CommitResponse writeResults. */
                public writeResults: google.firestore.v1.IWriteResult[];

                /** CommitResponse commitTime. */
                public commitTime?: (google.protobuf.ITimestamp|null);

                /**
                 * Creates a CommitResponse message from a plain object. Also converts values to their respective internal types.
                 * @param object Plain object
                 * @returns CommitResponse
                 */
                public static fromObject(object: { [k: string]: any }): google.firestore.v1.CommitResponse;

                /**
                 * Creates a plain object from a CommitResponse message. Also converts values to other types if specified.
                 * @param message CommitResponse
                 * @param [options] Conversion options
                 * @returns Plain object
                 */
                public static toObject(message: google.firestore.v1.CommitResponse, options?: $protobuf.IConversionOptions): { [k: string]: any };

                /**
                 * Converts this CommitResponse to JSON.
                 * @returns JSON object
                 */
                public toJSON(): { [k: string]: any };

                /**
                 * Gets the default type url for CommitResponse
                 * @param [typeUrlPrefix] your custom typeUrlPrefix(default "type.googleapis.com")
                 * @returns The default type url
                 */
                public static getTypeUrl(typeUrlPrefix?: string): string;
            }

            /** Properties of a RollbackRequest. */
            interface IRollbackRequest {

                /** RollbackRequest database */
                database?: (string|null);

                /** RollbackRequest transaction */
                transaction?: (Uint8Array|null);
            }

            /** Represents a RollbackRequest. */
            class RollbackRequest implements IRollbackRequest {

                /**
                 * Constructs a new RollbackRequest.
                 * @param [properties] Properties to set
                 */
                constructor(properties?: google.firestore.v1.IRollbackRequest);

                /** RollbackRequest database. */
                public database: string;

                /** RollbackRequest transaction. */
                public transaction: Uint8Array;

                /**
                 * Creates a RollbackRequest message from a plain object. Also converts values to their respective internal types.
                 * @param object Plain object
                 * @returns RollbackRequest
                 */
                public static fromObject(object: { [k: string]: any }): google.firestore.v1.RollbackRequest;

                /**
                 * Creates a plain object from a RollbackRequest message. Also converts values to other types if specified.
                 * @param message RollbackRequest
                 * @param [options] Conversion options
                 * @returns Plain object
                 */
                public static toObject(message: google.firestore.v1.RollbackRequest, options?: $protobuf.IConversionOptions): { [k: string]: any };

                /**
                 * Converts this RollbackRequest to JSON.
                 * @returns JSON object
                 */
                public toJSON(): { [k: string]: any };

                /**
                 * Gets the default type url for RollbackRequest
                 * @param [typeUrlPrefix] your custom typeUrlPrefix(default "type.googleapis.com")
                 * @returns The default type url
                 */
                public static getTypeUrl(typeUrlPrefix?: string): string;
            }

            /** Properties of a RunQueryRequest. */
            interface IRunQueryRequest {

                /** RunQueryRequest parent */
                parent?: (string|null);

                /** RunQueryRequest structuredQuery */
                structuredQuery?: (google.firestore.v1.IStructuredQuery|null);

                /** RunQueryRequest transaction */
                transaction?: (Uint8Array|null);

                /** RunQueryRequest newTransaction */
                newTransaction?: (google.firestore.v1.ITransactionOptions|null);

                /** RunQueryRequest readTime */
                readTime?: (google.protobuf.ITimestamp|null);

                /** RunQueryRequest explainOptions */
                explainOptions?: (google.firestore.v1.IExplainOptions|null);
            }

            /** Represents a RunQueryRequest. */
            class RunQueryRequest implements IRunQueryRequest {

                /**
                 * Constructs a new RunQueryRequest.
                 * @param [properties] Properties to set
                 */
                constructor(properties?: google.firestore.v1.IRunQueryRequest);

                /** RunQueryRequest parent. */
                public parent: string;

                /** RunQueryRequest structuredQuery. */
                public structuredQuery?: (google.firestore.v1.IStructuredQuery|null);

                /** RunQueryRequest transaction. */
                public transaction?: (Uint8Array|null);

                /** RunQueryRequest newTransaction. */
                public newTransaction?: (google.firestore.v1.ITransactionOptions|null);

                /** RunQueryRequest readTime. */
                public readTime?: (google.protobuf.ITimestamp|null);

                /** RunQueryRequest explainOptions. */
                public explainOptions?: (google.firestore.v1.IExplainOptions|null);

                /** RunQueryRequest queryType. */
                public queryType?: "structuredQuery";

                /** RunQueryRequest consistencySelector. */
                public consistencySelector?: ("transaction"|"newTransaction"|"readTime");

                /**
                 * Creates a RunQueryRequest message from a plain object. Also converts values to their respective internal types.
                 * @param object Plain object
                 * @returns RunQueryRequest
                 */
                public static fromObject(object: { [k: string]: any }): google.firestore.v1.RunQueryRequest;

                /**
                 * Creates a plain object from a RunQueryRequest message. Also converts values to other types if specified.
                 * @param message RunQueryRequest
                 * @param [options] Conversion options
                 * @returns Plain object
                 */
                public static toObject(message: google.firestore.v1.RunQueryRequest, options?: $protobuf.IConversionOptions): { [k: string]: any };

                /**
                 * Converts this RunQueryRequest to JSON.
=======

            /** Properties of a DeleteDocumentRequest. */
            interface IDeleteDocumentRequest {

                /** DeleteDocumentRequest name */
                name?: (string|null);

                /** DeleteDocumentRequest currentDocument */
                currentDocument?: (google.firestore.v1.IPrecondition|null);
            }

            /** Represents a DeleteDocumentRequest. */
            class DeleteDocumentRequest implements IDeleteDocumentRequest {

                /**
                 * Constructs a new DeleteDocumentRequest.
                 * @param [properties] Properties to set
                 */
                constructor(properties?: google.firestore.v1.IDeleteDocumentRequest);

                /** DeleteDocumentRequest name. */
                public name: string;

                /** DeleteDocumentRequest currentDocument. */
                public currentDocument?: (google.firestore.v1.IPrecondition|null);

                /**
                 * Creates a DeleteDocumentRequest message from a plain object. Also converts values to their respective internal types.
                 * @param object Plain object
                 * @returns DeleteDocumentRequest
                 */
                public static fromObject(object: { [k: string]: any }): google.firestore.v1.DeleteDocumentRequest;

                /**
                 * Creates a plain object from a DeleteDocumentRequest message. Also converts values to other types if specified.
                 * @param message DeleteDocumentRequest
                 * @param [options] Conversion options
                 * @returns Plain object
                 */
                public static toObject(message: google.firestore.v1.DeleteDocumentRequest, options?: $protobuf.IConversionOptions): { [k: string]: any };

                /**
                 * Converts this DeleteDocumentRequest to JSON.
                 * @returns JSON object
                 */
                public toJSON(): { [k: string]: any };

                /**
                 * Gets the default type url for DeleteDocumentRequest
                 * @param [typeUrlPrefix] your custom typeUrlPrefix(default "type.googleapis.com")
                 * @returns The default type url
                 */
                public static getTypeUrl(typeUrlPrefix?: string): string;
            }

            /** Properties of a BatchGetDocumentsRequest. */
            interface IBatchGetDocumentsRequest {

                /** BatchGetDocumentsRequest database */
                database?: (string|null);

                /** BatchGetDocumentsRequest documents */
                documents?: (string[]|null);

                /** BatchGetDocumentsRequest mask */
                mask?: (google.firestore.v1.IDocumentMask|null);

                /** BatchGetDocumentsRequest transaction */
                transaction?: (Uint8Array|null);

                /** BatchGetDocumentsRequest newTransaction */
                newTransaction?: (google.firestore.v1.ITransactionOptions|null);

                /** BatchGetDocumentsRequest readTime */
                readTime?: (google.protobuf.ITimestamp|null);
            }

            /** Represents a BatchGetDocumentsRequest. */
            class BatchGetDocumentsRequest implements IBatchGetDocumentsRequest {

                /**
                 * Constructs a new BatchGetDocumentsRequest.
                 * @param [properties] Properties to set
                 */
                constructor(properties?: google.firestore.v1.IBatchGetDocumentsRequest);

                /** BatchGetDocumentsRequest database. */
                public database: string;

                /** BatchGetDocumentsRequest documents. */
                public documents: string[];

                /** BatchGetDocumentsRequest mask. */
                public mask?: (google.firestore.v1.IDocumentMask|null);

                /** BatchGetDocumentsRequest transaction. */
                public transaction?: (Uint8Array|null);

                /** BatchGetDocumentsRequest newTransaction. */
                public newTransaction?: (google.firestore.v1.ITransactionOptions|null);

                /** BatchGetDocumentsRequest readTime. */
                public readTime?: (google.protobuf.ITimestamp|null);

                /** BatchGetDocumentsRequest consistencySelector. */
                public consistencySelector?: ("transaction"|"newTransaction"|"readTime");

                /**
                 * Creates a BatchGetDocumentsRequest message from a plain object. Also converts values to their respective internal types.
                 * @param object Plain object
                 * @returns BatchGetDocumentsRequest
                 */
                public static fromObject(object: { [k: string]: any }): google.firestore.v1.BatchGetDocumentsRequest;

                /**
                 * Creates a plain object from a BatchGetDocumentsRequest message. Also converts values to other types if specified.
                 * @param message BatchGetDocumentsRequest
                 * @param [options] Conversion options
                 * @returns Plain object
                 */
                public static toObject(message: google.firestore.v1.BatchGetDocumentsRequest, options?: $protobuf.IConversionOptions): { [k: string]: any };

                /**
                 * Converts this BatchGetDocumentsRequest to JSON.
                 * @returns JSON object
                 */
                public toJSON(): { [k: string]: any };

                /**
                 * Gets the default type url for BatchGetDocumentsRequest
                 * @param [typeUrlPrefix] your custom typeUrlPrefix(default "type.googleapis.com")
                 * @returns The default type url
                 */
                public static getTypeUrl(typeUrlPrefix?: string): string;
            }

            /** Properties of a BatchGetDocumentsResponse. */
            interface IBatchGetDocumentsResponse {

                /** BatchGetDocumentsResponse found */
                found?: (google.firestore.v1.IDocument|null);

                /** BatchGetDocumentsResponse missing */
                missing?: (string|null);

                /** BatchGetDocumentsResponse transaction */
                transaction?: (Uint8Array|null);

                /** BatchGetDocumentsResponse readTime */
                readTime?: (google.protobuf.ITimestamp|null);
            }

            /** Represents a BatchGetDocumentsResponse. */
            class BatchGetDocumentsResponse implements IBatchGetDocumentsResponse {

                /**
                 * Constructs a new BatchGetDocumentsResponse.
                 * @param [properties] Properties to set
                 */
                constructor(properties?: google.firestore.v1.IBatchGetDocumentsResponse);

                /** BatchGetDocumentsResponse found. */
                public found?: (google.firestore.v1.IDocument|null);

                /** BatchGetDocumentsResponse missing. */
                public missing?: (string|null);

                /** BatchGetDocumentsResponse transaction. */
                public transaction: Uint8Array;

                /** BatchGetDocumentsResponse readTime. */
                public readTime?: (google.protobuf.ITimestamp|null);

                /** BatchGetDocumentsResponse result. */
                public result?: ("found"|"missing");

                /**
                 * Creates a BatchGetDocumentsResponse message from a plain object. Also converts values to their respective internal types.
                 * @param object Plain object
                 * @returns BatchGetDocumentsResponse
                 */
                public static fromObject(object: { [k: string]: any }): google.firestore.v1.BatchGetDocumentsResponse;

                /**
                 * Creates a plain object from a BatchGetDocumentsResponse message. Also converts values to other types if specified.
                 * @param message BatchGetDocumentsResponse
                 * @param [options] Conversion options
                 * @returns Plain object
                 */
                public static toObject(message: google.firestore.v1.BatchGetDocumentsResponse, options?: $protobuf.IConversionOptions): { [k: string]: any };

                /**
                 * Converts this BatchGetDocumentsResponse to JSON.
                 * @returns JSON object
                 */
                public toJSON(): { [k: string]: any };

                /**
                 * Gets the default type url for BatchGetDocumentsResponse
                 * @param [typeUrlPrefix] your custom typeUrlPrefix(default "type.googleapis.com")
                 * @returns The default type url
                 */
                public static getTypeUrl(typeUrlPrefix?: string): string;
            }

            /** Properties of a BeginTransactionRequest. */
            interface IBeginTransactionRequest {

                /** BeginTransactionRequest database */
                database?: (string|null);

                /** BeginTransactionRequest options */
                options?: (google.firestore.v1.ITransactionOptions|null);
            }

            /** Represents a BeginTransactionRequest. */
            class BeginTransactionRequest implements IBeginTransactionRequest {

                /**
                 * Constructs a new BeginTransactionRequest.
                 * @param [properties] Properties to set
                 */
                constructor(properties?: google.firestore.v1.IBeginTransactionRequest);

                /** BeginTransactionRequest database. */
                public database: string;

                /** BeginTransactionRequest options. */
                public options?: (google.firestore.v1.ITransactionOptions|null);

                /**
                 * Creates a BeginTransactionRequest message from a plain object. Also converts values to their respective internal types.
                 * @param object Plain object
                 * @returns BeginTransactionRequest
                 */
                public static fromObject(object: { [k: string]: any }): google.firestore.v1.BeginTransactionRequest;

                /**
                 * Creates a plain object from a BeginTransactionRequest message. Also converts values to other types if specified.
                 * @param message BeginTransactionRequest
                 * @param [options] Conversion options
                 * @returns Plain object
                 */
                public static toObject(message: google.firestore.v1.BeginTransactionRequest, options?: $protobuf.IConversionOptions): { [k: string]: any };

                /**
                 * Converts this BeginTransactionRequest to JSON.
                 * @returns JSON object
                 */
                public toJSON(): { [k: string]: any };

                /**
                 * Gets the default type url for BeginTransactionRequest
                 * @param [typeUrlPrefix] your custom typeUrlPrefix(default "type.googleapis.com")
                 * @returns The default type url
                 */
                public static getTypeUrl(typeUrlPrefix?: string): string;
            }

            /** Properties of a BeginTransactionResponse. */
            interface IBeginTransactionResponse {

                /** BeginTransactionResponse transaction */
                transaction?: (Uint8Array|null);
            }

            /** Represents a BeginTransactionResponse. */
            class BeginTransactionResponse implements IBeginTransactionResponse {

                /**
                 * Constructs a new BeginTransactionResponse.
                 * @param [properties] Properties to set
                 */
                constructor(properties?: google.firestore.v1.IBeginTransactionResponse);

                /** BeginTransactionResponse transaction. */
                public transaction: Uint8Array;

                /**
                 * Creates a BeginTransactionResponse message from a plain object. Also converts values to their respective internal types.
                 * @param object Plain object
                 * @returns BeginTransactionResponse
                 */
                public static fromObject(object: { [k: string]: any }): google.firestore.v1.BeginTransactionResponse;

                /**
                 * Creates a plain object from a BeginTransactionResponse message. Also converts values to other types if specified.
                 * @param message BeginTransactionResponse
                 * @param [options] Conversion options
                 * @returns Plain object
                 */
                public static toObject(message: google.firestore.v1.BeginTransactionResponse, options?: $protobuf.IConversionOptions): { [k: string]: any };

                /**
                 * Converts this BeginTransactionResponse to JSON.
                 * @returns JSON object
                 */
                public toJSON(): { [k: string]: any };

                /**
                 * Gets the default type url for BeginTransactionResponse
                 * @param [typeUrlPrefix] your custom typeUrlPrefix(default "type.googleapis.com")
                 * @returns The default type url
                 */
                public static getTypeUrl(typeUrlPrefix?: string): string;
            }

            /** Properties of a CommitRequest. */
            interface ICommitRequest {

                /** CommitRequest database */
                database?: (string|null);

                /** CommitRequest writes */
                writes?: (google.firestore.v1.IWrite[]|null);

                /** CommitRequest transaction */
                transaction?: (Uint8Array|null);
            }

            /** Represents a CommitRequest. */
            class CommitRequest implements ICommitRequest {

                /**
                 * Constructs a new CommitRequest.
                 * @param [properties] Properties to set
                 */
                constructor(properties?: google.firestore.v1.ICommitRequest);

                /** CommitRequest database. */
                public database: string;

                /** CommitRequest writes. */
                public writes: google.firestore.v1.IWrite[];

                /** CommitRequest transaction. */
                public transaction: Uint8Array;

                /**
                 * Creates a CommitRequest message from a plain object. Also converts values to their respective internal types.
                 * @param object Plain object
                 * @returns CommitRequest
                 */
                public static fromObject(object: { [k: string]: any }): google.firestore.v1.CommitRequest;

                /**
                 * Creates a plain object from a CommitRequest message. Also converts values to other types if specified.
                 * @param message CommitRequest
                 * @param [options] Conversion options
                 * @returns Plain object
                 */
                public static toObject(message: google.firestore.v1.CommitRequest, options?: $protobuf.IConversionOptions): { [k: string]: any };

                /**
                 * Converts this CommitRequest to JSON.
                 * @returns JSON object
                 */
                public toJSON(): { [k: string]: any };

                /**
                 * Gets the default type url for CommitRequest
                 * @param [typeUrlPrefix] your custom typeUrlPrefix(default "type.googleapis.com")
                 * @returns The default type url
                 */
                public static getTypeUrl(typeUrlPrefix?: string): string;
            }

            /** Properties of a CommitResponse. */
            interface ICommitResponse {

                /** CommitResponse writeResults */
                writeResults?: (google.firestore.v1.IWriteResult[]|null);

                /** CommitResponse commitTime */
                commitTime?: (google.protobuf.ITimestamp|null);
            }

            /** Represents a CommitResponse. */
            class CommitResponse implements ICommitResponse {

                /**
                 * Constructs a new CommitResponse.
                 * @param [properties] Properties to set
                 */
                constructor(properties?: google.firestore.v1.ICommitResponse);

                /** CommitResponse writeResults. */
                public writeResults: google.firestore.v1.IWriteResult[];

                /** CommitResponse commitTime. */
                public commitTime?: (google.protobuf.ITimestamp|null);

                /**
                 * Creates a CommitResponse message from a plain object. Also converts values to their respective internal types.
                 * @param object Plain object
                 * @returns CommitResponse
                 */
                public static fromObject(object: { [k: string]: any }): google.firestore.v1.CommitResponse;

                /**
                 * Creates a plain object from a CommitResponse message. Also converts values to other types if specified.
                 * @param message CommitResponse
                 * @param [options] Conversion options
                 * @returns Plain object
                 */
                public static toObject(message: google.firestore.v1.CommitResponse, options?: $protobuf.IConversionOptions): { [k: string]: any };

                /**
                 * Converts this CommitResponse to JSON.
>>>>>>> 5937b93a
                 * @returns JSON object
                 */
                public toJSON(): { [k: string]: any };

                /**
<<<<<<< HEAD
                 * Gets the default type url for RunQueryRequest
=======
                 * Gets the default type url for CommitResponse
>>>>>>> 5937b93a
                 * @param [typeUrlPrefix] your custom typeUrlPrefix(default "type.googleapis.com")
                 * @returns The default type url
                 */
                public static getTypeUrl(typeUrlPrefix?: string): string;
            }

<<<<<<< HEAD
            /** Properties of a RunQueryResponse. */
            interface IRunQueryResponse {

                /** RunQueryResponse transaction */
                transaction?: (Uint8Array|null);

                /** RunQueryResponse document */
                document?: (google.firestore.v1.IDocument|null);

                /** RunQueryResponse readTime */
                readTime?: (google.protobuf.ITimestamp|null);

                /** RunQueryResponse skippedResults */
                skippedResults?: (number|null);

                /** RunQueryResponse done */
                done?: (boolean|null);

                /** RunQueryResponse explainMetrics */
                explainMetrics?: (google.firestore.v1.IExplainMetrics|null);
            }

            /** Represents a RunQueryResponse. */
            class RunQueryResponse implements IRunQueryResponse {

                /**
                 * Constructs a new RunQueryResponse.
                 * @param [properties] Properties to set
                 */
                constructor(properties?: google.firestore.v1.IRunQueryResponse);

                /** RunQueryResponse transaction. */
                public transaction: Uint8Array;

                /** RunQueryResponse document. */
                public document?: (google.firestore.v1.IDocument|null);

                /** RunQueryResponse readTime. */
                public readTime?: (google.protobuf.ITimestamp|null);

                /** RunQueryResponse skippedResults. */
                public skippedResults: number;

                /** RunQueryResponse done. */
                public done?: (boolean|null);

                /** RunQueryResponse explainMetrics. */
                public explainMetrics?: (google.firestore.v1.IExplainMetrics|null);

                /** RunQueryResponse continuationSelector. */
                public continuationSelector?: "done";

                /**
                 * Creates a RunQueryResponse message from a plain object. Also converts values to their respective internal types.
                 * @param object Plain object
                 * @returns RunQueryResponse
                 */
                public static fromObject(object: { [k: string]: any }): google.firestore.v1.RunQueryResponse;

                /**
                 * Creates a plain object from a RunQueryResponse message. Also converts values to other types if specified.
                 * @param message RunQueryResponse
                 * @param [options] Conversion options
                 * @returns Plain object
                 */
                public static toObject(message: google.firestore.v1.RunQueryResponse, options?: $protobuf.IConversionOptions): { [k: string]: any };

                /**
                 * Converts this RunQueryResponse to JSON.
                 * @returns JSON object
                 */
                public toJSON(): { [k: string]: any };

                /**
                 * Gets the default type url for RunQueryResponse
                 * @param [typeUrlPrefix] your custom typeUrlPrefix(default "type.googleapis.com")
                 * @returns The default type url
                 */
                public static getTypeUrl(typeUrlPrefix?: string): string;
            }

            /** Properties of an ExecutePipelineRequest. */
            interface IExecutePipelineRequest {

                /** ExecutePipelineRequest database */
                database?: (string|null);

                /** ExecutePipelineRequest structuredPipeline */
                structuredPipeline?: (google.firestore.v1.IStructuredPipeline|null);

                /** ExecutePipelineRequest transaction */
                transaction?: (Uint8Array|null);

                /** ExecutePipelineRequest newTransaction */
                newTransaction?: (google.firestore.v1.ITransactionOptions|null);

                /** ExecutePipelineRequest readTime */
                readTime?: (google.protobuf.ITimestamp|null);
            }

            /** Represents an ExecutePipelineRequest. */
            class ExecutePipelineRequest implements IExecutePipelineRequest {

                /**
                 * Constructs a new ExecutePipelineRequest.
                 * @param [properties] Properties to set
                 */
                constructor(properties?: google.firestore.v1.IExecutePipelineRequest);

                /** ExecutePipelineRequest database. */
                public database: string;

                /** ExecutePipelineRequest structuredPipeline. */
                public structuredPipeline?: (google.firestore.v1.IStructuredPipeline|null);

                /** ExecutePipelineRequest transaction. */
                public transaction?: (Uint8Array|null);

                /** ExecutePipelineRequest newTransaction. */
                public newTransaction?: (google.firestore.v1.ITransactionOptions|null);

                /** ExecutePipelineRequest readTime. */
                public readTime?: (google.protobuf.ITimestamp|null);

                /** ExecutePipelineRequest pipelineType. */
                public pipelineType?: "structuredPipeline";

                /** ExecutePipelineRequest consistencySelector. */
                public consistencySelector?: ("transaction"|"newTransaction"|"readTime");

                /**
                 * Creates an ExecutePipelineRequest message from a plain object. Also converts values to their respective internal types.
                 * @param object Plain object
                 * @returns ExecutePipelineRequest
                 */
                public static fromObject(object: { [k: string]: any }): google.firestore.v1.ExecutePipelineRequest;

                /**
                 * Creates a plain object from an ExecutePipelineRequest message. Also converts values to other types if specified.
                 * @param message ExecutePipelineRequest
                 * @param [options] Conversion options
                 * @returns Plain object
                 */
                public static toObject(message: google.firestore.v1.ExecutePipelineRequest, options?: $protobuf.IConversionOptions): { [k: string]: any };

                /**
                 * Converts this ExecutePipelineRequest to JSON.
                 * @returns JSON object
                 */
                public toJSON(): { [k: string]: any };

                /**
                 * Gets the default type url for ExecutePipelineRequest
                 * @param [typeUrlPrefix] your custom typeUrlPrefix(default "type.googleapis.com")
                 * @returns The default type url
                 */
                public static getTypeUrl(typeUrlPrefix?: string): string;
            }

            /** Properties of an ExecutePipelineResponse. */
            interface IExecutePipelineResponse {

                /** ExecutePipelineResponse transaction */
                transaction?: (Uint8Array|null);

                /** ExecutePipelineResponse results */
                results?: (google.firestore.v1.IDocument[]|null);

                /** ExecutePipelineResponse executionTime */
                executionTime?: (google.protobuf.ITimestamp|null);
            }

            /** Represents an ExecutePipelineResponse. */
            class ExecutePipelineResponse implements IExecutePipelineResponse {

                /**
                 * Constructs a new ExecutePipelineResponse.
                 * @param [properties] Properties to set
                 */
                constructor(properties?: google.firestore.v1.IExecutePipelineResponse);

                /** ExecutePipelineResponse transaction. */
                public transaction: Uint8Array;

                /** ExecutePipelineResponse results. */
                public results: google.firestore.v1.IDocument[];

                /** ExecutePipelineResponse executionTime. */
                public executionTime?: (google.protobuf.ITimestamp|null);

                /**
                 * Creates an ExecutePipelineResponse message from a plain object. Also converts values to their respective internal types.
                 * @param object Plain object
                 * @returns ExecutePipelineResponse
                 */
                public static fromObject(object: { [k: string]: any }): google.firestore.v1.ExecutePipelineResponse;

                /**
                 * Creates a plain object from an ExecutePipelineResponse message. Also converts values to other types if specified.
                 * @param message ExecutePipelineResponse
                 * @param [options] Conversion options
                 * @returns Plain object
                 */
                public static toObject(message: google.firestore.v1.ExecutePipelineResponse, options?: $protobuf.IConversionOptions): { [k: string]: any };

                /**
                 * Converts this ExecutePipelineResponse to JSON.
                 * @returns JSON object
                 */
                public toJSON(): { [k: string]: any };

                /**
                 * Gets the default type url for ExecutePipelineResponse
                 * @param [typeUrlPrefix] your custom typeUrlPrefix(default "type.googleapis.com")
                 * @returns The default type url
                 */
                public static getTypeUrl(typeUrlPrefix?: string): string;
            }

            /** Properties of a RunAggregationQueryRequest. */
            interface IRunAggregationQueryRequest {

                /** RunAggregationQueryRequest parent */
                parent?: (string|null);

                /** RunAggregationQueryRequest structuredAggregationQuery */
                structuredAggregationQuery?: (google.firestore.v1.IStructuredAggregationQuery|null);

                /** RunAggregationQueryRequest transaction */
                transaction?: (Uint8Array|null);

                /** RunAggregationQueryRequest newTransaction */
                newTransaction?: (google.firestore.v1.ITransactionOptions|null);

                /** RunAggregationQueryRequest readTime */
                readTime?: (google.protobuf.ITimestamp|null);

=======
            /** Properties of a RollbackRequest. */
            interface IRollbackRequest {

                /** RollbackRequest database */
                database?: (string|null);

                /** RollbackRequest transaction */
                transaction?: (Uint8Array|null);
            }

            /** Represents a RollbackRequest. */
            class RollbackRequest implements IRollbackRequest {

                /**
                 * Constructs a new RollbackRequest.
                 * @param [properties] Properties to set
                 */
                constructor(properties?: google.firestore.v1.IRollbackRequest);

                /** RollbackRequest database. */
                public database: string;

                /** RollbackRequest transaction. */
                public transaction: Uint8Array;

                /**
                 * Creates a RollbackRequest message from a plain object. Also converts values to their respective internal types.
                 * @param object Plain object
                 * @returns RollbackRequest
                 */
                public static fromObject(object: { [k: string]: any }): google.firestore.v1.RollbackRequest;

                /**
                 * Creates a plain object from a RollbackRequest message. Also converts values to other types if specified.
                 * @param message RollbackRequest
                 * @param [options] Conversion options
                 * @returns Plain object
                 */
                public static toObject(message: google.firestore.v1.RollbackRequest, options?: $protobuf.IConversionOptions): { [k: string]: any };

                /**
                 * Converts this RollbackRequest to JSON.
                 * @returns JSON object
                 */
                public toJSON(): { [k: string]: any };

                /**
                 * Gets the default type url for RollbackRequest
                 * @param [typeUrlPrefix] your custom typeUrlPrefix(default "type.googleapis.com")
                 * @returns The default type url
                 */
                public static getTypeUrl(typeUrlPrefix?: string): string;
            }

            /** Properties of a RunQueryRequest. */
            interface IRunQueryRequest {

                /** RunQueryRequest parent */
                parent?: (string|null);

                /** RunQueryRequest structuredQuery */
                structuredQuery?: (google.firestore.v1.IStructuredQuery|null);

                /** RunQueryRequest transaction */
                transaction?: (Uint8Array|null);

                /** RunQueryRequest newTransaction */
                newTransaction?: (google.firestore.v1.ITransactionOptions|null);

                /** RunQueryRequest readTime */
                readTime?: (google.protobuf.ITimestamp|null);

                /** RunQueryRequest explainOptions */
                explainOptions?: (google.firestore.v1.IExplainOptions|null);
            }

            /** Represents a RunQueryRequest. */
            class RunQueryRequest implements IRunQueryRequest {

                /**
                 * Constructs a new RunQueryRequest.
                 * @param [properties] Properties to set
                 */
                constructor(properties?: google.firestore.v1.IRunQueryRequest);

                /** RunQueryRequest parent. */
                public parent: string;

                /** RunQueryRequest structuredQuery. */
                public structuredQuery?: (google.firestore.v1.IStructuredQuery|null);

                /** RunQueryRequest transaction. */
                public transaction?: (Uint8Array|null);

                /** RunQueryRequest newTransaction. */
                public newTransaction?: (google.firestore.v1.ITransactionOptions|null);

                /** RunQueryRequest readTime. */
                public readTime?: (google.protobuf.ITimestamp|null);

                /** RunQueryRequest explainOptions. */
                public explainOptions?: (google.firestore.v1.IExplainOptions|null);

                /** RunQueryRequest queryType. */
                public queryType?: "structuredQuery";

                /** RunQueryRequest consistencySelector. */
                public consistencySelector?: ("transaction"|"newTransaction"|"readTime");

                /**
                 * Creates a RunQueryRequest message from a plain object. Also converts values to their respective internal types.
                 * @param object Plain object
                 * @returns RunQueryRequest
                 */
                public static fromObject(object: { [k: string]: any }): google.firestore.v1.RunQueryRequest;

                /**
                 * Creates a plain object from a RunQueryRequest message. Also converts values to other types if specified.
                 * @param message RunQueryRequest
                 * @param [options] Conversion options
                 * @returns Plain object
                 */
                public static toObject(message: google.firestore.v1.RunQueryRequest, options?: $protobuf.IConversionOptions): { [k: string]: any };

                /**
                 * Converts this RunQueryRequest to JSON.
                 * @returns JSON object
                 */
                public toJSON(): { [k: string]: any };

                /**
                 * Gets the default type url for RunQueryRequest
                 * @param [typeUrlPrefix] your custom typeUrlPrefix(default "type.googleapis.com")
                 * @returns The default type url
                 */
                public static getTypeUrl(typeUrlPrefix?: string): string;
            }

            /** Properties of a RunQueryResponse. */
            interface IRunQueryResponse {

                /** RunQueryResponse transaction */
                transaction?: (Uint8Array|null);

                /** RunQueryResponse document */
                document?: (google.firestore.v1.IDocument|null);

                /** RunQueryResponse readTime */
                readTime?: (google.protobuf.ITimestamp|null);

                /** RunQueryResponse skippedResults */
                skippedResults?: (number|null);

                /** RunQueryResponse done */
                done?: (boolean|null);

                /** RunQueryResponse explainMetrics */
                explainMetrics?: (google.firestore.v1.IExplainMetrics|null);
            }

            /** Represents a RunQueryResponse. */
            class RunQueryResponse implements IRunQueryResponse {

                /**
                 * Constructs a new RunQueryResponse.
                 * @param [properties] Properties to set
                 */
                constructor(properties?: google.firestore.v1.IRunQueryResponse);

                /** RunQueryResponse transaction. */
                public transaction: Uint8Array;

                /** RunQueryResponse document. */
                public document?: (google.firestore.v1.IDocument|null);

                /** RunQueryResponse readTime. */
                public readTime?: (google.protobuf.ITimestamp|null);

                /** RunQueryResponse skippedResults. */
                public skippedResults: number;

                /** RunQueryResponse done. */
                public done?: (boolean|null);

                /** RunQueryResponse explainMetrics. */
                public explainMetrics?: (google.firestore.v1.IExplainMetrics|null);

                /** RunQueryResponse continuationSelector. */
                public continuationSelector?: "done";

                /**
                 * Creates a RunQueryResponse message from a plain object. Also converts values to their respective internal types.
                 * @param object Plain object
                 * @returns RunQueryResponse
                 */
                public static fromObject(object: { [k: string]: any }): google.firestore.v1.RunQueryResponse;

                /**
                 * Creates a plain object from a RunQueryResponse message. Also converts values to other types if specified.
                 * @param message RunQueryResponse
                 * @param [options] Conversion options
                 * @returns Plain object
                 */
                public static toObject(message: google.firestore.v1.RunQueryResponse, options?: $protobuf.IConversionOptions): { [k: string]: any };

                /**
                 * Converts this RunQueryResponse to JSON.
                 * @returns JSON object
                 */
                public toJSON(): { [k: string]: any };

                /**
                 * Gets the default type url for RunQueryResponse
                 * @param [typeUrlPrefix] your custom typeUrlPrefix(default "type.googleapis.com")
                 * @returns The default type url
                 */
                public static getTypeUrl(typeUrlPrefix?: string): string;
            }

            /** Properties of a RunAggregationQueryRequest. */
            interface IRunAggregationQueryRequest {

                /** RunAggregationQueryRequest parent */
                parent?: (string|null);

                /** RunAggregationQueryRequest structuredAggregationQuery */
                structuredAggregationQuery?: (google.firestore.v1.IStructuredAggregationQuery|null);

                /** RunAggregationQueryRequest transaction */
                transaction?: (Uint8Array|null);

                /** RunAggregationQueryRequest newTransaction */
                newTransaction?: (google.firestore.v1.ITransactionOptions|null);

                /** RunAggregationQueryRequest readTime */
                readTime?: (google.protobuf.ITimestamp|null);

>>>>>>> 5937b93a
                /** RunAggregationQueryRequest explainOptions */
                explainOptions?: (google.firestore.v1.IExplainOptions|null);
            }

            /** Represents a RunAggregationQueryRequest. */
            class RunAggregationQueryRequest implements IRunAggregationQueryRequest {

                /**
                 * Constructs a new RunAggregationQueryRequest.
                 * @param [properties] Properties to set
                 */
                constructor(properties?: google.firestore.v1.IRunAggregationQueryRequest);
<<<<<<< HEAD

                /** RunAggregationQueryRequest parent. */
                public parent: string;

                /** RunAggregationQueryRequest structuredAggregationQuery. */
                public structuredAggregationQuery?: (google.firestore.v1.IStructuredAggregationQuery|null);

                /** RunAggregationQueryRequest transaction. */
                public transaction?: (Uint8Array|null);

                /** RunAggregationQueryRequest newTransaction. */
                public newTransaction?: (google.firestore.v1.ITransactionOptions|null);

                /** RunAggregationQueryRequest readTime. */
                public readTime?: (google.protobuf.ITimestamp|null);

                /** RunAggregationQueryRequest explainOptions. */
                public explainOptions?: (google.firestore.v1.IExplainOptions|null);

                /** RunAggregationQueryRequest queryType. */
                public queryType?: "structuredAggregationQuery";

=======

                /** RunAggregationQueryRequest parent. */
                public parent: string;

                /** RunAggregationQueryRequest structuredAggregationQuery. */
                public structuredAggregationQuery?: (google.firestore.v1.IStructuredAggregationQuery|null);

                /** RunAggregationQueryRequest transaction. */
                public transaction?: (Uint8Array|null);

                /** RunAggregationQueryRequest newTransaction. */
                public newTransaction?: (google.firestore.v1.ITransactionOptions|null);

                /** RunAggregationQueryRequest readTime. */
                public readTime?: (google.protobuf.ITimestamp|null);

                /** RunAggregationQueryRequest explainOptions. */
                public explainOptions?: (google.firestore.v1.IExplainOptions|null);

                /** RunAggregationQueryRequest queryType. */
                public queryType?: "structuredAggregationQuery";

>>>>>>> 5937b93a
                /** RunAggregationQueryRequest consistencySelector. */
                public consistencySelector?: ("transaction"|"newTransaction"|"readTime");

                /**
                 * Creates a RunAggregationQueryRequest message from a plain object. Also converts values to their respective internal types.
                 * @param object Plain object
                 * @returns RunAggregationQueryRequest
                 */
                public static fromObject(object: { [k: string]: any }): google.firestore.v1.RunAggregationQueryRequest;

                /**
                 * Creates a plain object from a RunAggregationQueryRequest message. Also converts values to other types if specified.
                 * @param message RunAggregationQueryRequest
                 * @param [options] Conversion options
                 * @returns Plain object
                 */
                public static toObject(message: google.firestore.v1.RunAggregationQueryRequest, options?: $protobuf.IConversionOptions): { [k: string]: any };

                /**
                 * Converts this RunAggregationQueryRequest to JSON.
                 * @returns JSON object
                 */
                public toJSON(): { [k: string]: any };

                /**
                 * Gets the default type url for RunAggregationQueryRequest
                 * @param [typeUrlPrefix] your custom typeUrlPrefix(default "type.googleapis.com")
                 * @returns The default type url
                 */
                public static getTypeUrl(typeUrlPrefix?: string): string;
            }

            /** Properties of a RunAggregationQueryResponse. */
            interface IRunAggregationQueryResponse {

                /** RunAggregationQueryResponse result */
                result?: (google.firestore.v1.IAggregationResult|null);

                /** RunAggregationQueryResponse transaction */
                transaction?: (Uint8Array|null);

                /** RunAggregationQueryResponse readTime */
                readTime?: (google.protobuf.ITimestamp|null);

                /** RunAggregationQueryResponse explainMetrics */
                explainMetrics?: (google.firestore.v1.IExplainMetrics|null);
            }

            /** Represents a RunAggregationQueryResponse. */
            class RunAggregationQueryResponse implements IRunAggregationQueryResponse {

                /**
                 * Constructs a new RunAggregationQueryResponse.
                 * @param [properties] Properties to set
                 */
                constructor(properties?: google.firestore.v1.IRunAggregationQueryResponse);

                /** RunAggregationQueryResponse result. */
                public result?: (google.firestore.v1.IAggregationResult|null);

                /** RunAggregationQueryResponse transaction. */
                public transaction: Uint8Array;

                /** RunAggregationQueryResponse readTime. */
                public readTime?: (google.protobuf.ITimestamp|null);

                /** RunAggregationQueryResponse explainMetrics. */
                public explainMetrics?: (google.firestore.v1.IExplainMetrics|null);

                /**
                 * Creates a RunAggregationQueryResponse message from a plain object. Also converts values to their respective internal types.
                 * @param object Plain object
                 * @returns RunAggregationQueryResponse
                 */
                public static fromObject(object: { [k: string]: any }): google.firestore.v1.RunAggregationQueryResponse;

                /**
                 * Creates a plain object from a RunAggregationQueryResponse message. Also converts values to other types if specified.
                 * @param message RunAggregationQueryResponse
                 * @param [options] Conversion options
                 * @returns Plain object
                 */
                public static toObject(message: google.firestore.v1.RunAggregationQueryResponse, options?: $protobuf.IConversionOptions): { [k: string]: any };

                /**
                 * Converts this RunAggregationQueryResponse to JSON.
                 * @returns JSON object
                 */
                public toJSON(): { [k: string]: any };

                /**
                 * Gets the default type url for RunAggregationQueryResponse
                 * @param [typeUrlPrefix] your custom typeUrlPrefix(default "type.googleapis.com")
                 * @returns The default type url
                 */
                public static getTypeUrl(typeUrlPrefix?: string): string;
            }
<<<<<<< HEAD

            /** Properties of a PartitionQueryRequest. */
            interface IPartitionQueryRequest {

                /** PartitionQueryRequest parent */
                parent?: (string|null);

                /** PartitionQueryRequest structuredQuery */
                structuredQuery?: (google.firestore.v1.IStructuredQuery|null);

                /** PartitionQueryRequest partitionCount */
                partitionCount?: (number|string|null);

                /** PartitionQueryRequest pageToken */
                pageToken?: (string|null);

                /** PartitionQueryRequest pageSize */
                pageSize?: (number|null);

                /** PartitionQueryRequest readTime */
                readTime?: (google.protobuf.ITimestamp|null);
            }

            /** Represents a PartitionQueryRequest. */
            class PartitionQueryRequest implements IPartitionQueryRequest {

                /**
                 * Constructs a new PartitionQueryRequest.
                 * @param [properties] Properties to set
                 */
                constructor(properties?: google.firestore.v1.IPartitionQueryRequest);

                /** PartitionQueryRequest parent. */
                public parent: string;

                /** PartitionQueryRequest structuredQuery. */
                public structuredQuery?: (google.firestore.v1.IStructuredQuery|null);

                /** PartitionQueryRequest partitionCount. */
                public partitionCount: (number|string);

                /** PartitionQueryRequest pageToken. */
                public pageToken: string;

                /** PartitionQueryRequest pageSize. */
                public pageSize: number;

                /** PartitionQueryRequest readTime. */
                public readTime?: (google.protobuf.ITimestamp|null);

                /** PartitionQueryRequest queryType. */
                public queryType?: "structuredQuery";

                /** PartitionQueryRequest consistencySelector. */
                public consistencySelector?: "readTime";

                /**
                 * Creates a PartitionQueryRequest message from a plain object. Also converts values to their respective internal types.
                 * @param object Plain object
                 * @returns PartitionQueryRequest
                 */
                public static fromObject(object: { [k: string]: any }): google.firestore.v1.PartitionQueryRequest;

                /**
                 * Creates a plain object from a PartitionQueryRequest message. Also converts values to other types if specified.
                 * @param message PartitionQueryRequest
                 * @param [options] Conversion options
                 * @returns Plain object
                 */
                public static toObject(message: google.firestore.v1.PartitionQueryRequest, options?: $protobuf.IConversionOptions): { [k: string]: any };

                /**
                 * Converts this PartitionQueryRequest to JSON.
                 * @returns JSON object
                 */
                public toJSON(): { [k: string]: any };

                /**
                 * Gets the default type url for PartitionQueryRequest
                 * @param [typeUrlPrefix] your custom typeUrlPrefix(default "type.googleapis.com")
                 * @returns The default type url
                 */
                public static getTypeUrl(typeUrlPrefix?: string): string;
            }

            /** Properties of a PartitionQueryResponse. */
            interface IPartitionQueryResponse {

                /** PartitionQueryResponse partitions */
                partitions?: (google.firestore.v1.ICursor[]|null);

                /** PartitionQueryResponse nextPageToken */
                nextPageToken?: (string|null);
            }

            /** Represents a PartitionQueryResponse. */
            class PartitionQueryResponse implements IPartitionQueryResponse {

                /**
                 * Constructs a new PartitionQueryResponse.
                 * @param [properties] Properties to set
                 */
                constructor(properties?: google.firestore.v1.IPartitionQueryResponse);

                /** PartitionQueryResponse partitions. */
                public partitions: google.firestore.v1.ICursor[];

                /** PartitionQueryResponse nextPageToken. */
                public nextPageToken: string;

                /**
                 * Creates a PartitionQueryResponse message from a plain object. Also converts values to their respective internal types.
                 * @param object Plain object
                 * @returns PartitionQueryResponse
                 */
                public static fromObject(object: { [k: string]: any }): google.firestore.v1.PartitionQueryResponse;

                /**
                 * Creates a plain object from a PartitionQueryResponse message. Also converts values to other types if specified.
                 * @param message PartitionQueryResponse
                 * @param [options] Conversion options
                 * @returns Plain object
                 */
                public static toObject(message: google.firestore.v1.PartitionQueryResponse, options?: $protobuf.IConversionOptions): { [k: string]: any };

                /**
                 * Converts this PartitionQueryResponse to JSON.
                 * @returns JSON object
                 */
                public toJSON(): { [k: string]: any };

                /**
                 * Gets the default type url for PartitionQueryResponse
                 * @param [typeUrlPrefix] your custom typeUrlPrefix(default "type.googleapis.com")
                 * @returns The default type url
                 */
                public static getTypeUrl(typeUrlPrefix?: string): string;
            }

            /** Properties of a WriteRequest. */
            interface IWriteRequest {

                /** WriteRequest database */
                database?: (string|null);

                /** WriteRequest streamId */
                streamId?: (string|null);

                /** WriteRequest writes */
                writes?: (google.firestore.v1.IWrite[]|null);

                /** WriteRequest streamToken */
                streamToken?: (Uint8Array|null);

                /** WriteRequest labels */
                labels?: ({ [k: string]: string }|null);
            }

            /** Represents a WriteRequest. */
            class WriteRequest implements IWriteRequest {

                /**
                 * Constructs a new WriteRequest.
                 * @param [properties] Properties to set
                 */
                constructor(properties?: google.firestore.v1.IWriteRequest);

                /** WriteRequest database. */
                public database: string;

                /** WriteRequest streamId. */
                public streamId: string;

                /** WriteRequest writes. */
                public writes: google.firestore.v1.IWrite[];

                /** WriteRequest streamToken. */
                public streamToken: Uint8Array;

                /** WriteRequest labels. */
                public labels: { [k: string]: string };

                /**
                 * Creates a WriteRequest message from a plain object. Also converts values to their respective internal types.
                 * @param object Plain object
                 * @returns WriteRequest
                 */
                public static fromObject(object: { [k: string]: any }): google.firestore.v1.WriteRequest;

                /**
                 * Creates a plain object from a WriteRequest message. Also converts values to other types if specified.
                 * @param message WriteRequest
                 * @param [options] Conversion options
                 * @returns Plain object
                 */
                public static toObject(message: google.firestore.v1.WriteRequest, options?: $protobuf.IConversionOptions): { [k: string]: any };

                /**
                 * Converts this WriteRequest to JSON.
                 * @returns JSON object
                 */
                public toJSON(): { [k: string]: any };

                /**
                 * Gets the default type url for WriteRequest
                 * @param [typeUrlPrefix] your custom typeUrlPrefix(default "type.googleapis.com")
                 * @returns The default type url
                 */
                public static getTypeUrl(typeUrlPrefix?: string): string;
            }

            /** Properties of a WriteResponse. */
            interface IWriteResponse {

                /** WriteResponse streamId */
                streamId?: (string|null);

                /** WriteResponse streamToken */
                streamToken?: (Uint8Array|null);

                /** WriteResponse writeResults */
                writeResults?: (google.firestore.v1.IWriteResult[]|null);

                /** WriteResponse commitTime */
                commitTime?: (google.protobuf.ITimestamp|null);
            }

            /** Represents a WriteResponse. */
            class WriteResponse implements IWriteResponse {

                /**
                 * Constructs a new WriteResponse.
                 * @param [properties] Properties to set
                 */
                constructor(properties?: google.firestore.v1.IWriteResponse);

                /** WriteResponse streamId. */
                public streamId: string;

                /** WriteResponse streamToken. */
                public streamToken: Uint8Array;

                /** WriteResponse writeResults. */
                public writeResults: google.firestore.v1.IWriteResult[];

                /** WriteResponse commitTime. */
                public commitTime?: (google.protobuf.ITimestamp|null);

                /**
                 * Creates a WriteResponse message from a plain object. Also converts values to their respective internal types.
                 * @param object Plain object
                 * @returns WriteResponse
                 */
                public static fromObject(object: { [k: string]: any }): google.firestore.v1.WriteResponse;

                /**
                 * Creates a plain object from a WriteResponse message. Also converts values to other types if specified.
                 * @param message WriteResponse
                 * @param [options] Conversion options
                 * @returns Plain object
                 */
                public static toObject(message: google.firestore.v1.WriteResponse, options?: $protobuf.IConversionOptions): { [k: string]: any };

                /**
                 * Converts this WriteResponse to JSON.
                 * @returns JSON object
                 */
                public toJSON(): { [k: string]: any };

                /**
                 * Gets the default type url for WriteResponse
                 * @param [typeUrlPrefix] your custom typeUrlPrefix(default "type.googleapis.com")
                 * @returns The default type url
                 */
                public static getTypeUrl(typeUrlPrefix?: string): string;
            }

            /** Properties of a ListenRequest. */
            interface IListenRequest {

                /** ListenRequest database */
                database?: (string|null);

                /** ListenRequest addTarget */
                addTarget?: (google.firestore.v1.ITarget|null);

                /** ListenRequest removeTarget */
                removeTarget?: (number|null);

                /** ListenRequest labels */
                labels?: ({ [k: string]: string }|null);
            }

            /** Represents a ListenRequest. */
            class ListenRequest implements IListenRequest {

                /**
                 * Constructs a new ListenRequest.
                 * @param [properties] Properties to set
                 */
                constructor(properties?: google.firestore.v1.IListenRequest);

                /** ListenRequest database. */
                public database: string;

                /** ListenRequest addTarget. */
                public addTarget?: (google.firestore.v1.ITarget|null);

                /** ListenRequest removeTarget. */
                public removeTarget?: (number|null);

                /** ListenRequest labels. */
                public labels: { [k: string]: string };

                /** ListenRequest targetChange. */
                public targetChange?: ("addTarget"|"removeTarget");

                /**
                 * Creates a ListenRequest message from a plain object. Also converts values to their respective internal types.
                 * @param object Plain object
                 * @returns ListenRequest
                 */
                public static fromObject(object: { [k: string]: any }): google.firestore.v1.ListenRequest;

                /**
                 * Creates a plain object from a ListenRequest message. Also converts values to other types if specified.
                 * @param message ListenRequest
                 * @param [options] Conversion options
                 * @returns Plain object
                 */
                public static toObject(message: google.firestore.v1.ListenRequest, options?: $protobuf.IConversionOptions): { [k: string]: any };

                /**
                 * Converts this ListenRequest to JSON.
                 * @returns JSON object
                 */
                public toJSON(): { [k: string]: any };

                /**
                 * Gets the default type url for ListenRequest
                 * @param [typeUrlPrefix] your custom typeUrlPrefix(default "type.googleapis.com")
                 * @returns The default type url
                 */
                public static getTypeUrl(typeUrlPrefix?: string): string;
            }

            /** Properties of a ListenResponse. */
            interface IListenResponse {

                /** ListenResponse targetChange */
                targetChange?: (google.firestore.v1.ITargetChange|null);

                /** ListenResponse documentChange */
                documentChange?: (google.firestore.v1.IDocumentChange|null);

                /** ListenResponse documentDelete */
                documentDelete?: (google.firestore.v1.IDocumentDelete|null);

                /** ListenResponse documentRemove */
                documentRemove?: (google.firestore.v1.IDocumentRemove|null);

                /** ListenResponse filter */
                filter?: (google.firestore.v1.IExistenceFilter|null);
            }

            /** Represents a ListenResponse. */
            class ListenResponse implements IListenResponse {

                /**
                 * Constructs a new ListenResponse.
                 * @param [properties] Properties to set
                 */
                constructor(properties?: google.firestore.v1.IListenResponse);

                /** ListenResponse targetChange. */
                public targetChange?: (google.firestore.v1.ITargetChange|null);

                /** ListenResponse documentChange. */
                public documentChange?: (google.firestore.v1.IDocumentChange|null);

                /** ListenResponse documentDelete. */
                public documentDelete?: (google.firestore.v1.IDocumentDelete|null);

                /** ListenResponse documentRemove. */
                public documentRemove?: (google.firestore.v1.IDocumentRemove|null);

                /** ListenResponse filter. */
                public filter?: (google.firestore.v1.IExistenceFilter|null);

                /** ListenResponse responseType. */
                public responseType?: ("targetChange"|"documentChange"|"documentDelete"|"documentRemove"|"filter");

                /**
                 * Creates a ListenResponse message from a plain object. Also converts values to their respective internal types.
                 * @param object Plain object
                 * @returns ListenResponse
                 */
                public static fromObject(object: { [k: string]: any }): google.firestore.v1.ListenResponse;

                /**
                 * Creates a plain object from a ListenResponse message. Also converts values to other types if specified.
                 * @param message ListenResponse
                 * @param [options] Conversion options
                 * @returns Plain object
                 */
                public static toObject(message: google.firestore.v1.ListenResponse, options?: $protobuf.IConversionOptions): { [k: string]: any };

                /**
                 * Converts this ListenResponse to JSON.
                 * @returns JSON object
                 */
                public toJSON(): { [k: string]: any };

                /**
                 * Gets the default type url for ListenResponse
                 * @param [typeUrlPrefix] your custom typeUrlPrefix(default "type.googleapis.com")
                 * @returns The default type url
                 */
                public static getTypeUrl(typeUrlPrefix?: string): string;
            }

            /** Properties of a Target. */
            interface ITarget {

                /** Target query */
                query?: (google.firestore.v1.Target.IQueryTarget|null);

                /** Target documents */
                documents?: (google.firestore.v1.Target.IDocumentsTarget|null);

                /** Target resumeToken */
                resumeToken?: (Uint8Array|null);

                /** Target readTime */
                readTime?: (google.protobuf.ITimestamp|null);

                /** Target targetId */
                targetId?: (number|null);

                /** Target once */
                once?: (boolean|null);

=======

            /** Properties of a PartitionQueryRequest. */
            interface IPartitionQueryRequest {

                /** PartitionQueryRequest parent */
                parent?: (string|null);

                /** PartitionQueryRequest structuredQuery */
                structuredQuery?: (google.firestore.v1.IStructuredQuery|null);

                /** PartitionQueryRequest partitionCount */
                partitionCount?: (number|string|null);

                /** PartitionQueryRequest pageToken */
                pageToken?: (string|null);

                /** PartitionQueryRequest pageSize */
                pageSize?: (number|null);

                /** PartitionQueryRequest readTime */
                readTime?: (google.protobuf.ITimestamp|null);
            }

            /** Represents a PartitionQueryRequest. */
            class PartitionQueryRequest implements IPartitionQueryRequest {

                /**
                 * Constructs a new PartitionQueryRequest.
                 * @param [properties] Properties to set
                 */
                constructor(properties?: google.firestore.v1.IPartitionQueryRequest);

                /** PartitionQueryRequest parent. */
                public parent: string;

                /** PartitionQueryRequest structuredQuery. */
                public structuredQuery?: (google.firestore.v1.IStructuredQuery|null);

                /** PartitionQueryRequest partitionCount. */
                public partitionCount: (number|string);

                /** PartitionQueryRequest pageToken. */
                public pageToken: string;

                /** PartitionQueryRequest pageSize. */
                public pageSize: number;

                /** PartitionQueryRequest readTime. */
                public readTime?: (google.protobuf.ITimestamp|null);

                /** PartitionQueryRequest queryType. */
                public queryType?: "structuredQuery";

                /** PartitionQueryRequest consistencySelector. */
                public consistencySelector?: "readTime";

                /**
                 * Creates a PartitionQueryRequest message from a plain object. Also converts values to their respective internal types.
                 * @param object Plain object
                 * @returns PartitionQueryRequest
                 */
                public static fromObject(object: { [k: string]: any }): google.firestore.v1.PartitionQueryRequest;

                /**
                 * Creates a plain object from a PartitionQueryRequest message. Also converts values to other types if specified.
                 * @param message PartitionQueryRequest
                 * @param [options] Conversion options
                 * @returns Plain object
                 */
                public static toObject(message: google.firestore.v1.PartitionQueryRequest, options?: $protobuf.IConversionOptions): { [k: string]: any };

                /**
                 * Converts this PartitionQueryRequest to JSON.
                 * @returns JSON object
                 */
                public toJSON(): { [k: string]: any };

                /**
                 * Gets the default type url for PartitionQueryRequest
                 * @param [typeUrlPrefix] your custom typeUrlPrefix(default "type.googleapis.com")
                 * @returns The default type url
                 */
                public static getTypeUrl(typeUrlPrefix?: string): string;
            }

            /** Properties of a PartitionQueryResponse. */
            interface IPartitionQueryResponse {

                /** PartitionQueryResponse partitions */
                partitions?: (google.firestore.v1.ICursor[]|null);

                /** PartitionQueryResponse nextPageToken */
                nextPageToken?: (string|null);
            }

            /** Represents a PartitionQueryResponse. */
            class PartitionQueryResponse implements IPartitionQueryResponse {

                /**
                 * Constructs a new PartitionQueryResponse.
                 * @param [properties] Properties to set
                 */
                constructor(properties?: google.firestore.v1.IPartitionQueryResponse);

                /** PartitionQueryResponse partitions. */
                public partitions: google.firestore.v1.ICursor[];

                /** PartitionQueryResponse nextPageToken. */
                public nextPageToken: string;

                /**
                 * Creates a PartitionQueryResponse message from a plain object. Also converts values to their respective internal types.
                 * @param object Plain object
                 * @returns PartitionQueryResponse
                 */
                public static fromObject(object: { [k: string]: any }): google.firestore.v1.PartitionQueryResponse;

                /**
                 * Creates a plain object from a PartitionQueryResponse message. Also converts values to other types if specified.
                 * @param message PartitionQueryResponse
                 * @param [options] Conversion options
                 * @returns Plain object
                 */
                public static toObject(message: google.firestore.v1.PartitionQueryResponse, options?: $protobuf.IConversionOptions): { [k: string]: any };

                /**
                 * Converts this PartitionQueryResponse to JSON.
                 * @returns JSON object
                 */
                public toJSON(): { [k: string]: any };

                /**
                 * Gets the default type url for PartitionQueryResponse
                 * @param [typeUrlPrefix] your custom typeUrlPrefix(default "type.googleapis.com")
                 * @returns The default type url
                 */
                public static getTypeUrl(typeUrlPrefix?: string): string;
            }

            /** Properties of a WriteRequest. */
            interface IWriteRequest {

                /** WriteRequest database */
                database?: (string|null);

                /** WriteRequest streamId */
                streamId?: (string|null);

                /** WriteRequest writes */
                writes?: (google.firestore.v1.IWrite[]|null);

                /** WriteRequest streamToken */
                streamToken?: (Uint8Array|null);

                /** WriteRequest labels */
                labels?: ({ [k: string]: string }|null);
            }

            /** Represents a WriteRequest. */
            class WriteRequest implements IWriteRequest {

                /**
                 * Constructs a new WriteRequest.
                 * @param [properties] Properties to set
                 */
                constructor(properties?: google.firestore.v1.IWriteRequest);

                /** WriteRequest database. */
                public database: string;

                /** WriteRequest streamId. */
                public streamId: string;

                /** WriteRequest writes. */
                public writes: google.firestore.v1.IWrite[];

                /** WriteRequest streamToken. */
                public streamToken: Uint8Array;

                /** WriteRequest labels. */
                public labels: { [k: string]: string };

                /**
                 * Creates a WriteRequest message from a plain object. Also converts values to their respective internal types.
                 * @param object Plain object
                 * @returns WriteRequest
                 */
                public static fromObject(object: { [k: string]: any }): google.firestore.v1.WriteRequest;

                /**
                 * Creates a plain object from a WriteRequest message. Also converts values to other types if specified.
                 * @param message WriteRequest
                 * @param [options] Conversion options
                 * @returns Plain object
                 */
                public static toObject(message: google.firestore.v1.WriteRequest, options?: $protobuf.IConversionOptions): { [k: string]: any };

                /**
                 * Converts this WriteRequest to JSON.
                 * @returns JSON object
                 */
                public toJSON(): { [k: string]: any };

                /**
                 * Gets the default type url for WriteRequest
                 * @param [typeUrlPrefix] your custom typeUrlPrefix(default "type.googleapis.com")
                 * @returns The default type url
                 */
                public static getTypeUrl(typeUrlPrefix?: string): string;
            }

            /** Properties of a WriteResponse. */
            interface IWriteResponse {

                /** WriteResponse streamId */
                streamId?: (string|null);

                /** WriteResponse streamToken */
                streamToken?: (Uint8Array|null);

                /** WriteResponse writeResults */
                writeResults?: (google.firestore.v1.IWriteResult[]|null);

                /** WriteResponse commitTime */
                commitTime?: (google.protobuf.ITimestamp|null);
            }

            /** Represents a WriteResponse. */
            class WriteResponse implements IWriteResponse {

                /**
                 * Constructs a new WriteResponse.
                 * @param [properties] Properties to set
                 */
                constructor(properties?: google.firestore.v1.IWriteResponse);

                /** WriteResponse streamId. */
                public streamId: string;

                /** WriteResponse streamToken. */
                public streamToken: Uint8Array;

                /** WriteResponse writeResults. */
                public writeResults: google.firestore.v1.IWriteResult[];

                /** WriteResponse commitTime. */
                public commitTime?: (google.protobuf.ITimestamp|null);

                /**
                 * Creates a WriteResponse message from a plain object. Also converts values to their respective internal types.
                 * @param object Plain object
                 * @returns WriteResponse
                 */
                public static fromObject(object: { [k: string]: any }): google.firestore.v1.WriteResponse;

                /**
                 * Creates a plain object from a WriteResponse message. Also converts values to other types if specified.
                 * @param message WriteResponse
                 * @param [options] Conversion options
                 * @returns Plain object
                 */
                public static toObject(message: google.firestore.v1.WriteResponse, options?: $protobuf.IConversionOptions): { [k: string]: any };

                /**
                 * Converts this WriteResponse to JSON.
                 * @returns JSON object
                 */
                public toJSON(): { [k: string]: any };

                /**
                 * Gets the default type url for WriteResponse
                 * @param [typeUrlPrefix] your custom typeUrlPrefix(default "type.googleapis.com")
                 * @returns The default type url
                 */
                public static getTypeUrl(typeUrlPrefix?: string): string;
            }

            /** Properties of a ListenRequest. */
            interface IListenRequest {

                /** ListenRequest database */
                database?: (string|null);

                /** ListenRequest addTarget */
                addTarget?: (google.firestore.v1.ITarget|null);

                /** ListenRequest removeTarget */
                removeTarget?: (number|null);

                /** ListenRequest labels */
                labels?: ({ [k: string]: string }|null);
            }

            /** Represents a ListenRequest. */
            class ListenRequest implements IListenRequest {

                /**
                 * Constructs a new ListenRequest.
                 * @param [properties] Properties to set
                 */
                constructor(properties?: google.firestore.v1.IListenRequest);

                /** ListenRequest database. */
                public database: string;

                /** ListenRequest addTarget. */
                public addTarget?: (google.firestore.v1.ITarget|null);

                /** ListenRequest removeTarget. */
                public removeTarget?: (number|null);

                /** ListenRequest labels. */
                public labels: { [k: string]: string };

                /** ListenRequest targetChange. */
                public targetChange?: ("addTarget"|"removeTarget");

                /**
                 * Creates a ListenRequest message from a plain object. Also converts values to their respective internal types.
                 * @param object Plain object
                 * @returns ListenRequest
                 */
                public static fromObject(object: { [k: string]: any }): google.firestore.v1.ListenRequest;

                /**
                 * Creates a plain object from a ListenRequest message. Also converts values to other types if specified.
                 * @param message ListenRequest
                 * @param [options] Conversion options
                 * @returns Plain object
                 */
                public static toObject(message: google.firestore.v1.ListenRequest, options?: $protobuf.IConversionOptions): { [k: string]: any };

                /**
                 * Converts this ListenRequest to JSON.
                 * @returns JSON object
                 */
                public toJSON(): { [k: string]: any };

                /**
                 * Gets the default type url for ListenRequest
                 * @param [typeUrlPrefix] your custom typeUrlPrefix(default "type.googleapis.com")
                 * @returns The default type url
                 */
                public static getTypeUrl(typeUrlPrefix?: string): string;
            }

            /** Properties of a ListenResponse. */
            interface IListenResponse {

                /** ListenResponse targetChange */
                targetChange?: (google.firestore.v1.ITargetChange|null);

                /** ListenResponse documentChange */
                documentChange?: (google.firestore.v1.IDocumentChange|null);

                /** ListenResponse documentDelete */
                documentDelete?: (google.firestore.v1.IDocumentDelete|null);

                /** ListenResponse documentRemove */
                documentRemove?: (google.firestore.v1.IDocumentRemove|null);

                /** ListenResponse filter */
                filter?: (google.firestore.v1.IExistenceFilter|null);
            }

            /** Represents a ListenResponse. */
            class ListenResponse implements IListenResponse {

                /**
                 * Constructs a new ListenResponse.
                 * @param [properties] Properties to set
                 */
                constructor(properties?: google.firestore.v1.IListenResponse);

                /** ListenResponse targetChange. */
                public targetChange?: (google.firestore.v1.ITargetChange|null);

                /** ListenResponse documentChange. */
                public documentChange?: (google.firestore.v1.IDocumentChange|null);

                /** ListenResponse documentDelete. */
                public documentDelete?: (google.firestore.v1.IDocumentDelete|null);

                /** ListenResponse documentRemove. */
                public documentRemove?: (google.firestore.v1.IDocumentRemove|null);

                /** ListenResponse filter. */
                public filter?: (google.firestore.v1.IExistenceFilter|null);

                /** ListenResponse responseType. */
                public responseType?: ("targetChange"|"documentChange"|"documentDelete"|"documentRemove"|"filter");

                /**
                 * Creates a ListenResponse message from a plain object. Also converts values to their respective internal types.
                 * @param object Plain object
                 * @returns ListenResponse
                 */
                public static fromObject(object: { [k: string]: any }): google.firestore.v1.ListenResponse;

                /**
                 * Creates a plain object from a ListenResponse message. Also converts values to other types if specified.
                 * @param message ListenResponse
                 * @param [options] Conversion options
                 * @returns Plain object
                 */
                public static toObject(message: google.firestore.v1.ListenResponse, options?: $protobuf.IConversionOptions): { [k: string]: any };

                /**
                 * Converts this ListenResponse to JSON.
                 * @returns JSON object
                 */
                public toJSON(): { [k: string]: any };

                /**
                 * Gets the default type url for ListenResponse
                 * @param [typeUrlPrefix] your custom typeUrlPrefix(default "type.googleapis.com")
                 * @returns The default type url
                 */
                public static getTypeUrl(typeUrlPrefix?: string): string;
            }

            /** Properties of a Target. */
            interface ITarget {

                /** Target query */
                query?: (google.firestore.v1.Target.IQueryTarget|null);

                /** Target documents */
                documents?: (google.firestore.v1.Target.IDocumentsTarget|null);

                /** Target resumeToken */
                resumeToken?: (Uint8Array|null);

                /** Target readTime */
                readTime?: (google.protobuf.ITimestamp|null);

                /** Target targetId */
                targetId?: (number|null);

                /** Target once */
                once?: (boolean|null);

>>>>>>> 5937b93a
                /** Target expectedCount */
                expectedCount?: (google.protobuf.IInt32Value|null);
            }

            /** Represents a Target. */
            class Target implements ITarget {

                /**
                 * Constructs a new Target.
                 * @param [properties] Properties to set
                 */
                constructor(properties?: google.firestore.v1.ITarget);

                /** Target query. */
                public query?: (google.firestore.v1.Target.IQueryTarget|null);

                /** Target documents. */
                public documents?: (google.firestore.v1.Target.IDocumentsTarget|null);

                /** Target resumeToken. */
                public resumeToken?: (Uint8Array|null);

                /** Target readTime. */
                public readTime?: (google.protobuf.ITimestamp|null);

                /** Target targetId. */
                public targetId: number;

                /** Target once. */
                public once: boolean;

                /** Target expectedCount. */
                public expectedCount?: (google.protobuf.IInt32Value|null);

                /** Target targetType. */
                public targetType?: ("query"|"documents");

                /** Target resumeType. */
                public resumeType?: ("resumeToken"|"readTime");

                /**
                 * Creates a Target message from a plain object. Also converts values to their respective internal types.
                 * @param object Plain object
                 * @returns Target
                 */
                public static fromObject(object: { [k: string]: any }): google.firestore.v1.Target;

                /**
                 * Creates a plain object from a Target message. Also converts values to other types if specified.
                 * @param message Target
                 * @param [options] Conversion options
                 * @returns Plain object
                 */
                public static toObject(message: google.firestore.v1.Target, options?: $protobuf.IConversionOptions): { [k: string]: any };

                /**
                 * Converts this Target to JSON.
                 * @returns JSON object
                 */
                public toJSON(): { [k: string]: any };

                /**
                 * Gets the default type url for Target
                 * @param [typeUrlPrefix] your custom typeUrlPrefix(default "type.googleapis.com")
                 * @returns The default type url
                 */
                public static getTypeUrl(typeUrlPrefix?: string): string;
            }
<<<<<<< HEAD

            namespace Target {

                /** Properties of a DocumentsTarget. */
                interface IDocumentsTarget {

                    /** DocumentsTarget documents */
                    documents?: (string[]|null);
                }

                /** Represents a DocumentsTarget. */
                class DocumentsTarget implements IDocumentsTarget {

                    /**
                     * Constructs a new DocumentsTarget.
                     * @param [properties] Properties to set
                     */
                    constructor(properties?: google.firestore.v1.Target.IDocumentsTarget);

                    /** DocumentsTarget documents. */
                    public documents: string[];

                    /**
                     * Creates a DocumentsTarget message from a plain object. Also converts values to their respective internal types.
                     * @param object Plain object
                     * @returns DocumentsTarget
                     */
                    public static fromObject(object: { [k: string]: any }): google.firestore.v1.Target.DocumentsTarget;

                    /**
                     * Creates a plain object from a DocumentsTarget message. Also converts values to other types if specified.
                     * @param message DocumentsTarget
                     * @param [options] Conversion options
                     * @returns Plain object
                     */
                    public static toObject(message: google.firestore.v1.Target.DocumentsTarget, options?: $protobuf.IConversionOptions): { [k: string]: any };

                    /**
                     * Converts this DocumentsTarget to JSON.
                     * @returns JSON object
                     */
                    public toJSON(): { [k: string]: any };

                    /**
                     * Gets the default type url for DocumentsTarget
                     * @param [typeUrlPrefix] your custom typeUrlPrefix(default "type.googleapis.com")
                     * @returns The default type url
                     */
                    public static getTypeUrl(typeUrlPrefix?: string): string;
                }

                /** Properties of a QueryTarget. */
                interface IQueryTarget {

                    /** QueryTarget parent */
                    parent?: (string|null);

                    /** QueryTarget structuredQuery */
                    structuredQuery?: (google.firestore.v1.IStructuredQuery|null);
                }

                /** Represents a QueryTarget. */
                class QueryTarget implements IQueryTarget {

                    /**
                     * Constructs a new QueryTarget.
                     * @param [properties] Properties to set
                     */
                    constructor(properties?: google.firestore.v1.Target.IQueryTarget);

                    /** QueryTarget parent. */
                    public parent: string;

                    /** QueryTarget structuredQuery. */
                    public structuredQuery?: (google.firestore.v1.IStructuredQuery|null);

                    /** QueryTarget queryType. */
                    public queryType?: "structuredQuery";

                    /**
                     * Creates a QueryTarget message from a plain object. Also converts values to their respective internal types.
                     * @param object Plain object
                     * @returns QueryTarget
                     */
                    public static fromObject(object: { [k: string]: any }): google.firestore.v1.Target.QueryTarget;

                    /**
                     * Creates a plain object from a QueryTarget message. Also converts values to other types if specified.
                     * @param message QueryTarget
                     * @param [options] Conversion options
                     * @returns Plain object
                     */
                    public static toObject(message: google.firestore.v1.Target.QueryTarget, options?: $protobuf.IConversionOptions): { [k: string]: any };

                    /**
                     * Converts this QueryTarget to JSON.
                     * @returns JSON object
                     */
                    public toJSON(): { [k: string]: any };

                    /**
                     * Gets the default type url for QueryTarget
                     * @param [typeUrlPrefix] your custom typeUrlPrefix(default "type.googleapis.com")
                     * @returns The default type url
                     */
                    public static getTypeUrl(typeUrlPrefix?: string): string;
                }
            }

            /** Properties of a TargetChange. */
            interface ITargetChange {

                /** TargetChange targetChangeType */
                targetChangeType?: (google.firestore.v1.TargetChange.TargetChangeType|null);

                /** TargetChange targetIds */
                targetIds?: (number[]|null);

                /** TargetChange cause */
                cause?: (google.rpc.IStatus|null);

                /** TargetChange resumeToken */
                resumeToken?: (Uint8Array|null);

                /** TargetChange readTime */
                readTime?: (google.protobuf.ITimestamp|null);
            }

            /** Represents a TargetChange. */
            class TargetChange implements ITargetChange {

                /**
                 * Constructs a new TargetChange.
                 * @param [properties] Properties to set
                 */
                constructor(properties?: google.firestore.v1.ITargetChange);

                /** TargetChange targetChangeType. */
                public targetChangeType: google.firestore.v1.TargetChange.TargetChangeType;

                /** TargetChange targetIds. */
                public targetIds: number[];

                /** TargetChange cause. */
                public cause?: (google.rpc.IStatus|null);

                /** TargetChange resumeToken. */
                public resumeToken: Uint8Array;

                /** TargetChange readTime. */
                public readTime?: (google.protobuf.ITimestamp|null);

                /**
                 * Creates a TargetChange message from a plain object. Also converts values to their respective internal types.
                 * @param object Plain object
                 * @returns TargetChange
                 */
                public static fromObject(object: { [k: string]: any }): google.firestore.v1.TargetChange;

                /**
                 * Creates a plain object from a TargetChange message. Also converts values to other types if specified.
                 * @param message TargetChange
                 * @param [options] Conversion options
                 * @returns Plain object
                 */
                public static toObject(message: google.firestore.v1.TargetChange, options?: $protobuf.IConversionOptions): { [k: string]: any };

                /**
                 * Converts this TargetChange to JSON.
                 * @returns JSON object
                 */
                public toJSON(): { [k: string]: any };

                /**
                 * Gets the default type url for TargetChange
                 * @param [typeUrlPrefix] your custom typeUrlPrefix(default "type.googleapis.com")
                 * @returns The default type url
                 */
                public static getTypeUrl(typeUrlPrefix?: string): string;
            }

            namespace TargetChange {

                /** TargetChangeType enum. */
                type TargetChangeType =
                    "NO_CHANGE"| "ADD"| "REMOVE"| "CURRENT"| "RESET";
            }

            /** Properties of a ListCollectionIdsRequest. */
            interface IListCollectionIdsRequest {

                /** ListCollectionIdsRequest parent */
                parent?: (string|null);

                /** ListCollectionIdsRequest pageSize */
                pageSize?: (number|null);

                /** ListCollectionIdsRequest pageToken */
                pageToken?: (string|null);

                /** ListCollectionIdsRequest readTime */
                readTime?: (google.protobuf.ITimestamp|null);
            }

            /** Represents a ListCollectionIdsRequest. */
            class ListCollectionIdsRequest implements IListCollectionIdsRequest {

                /**
                 * Constructs a new ListCollectionIdsRequest.
                 * @param [properties] Properties to set
                 */
                constructor(properties?: google.firestore.v1.IListCollectionIdsRequest);

                /** ListCollectionIdsRequest parent. */
                public parent: string;

                /** ListCollectionIdsRequest pageSize. */
                public pageSize: number;

                /** ListCollectionIdsRequest pageToken. */
                public pageToken: string;

                /** ListCollectionIdsRequest readTime. */
                public readTime?: (google.protobuf.ITimestamp|null);

                /** ListCollectionIdsRequest consistencySelector. */
                public consistencySelector?: "readTime";

                /**
                 * Creates a ListCollectionIdsRequest message from a plain object. Also converts values to their respective internal types.
                 * @param object Plain object
                 * @returns ListCollectionIdsRequest
                 */
                public static fromObject(object: { [k: string]: any }): google.firestore.v1.ListCollectionIdsRequest;

                /**
                 * Creates a plain object from a ListCollectionIdsRequest message. Also converts values to other types if specified.
                 * @param message ListCollectionIdsRequest
                 * @param [options] Conversion options
                 * @returns Plain object
                 */
                public static toObject(message: google.firestore.v1.ListCollectionIdsRequest, options?: $protobuf.IConversionOptions): { [k: string]: any };

                /**
                 * Converts this ListCollectionIdsRequest to JSON.
=======

            namespace Target {

                /** Properties of a DocumentsTarget. */
                interface IDocumentsTarget {

                    /** DocumentsTarget documents */
                    documents?: (string[]|null);
                }

                /** Represents a DocumentsTarget. */
                class DocumentsTarget implements IDocumentsTarget {

                    /**
                     * Constructs a new DocumentsTarget.
                     * @param [properties] Properties to set
                     */
                    constructor(properties?: google.firestore.v1.Target.IDocumentsTarget);

                    /** DocumentsTarget documents. */
                    public documents: string[];

                    /**
                     * Creates a DocumentsTarget message from a plain object. Also converts values to their respective internal types.
                     * @param object Plain object
                     * @returns DocumentsTarget
                     */
                    public static fromObject(object: { [k: string]: any }): google.firestore.v1.Target.DocumentsTarget;

                    /**
                     * Creates a plain object from a DocumentsTarget message. Also converts values to other types if specified.
                     * @param message DocumentsTarget
                     * @param [options] Conversion options
                     * @returns Plain object
                     */
                    public static toObject(message: google.firestore.v1.Target.DocumentsTarget, options?: $protobuf.IConversionOptions): { [k: string]: any };

                    /**
                     * Converts this DocumentsTarget to JSON.
                     * @returns JSON object
                     */
                    public toJSON(): { [k: string]: any };

                    /**
                     * Gets the default type url for DocumentsTarget
                     * @param [typeUrlPrefix] your custom typeUrlPrefix(default "type.googleapis.com")
                     * @returns The default type url
                     */
                    public static getTypeUrl(typeUrlPrefix?: string): string;
                }

                /** Properties of a QueryTarget. */
                interface IQueryTarget {

                    /** QueryTarget parent */
                    parent?: (string|null);

                    /** QueryTarget structuredQuery */
                    structuredQuery?: (google.firestore.v1.IStructuredQuery|null);
                }

                /** Represents a QueryTarget. */
                class QueryTarget implements IQueryTarget {

                    /**
                     * Constructs a new QueryTarget.
                     * @param [properties] Properties to set
                     */
                    constructor(properties?: google.firestore.v1.Target.IQueryTarget);

                    /** QueryTarget parent. */
                    public parent: string;

                    /** QueryTarget structuredQuery. */
                    public structuredQuery?: (google.firestore.v1.IStructuredQuery|null);

                    /** QueryTarget queryType. */
                    public queryType?: "structuredQuery";

                    /**
                     * Creates a QueryTarget message from a plain object. Also converts values to their respective internal types.
                     * @param object Plain object
                     * @returns QueryTarget
                     */
                    public static fromObject(object: { [k: string]: any }): google.firestore.v1.Target.QueryTarget;

                    /**
                     * Creates a plain object from a QueryTarget message. Also converts values to other types if specified.
                     * @param message QueryTarget
                     * @param [options] Conversion options
                     * @returns Plain object
                     */
                    public static toObject(message: google.firestore.v1.Target.QueryTarget, options?: $protobuf.IConversionOptions): { [k: string]: any };

                    /**
                     * Converts this QueryTarget to JSON.
                     * @returns JSON object
                     */
                    public toJSON(): { [k: string]: any };

                    /**
                     * Gets the default type url for QueryTarget
                     * @param [typeUrlPrefix] your custom typeUrlPrefix(default "type.googleapis.com")
                     * @returns The default type url
                     */
                    public static getTypeUrl(typeUrlPrefix?: string): string;
                }
            }

            /** Properties of a TargetChange. */
            interface ITargetChange {

                /** TargetChange targetChangeType */
                targetChangeType?: (google.firestore.v1.TargetChange.TargetChangeType|null);

                /** TargetChange targetIds */
                targetIds?: (number[]|null);

                /** TargetChange cause */
                cause?: (google.rpc.IStatus|null);

                /** TargetChange resumeToken */
                resumeToken?: (Uint8Array|null);

                /** TargetChange readTime */
                readTime?: (google.protobuf.ITimestamp|null);
            }

            /** Represents a TargetChange. */
            class TargetChange implements ITargetChange {

                /**
                 * Constructs a new TargetChange.
                 * @param [properties] Properties to set
                 */
                constructor(properties?: google.firestore.v1.ITargetChange);

                /** TargetChange targetChangeType. */
                public targetChangeType: google.firestore.v1.TargetChange.TargetChangeType;

                /** TargetChange targetIds. */
                public targetIds: number[];

                /** TargetChange cause. */
                public cause?: (google.rpc.IStatus|null);

                /** TargetChange resumeToken. */
                public resumeToken: Uint8Array;

                /** TargetChange readTime. */
                public readTime?: (google.protobuf.ITimestamp|null);

                /**
                 * Creates a TargetChange message from a plain object. Also converts values to their respective internal types.
                 * @param object Plain object
                 * @returns TargetChange
                 */
                public static fromObject(object: { [k: string]: any }): google.firestore.v1.TargetChange;

                /**
                 * Creates a plain object from a TargetChange message. Also converts values to other types if specified.
                 * @param message TargetChange
                 * @param [options] Conversion options
                 * @returns Plain object
                 */
                public static toObject(message: google.firestore.v1.TargetChange, options?: $protobuf.IConversionOptions): { [k: string]: any };

                /**
                 * Converts this TargetChange to JSON.
>>>>>>> 5937b93a
                 * @returns JSON object
                 */
                public toJSON(): { [k: string]: any };

                /**
<<<<<<< HEAD
                 * Gets the default type url for ListCollectionIdsRequest
=======
                 * Gets the default type url for TargetChange
>>>>>>> 5937b93a
                 * @param [typeUrlPrefix] your custom typeUrlPrefix(default "type.googleapis.com")
                 * @returns The default type url
                 */
                public static getTypeUrl(typeUrlPrefix?: string): string;
            }
<<<<<<< HEAD

            /** Properties of a ListCollectionIdsResponse. */
            interface IListCollectionIdsResponse {

                /** ListCollectionIdsResponse collectionIds */
                collectionIds?: (string[]|null);

                /** ListCollectionIdsResponse nextPageToken */
                nextPageToken?: (string|null);
            }

            /** Represents a ListCollectionIdsResponse. */
            class ListCollectionIdsResponse implements IListCollectionIdsResponse {

                /**
                 * Constructs a new ListCollectionIdsResponse.
                 * @param [properties] Properties to set
                 */
                constructor(properties?: google.firestore.v1.IListCollectionIdsResponse);

                /** ListCollectionIdsResponse collectionIds. */
                public collectionIds: string[];

                /** ListCollectionIdsResponse nextPageToken. */
                public nextPageToken: string;

                /**
                 * Creates a ListCollectionIdsResponse message from a plain object. Also converts values to their respective internal types.
                 * @param object Plain object
                 * @returns ListCollectionIdsResponse
                 */
                public static fromObject(object: { [k: string]: any }): google.firestore.v1.ListCollectionIdsResponse;

                /**
                 * Creates a plain object from a ListCollectionIdsResponse message. Also converts values to other types if specified.
                 * @param message ListCollectionIdsResponse
                 * @param [options] Conversion options
                 * @returns Plain object
                 */
                public static toObject(message: google.firestore.v1.ListCollectionIdsResponse, options?: $protobuf.IConversionOptions): { [k: string]: any };

                /**
                 * Converts this ListCollectionIdsResponse to JSON.
                 * @returns JSON object
                 */
                public toJSON(): { [k: string]: any };

                /**
                 * Gets the default type url for ListCollectionIdsResponse
                 * @param [typeUrlPrefix] your custom typeUrlPrefix(default "type.googleapis.com")
                 * @returns The default type url
                 */
                public static getTypeUrl(typeUrlPrefix?: string): string;
            }

            /** Properties of a BatchWriteRequest. */
            interface IBatchWriteRequest {

                /** BatchWriteRequest database */
                database?: (string|null);

                /** BatchWriteRequest writes */
                writes?: (google.firestore.v1.IWrite[]|null);

                /** BatchWriteRequest labels */
                labels?: ({ [k: string]: string }|null);
            }

            /** Represents a BatchWriteRequest. */
            class BatchWriteRequest implements IBatchWriteRequest {

                /**
                 * Constructs a new BatchWriteRequest.
                 * @param [properties] Properties to set
                 */
                constructor(properties?: google.firestore.v1.IBatchWriteRequest);

                /** BatchWriteRequest database. */
                public database: string;

                /** BatchWriteRequest writes. */
                public writes: google.firestore.v1.IWrite[];

                /** BatchWriteRequest labels. */
                public labels: { [k: string]: string };

                /**
                 * Creates a BatchWriteRequest message from a plain object. Also converts values to their respective internal types.
                 * @param object Plain object
                 * @returns BatchWriteRequest
                 */
                public static fromObject(object: { [k: string]: any }): google.firestore.v1.BatchWriteRequest;

                /**
                 * Creates a plain object from a BatchWriteRequest message. Also converts values to other types if specified.
                 * @param message BatchWriteRequest
                 * @param [options] Conversion options
                 * @returns Plain object
                 */
                public static toObject(message: google.firestore.v1.BatchWriteRequest, options?: $protobuf.IConversionOptions): { [k: string]: any };

                /**
                 * Converts this BatchWriteRequest to JSON.
=======

            namespace TargetChange {

                /** TargetChangeType enum. */
                type TargetChangeType =
                    "NO_CHANGE"| "ADD"| "REMOVE"| "CURRENT"| "RESET";
            }

            /** Properties of a ListCollectionIdsRequest. */
            interface IListCollectionIdsRequest {

                /** ListCollectionIdsRequest parent */
                parent?: (string|null);

                /** ListCollectionIdsRequest pageSize */
                pageSize?: (number|null);

                /** ListCollectionIdsRequest pageToken */
                pageToken?: (string|null);

                /** ListCollectionIdsRequest readTime */
                readTime?: (google.protobuf.ITimestamp|null);
            }

            /** Represents a ListCollectionIdsRequest. */
            class ListCollectionIdsRequest implements IListCollectionIdsRequest {

                /**
                 * Constructs a new ListCollectionIdsRequest.
                 * @param [properties] Properties to set
                 */
                constructor(properties?: google.firestore.v1.IListCollectionIdsRequest);

                /** ListCollectionIdsRequest parent. */
                public parent: string;

                /** ListCollectionIdsRequest pageSize. */
                public pageSize: number;

                /** ListCollectionIdsRequest pageToken. */
                public pageToken: string;

                /** ListCollectionIdsRequest readTime. */
                public readTime?: (google.protobuf.ITimestamp|null);

                /** ListCollectionIdsRequest consistencySelector. */
                public consistencySelector?: "readTime";

                /**
                 * Creates a ListCollectionIdsRequest message from a plain object. Also converts values to their respective internal types.
                 * @param object Plain object
                 * @returns ListCollectionIdsRequest
                 */
                public static fromObject(object: { [k: string]: any }): google.firestore.v1.ListCollectionIdsRequest;

                /**
                 * Creates a plain object from a ListCollectionIdsRequest message. Also converts values to other types if specified.
                 * @param message ListCollectionIdsRequest
                 * @param [options] Conversion options
                 * @returns Plain object
                 */
                public static toObject(message: google.firestore.v1.ListCollectionIdsRequest, options?: $protobuf.IConversionOptions): { [k: string]: any };

                /**
                 * Converts this ListCollectionIdsRequest to JSON.
>>>>>>> 5937b93a
                 * @returns JSON object
                 */
                public toJSON(): { [k: string]: any };

                /**
<<<<<<< HEAD
                 * Gets the default type url for BatchWriteRequest
=======
                 * Gets the default type url for ListCollectionIdsRequest
>>>>>>> 5937b93a
                 * @param [typeUrlPrefix] your custom typeUrlPrefix(default "type.googleapis.com")
                 * @returns The default type url
                 */
                public static getTypeUrl(typeUrlPrefix?: string): string;
            }
<<<<<<< HEAD

            /** Properties of a BatchWriteResponse. */
            interface IBatchWriteResponse {

                /** BatchWriteResponse writeResults */
                writeResults?: (google.firestore.v1.IWriteResult[]|null);

                /** BatchWriteResponse status */
                status?: (google.rpc.IStatus[]|null);
            }

            /** Represents a BatchWriteResponse. */
            class BatchWriteResponse implements IBatchWriteResponse {

                /**
                 * Constructs a new BatchWriteResponse.
                 * @param [properties] Properties to set
                 */
                constructor(properties?: google.firestore.v1.IBatchWriteResponse);

                /** BatchWriteResponse writeResults. */
                public writeResults: google.firestore.v1.IWriteResult[];

                /** BatchWriteResponse status. */
                public status: google.rpc.IStatus[];

                /**
                 * Creates a BatchWriteResponse message from a plain object. Also converts values to their respective internal types.
                 * @param object Plain object
                 * @returns BatchWriteResponse
                 */
                public static fromObject(object: { [k: string]: any }): google.firestore.v1.BatchWriteResponse;

                /**
                 * Creates a plain object from a BatchWriteResponse message. Also converts values to other types if specified.
                 * @param message BatchWriteResponse
                 * @param [options] Conversion options
                 * @returns Plain object
                 */
                public static toObject(message: google.firestore.v1.BatchWriteResponse, options?: $protobuf.IConversionOptions): { [k: string]: any };

                /**
                 * Converts this BatchWriteResponse to JSON.
                 * @returns JSON object
                 */
                public toJSON(): { [k: string]: any };

                /**
                 * Gets the default type url for BatchWriteResponse
                 * @param [typeUrlPrefix] your custom typeUrlPrefix(default "type.googleapis.com")
                 * @returns The default type url
                 */
                public static getTypeUrl(typeUrlPrefix?: string): string;
            }

            /** Properties of a StructuredPipeline. */
            interface IStructuredPipeline {

                /** StructuredPipeline pipeline */
                pipeline?: (google.firestore.v1.IPipeline|null);

                /** StructuredPipeline options */
                options?: ({ [k: string]: google.firestore.v1.IValue }|null);
            }

            /** Represents a StructuredPipeline. */
            class StructuredPipeline implements IStructuredPipeline {

                /**
                 * Constructs a new StructuredPipeline.
                 * @param [properties] Properties to set
                 */
                constructor(properties?: google.firestore.v1.IStructuredPipeline);

                /** StructuredPipeline pipeline. */
                public pipeline?: (google.firestore.v1.IPipeline|null);

                /** StructuredPipeline options. */
                public options: { [k: string]: google.firestore.v1.IValue };

                /**
                 * Creates a StructuredPipeline message from a plain object. Also converts values to their respective internal types.
                 * @param object Plain object
                 * @returns StructuredPipeline
                 */
                public static fromObject(object: { [k: string]: any }): google.firestore.v1.StructuredPipeline;

                /**
                 * Creates a plain object from a StructuredPipeline message. Also converts values to other types if specified.
                 * @param message StructuredPipeline
                 * @param [options] Conversion options
                 * @returns Plain object
                 */
                public static toObject(message: google.firestore.v1.StructuredPipeline, options?: $protobuf.IConversionOptions): { [k: string]: any };

                /**
                 * Converts this StructuredPipeline to JSON.
=======

            /** Properties of a ListCollectionIdsResponse. */
            interface IListCollectionIdsResponse {

                /** ListCollectionIdsResponse collectionIds */
                collectionIds?: (string[]|null);

                /** ListCollectionIdsResponse nextPageToken */
                nextPageToken?: (string|null);
            }

            /** Represents a ListCollectionIdsResponse. */
            class ListCollectionIdsResponse implements IListCollectionIdsResponse {

                /**
                 * Constructs a new ListCollectionIdsResponse.
                 * @param [properties] Properties to set
                 */
                constructor(properties?: google.firestore.v1.IListCollectionIdsResponse);

                /** ListCollectionIdsResponse collectionIds. */
                public collectionIds: string[];

                /** ListCollectionIdsResponse nextPageToken. */
                public nextPageToken: string;

                /**
                 * Creates a ListCollectionIdsResponse message from a plain object. Also converts values to their respective internal types.
                 * @param object Plain object
                 * @returns ListCollectionIdsResponse
                 */
                public static fromObject(object: { [k: string]: any }): google.firestore.v1.ListCollectionIdsResponse;

                /**
                 * Creates a plain object from a ListCollectionIdsResponse message. Also converts values to other types if specified.
                 * @param message ListCollectionIdsResponse
                 * @param [options] Conversion options
                 * @returns Plain object
                 */
                public static toObject(message: google.firestore.v1.ListCollectionIdsResponse, options?: $protobuf.IConversionOptions): { [k: string]: any };

                /**
                 * Converts this ListCollectionIdsResponse to JSON.
>>>>>>> 5937b93a
                 * @returns JSON object
                 */
                public toJSON(): { [k: string]: any };

                /**
<<<<<<< HEAD
                 * Gets the default type url for StructuredPipeline
=======
                 * Gets the default type url for ListCollectionIdsResponse
>>>>>>> 5937b93a
                 * @param [typeUrlPrefix] your custom typeUrlPrefix(default "type.googleapis.com")
                 * @returns The default type url
                 */
                public static getTypeUrl(typeUrlPrefix?: string): string;
            }

<<<<<<< HEAD
            /** Properties of a StructuredQuery. */
            interface IStructuredQuery {

                /** StructuredQuery select */
                select?: (google.firestore.v1.StructuredQuery.IProjection|null);

                /** StructuredQuery from */
                from?: (google.firestore.v1.StructuredQuery.ICollectionSelector[]|null);

                /** StructuredQuery where */
                where?: (google.firestore.v1.StructuredQuery.IFilter|null);

                /** StructuredQuery orderBy */
                orderBy?: (google.firestore.v1.StructuredQuery.IOrder[]|null);

                /** StructuredQuery startAt */
                startAt?: (google.firestore.v1.ICursor|null);

                /** StructuredQuery endAt */
                endAt?: (google.firestore.v1.ICursor|null);

                /** StructuredQuery offset */
                offset?: (number|null);

                /** StructuredQuery limit */
                limit?: (google.protobuf.IInt32Value|null);

                /** StructuredQuery findNearest */
                findNearest?: (google.firestore.v1.StructuredQuery.IFindNearest|null);
            }

            /** Represents a StructuredQuery. */
            class StructuredQuery implements IStructuredQuery {

                /**
                 * Constructs a new StructuredQuery.
                 * @param [properties] Properties to set
                 */
                constructor(properties?: google.firestore.v1.IStructuredQuery);

                /** StructuredQuery select. */
                public select?: (google.firestore.v1.StructuredQuery.IProjection|null);

                /** StructuredQuery from. */
                public from: google.firestore.v1.StructuredQuery.ICollectionSelector[];

                /** StructuredQuery where. */
                public where?: (google.firestore.v1.StructuredQuery.IFilter|null);

                /** StructuredQuery orderBy. */
                public orderBy: google.firestore.v1.StructuredQuery.IOrder[];

                /** StructuredQuery startAt. */
                public startAt?: (google.firestore.v1.ICursor|null);

                /** StructuredQuery endAt. */
                public endAt?: (google.firestore.v1.ICursor|null);

                /** StructuredQuery offset. */
                public offset: number;

                /** StructuredQuery limit. */
                public limit?: (google.protobuf.IInt32Value|null);

                /** StructuredQuery findNearest. */
                public findNearest?: (google.firestore.v1.StructuredQuery.IFindNearest|null);

                /**
                 * Creates a StructuredQuery message from a plain object. Also converts values to their respective internal types.
                 * @param object Plain object
                 * @returns StructuredQuery
                 */
                public static fromObject(object: { [k: string]: any }): google.firestore.v1.StructuredQuery;

                /**
                 * Creates a plain object from a StructuredQuery message. Also converts values to other types if specified.
                 * @param message StructuredQuery
                 * @param [options] Conversion options
                 * @returns Plain object
                 */
                public static toObject(message: google.firestore.v1.StructuredQuery, options?: $protobuf.IConversionOptions): { [k: string]: any };

                /**
                 * Converts this StructuredQuery to JSON.
                 * @returns JSON object
                 */
                public toJSON(): { [k: string]: any };

                /**
                 * Gets the default type url for StructuredQuery
                 * @param [typeUrlPrefix] your custom typeUrlPrefix(default "type.googleapis.com")
                 * @returns The default type url
                 */
                public static getTypeUrl(typeUrlPrefix?: string): string;
            }

            namespace StructuredQuery {

                /** Properties of a CollectionSelector. */
                interface ICollectionSelector {

                    /** CollectionSelector collectionId */
                    collectionId?: (string|null);

                    /** CollectionSelector allDescendants */
                    allDescendants?: (boolean|null);
                }

                /** Represents a CollectionSelector. */
                class CollectionSelector implements ICollectionSelector {

                    /**
                     * Constructs a new CollectionSelector.
                     * @param [properties] Properties to set
                     */
                    constructor(properties?: google.firestore.v1.StructuredQuery.ICollectionSelector);

                    /** CollectionSelector collectionId. */
                    public collectionId: string;

                    /** CollectionSelector allDescendants. */
                    public allDescendants: boolean;

                    /**
                     * Creates a CollectionSelector message from a plain object. Also converts values to their respective internal types.
                     * @param object Plain object
                     * @returns CollectionSelector
                     */
                    public static fromObject(object: { [k: string]: any }): google.firestore.v1.StructuredQuery.CollectionSelector;

                    /**
                     * Creates a plain object from a CollectionSelector message. Also converts values to other types if specified.
                     * @param message CollectionSelector
                     * @param [options] Conversion options
                     * @returns Plain object
                     */
                    public static toObject(message: google.firestore.v1.StructuredQuery.CollectionSelector, options?: $protobuf.IConversionOptions): { [k: string]: any };

                    /**
                     * Converts this CollectionSelector to JSON.
                     * @returns JSON object
                     */
                    public toJSON(): { [k: string]: any };

                    /**
                     * Gets the default type url for CollectionSelector
                     * @param [typeUrlPrefix] your custom typeUrlPrefix(default "type.googleapis.com")
                     * @returns The default type url
                     */
                    public static getTypeUrl(typeUrlPrefix?: string): string;
                }

                /** Properties of a Filter. */
                interface IFilter {

                    /** Filter compositeFilter */
                    compositeFilter?: (google.firestore.v1.StructuredQuery.ICompositeFilter|null);

                    /** Filter fieldFilter */
                    fieldFilter?: (google.firestore.v1.StructuredQuery.IFieldFilter|null);

                    /** Filter unaryFilter */
                    unaryFilter?: (google.firestore.v1.StructuredQuery.IUnaryFilter|null);
                }

                /** Represents a Filter. */
                class Filter implements IFilter {

                    /**
                     * Constructs a new Filter.
                     * @param [properties] Properties to set
                     */
                    constructor(properties?: google.firestore.v1.StructuredQuery.IFilter);

                    /** Filter compositeFilter. */
                    public compositeFilter?: (google.firestore.v1.StructuredQuery.ICompositeFilter|null);

                    /** Filter fieldFilter. */
                    public fieldFilter?: (google.firestore.v1.StructuredQuery.IFieldFilter|null);

                    /** Filter unaryFilter. */
                    public unaryFilter?: (google.firestore.v1.StructuredQuery.IUnaryFilter|null);

                    /** Filter filterType. */
                    public filterType?: ("compositeFilter"|"fieldFilter"|"unaryFilter");

                    /**
                     * Creates a Filter message from a plain object. Also converts values to their respective internal types.
                     * @param object Plain object
                     * @returns Filter
                     */
                    public static fromObject(object: { [k: string]: any }): google.firestore.v1.StructuredQuery.Filter;

                    /**
                     * Creates a plain object from a Filter message. Also converts values to other types if specified.
                     * @param message Filter
                     * @param [options] Conversion options
                     * @returns Plain object
                     */
                    public static toObject(message: google.firestore.v1.StructuredQuery.Filter, options?: $protobuf.IConversionOptions): { [k: string]: any };

                    /**
                     * Converts this Filter to JSON.
                     * @returns JSON object
                     */
                    public toJSON(): { [k: string]: any };

                    /**
                     * Gets the default type url for Filter
                     * @param [typeUrlPrefix] your custom typeUrlPrefix(default "type.googleapis.com")
                     * @returns The default type url
                     */
                    public static getTypeUrl(typeUrlPrefix?: string): string;
                }

                /** Properties of a CompositeFilter. */
                interface ICompositeFilter {

                    /** CompositeFilter op */
                    op?: (google.firestore.v1.StructuredQuery.CompositeFilter.Operator|null);

                    /** CompositeFilter filters */
                    filters?: (google.firestore.v1.StructuredQuery.IFilter[]|null);
                }

                /** Represents a CompositeFilter. */
                class CompositeFilter implements ICompositeFilter {

                    /**
                     * Constructs a new CompositeFilter.
                     * @param [properties] Properties to set
                     */
                    constructor(properties?: google.firestore.v1.StructuredQuery.ICompositeFilter);

                    /** CompositeFilter op. */
                    public op: google.firestore.v1.StructuredQuery.CompositeFilter.Operator;

                    /** CompositeFilter filters. */
                    public filters: google.firestore.v1.StructuredQuery.IFilter[];

                    /**
                     * Creates a CompositeFilter message from a plain object. Also converts values to their respective internal types.
                     * @param object Plain object
                     * @returns CompositeFilter
                     */
                    public static fromObject(object: { [k: string]: any }): google.firestore.v1.StructuredQuery.CompositeFilter;

                    /**
                     * Creates a plain object from a CompositeFilter message. Also converts values to other types if specified.
                     * @param message CompositeFilter
                     * @param [options] Conversion options
                     * @returns Plain object
                     */
                    public static toObject(message: google.firestore.v1.StructuredQuery.CompositeFilter, options?: $protobuf.IConversionOptions): { [k: string]: any };

                    /**
                     * Converts this CompositeFilter to JSON.
                     * @returns JSON object
                     */
                    public toJSON(): { [k: string]: any };

                    /**
                     * Gets the default type url for CompositeFilter
                     * @param [typeUrlPrefix] your custom typeUrlPrefix(default "type.googleapis.com")
                     * @returns The default type url
                     */
                    public static getTypeUrl(typeUrlPrefix?: string): string;
                }

                namespace CompositeFilter {

                    /** Operator enum. */
                    type Operator =
                        "OPERATOR_UNSPECIFIED"| "AND"| "OR";
                }

                /** Properties of a FieldFilter. */
                interface IFieldFilter {

                    /** FieldFilter field */
                    field?: (google.firestore.v1.StructuredQuery.IFieldReference|null);

                    /** FieldFilter op */
                    op?: (google.firestore.v1.StructuredQuery.FieldFilter.Operator|null);

                    /** FieldFilter value */
                    value?: (google.firestore.v1.IValue|null);
                }

                /** Represents a FieldFilter. */
                class FieldFilter implements IFieldFilter {

                    /**
                     * Constructs a new FieldFilter.
                     * @param [properties] Properties to set
                     */
                    constructor(properties?: google.firestore.v1.StructuredQuery.IFieldFilter);

                    /** FieldFilter field. */
                    public field?: (google.firestore.v1.StructuredQuery.IFieldReference|null);

                    /** FieldFilter op. */
                    public op: google.firestore.v1.StructuredQuery.FieldFilter.Operator;

                    /** FieldFilter value. */
                    public value?: (google.firestore.v1.IValue|null);

                    /**
                     * Creates a FieldFilter message from a plain object. Also converts values to their respective internal types.
                     * @param object Plain object
                     * @returns FieldFilter
                     */
                    public static fromObject(object: { [k: string]: any }): google.firestore.v1.StructuredQuery.FieldFilter;

                    /**
                     * Creates a plain object from a FieldFilter message. Also converts values to other types if specified.
                     * @param message FieldFilter
                     * @param [options] Conversion options
                     * @returns Plain object
                     */
                    public static toObject(message: google.firestore.v1.StructuredQuery.FieldFilter, options?: $protobuf.IConversionOptions): { [k: string]: any };

                    /**
                     * Converts this FieldFilter to JSON.
                     * @returns JSON object
                     */
                    public toJSON(): { [k: string]: any };

                    /**
                     * Gets the default type url for FieldFilter
                     * @param [typeUrlPrefix] your custom typeUrlPrefix(default "type.googleapis.com")
                     * @returns The default type url
                     */
                    public static getTypeUrl(typeUrlPrefix?: string): string;
                }

                namespace FieldFilter {

                    /** Operator enum. */
                    type Operator =
                        "OPERATOR_UNSPECIFIED"| "LESS_THAN"| "LESS_THAN_OR_EQUAL"| "GREATER_THAN"| "GREATER_THAN_OR_EQUAL"| "EQUAL"| "NOT_EQUAL"| "ARRAY_CONTAINS"| "IN"| "ARRAY_CONTAINS_ANY"| "NOT_IN";
                }

                /** Properties of an UnaryFilter. */
                interface IUnaryFilter {

                    /** UnaryFilter op */
                    op?: (google.firestore.v1.StructuredQuery.UnaryFilter.Operator|null);

                    /** UnaryFilter field */
                    field?: (google.firestore.v1.StructuredQuery.IFieldReference|null);
                }

                /** Represents an UnaryFilter. */
                class UnaryFilter implements IUnaryFilter {

                    /**
                     * Constructs a new UnaryFilter.
                     * @param [properties] Properties to set
                     */
                    constructor(properties?: google.firestore.v1.StructuredQuery.IUnaryFilter);

                    /** UnaryFilter op. */
                    public op: google.firestore.v1.StructuredQuery.UnaryFilter.Operator;

                    /** UnaryFilter field. */
                    public field?: (google.firestore.v1.StructuredQuery.IFieldReference|null);

                    /** UnaryFilter operandType. */
                    public operandType?: "field";

                    /**
                     * Creates an UnaryFilter message from a plain object. Also converts values to their respective internal types.
                     * @param object Plain object
                     * @returns UnaryFilter
                     */
                    public static fromObject(object: { [k: string]: any }): google.firestore.v1.StructuredQuery.UnaryFilter;

                    /**
                     * Creates a plain object from an UnaryFilter message. Also converts values to other types if specified.
                     * @param message UnaryFilter
                     * @param [options] Conversion options
                     * @returns Plain object
                     */
                    public static toObject(message: google.firestore.v1.StructuredQuery.UnaryFilter, options?: $protobuf.IConversionOptions): { [k: string]: any };

                    /**
                     * Converts this UnaryFilter to JSON.
                     * @returns JSON object
                     */
                    public toJSON(): { [k: string]: any };

                    /**
                     * Gets the default type url for UnaryFilter
                     * @param [typeUrlPrefix] your custom typeUrlPrefix(default "type.googleapis.com")
                     * @returns The default type url
                     */
                    public static getTypeUrl(typeUrlPrefix?: string): string;
                }

                namespace UnaryFilter {

                    /** Operator enum. */
                    type Operator =
                        "OPERATOR_UNSPECIFIED"| "IS_NAN"| "IS_NULL"| "IS_NOT_NAN"| "IS_NOT_NULL";
                }

                /** Properties of an Order. */
                interface IOrder {

                    /** Order field */
                    field?: (google.firestore.v1.StructuredQuery.IFieldReference|null);

                    /** Order direction */
                    direction?: (google.firestore.v1.StructuredQuery.Direction|null);
                }

                /** Represents an Order. */
                class Order implements IOrder {

                    /**
                     * Constructs a new Order.
                     * @param [properties] Properties to set
                     */
                    constructor(properties?: google.firestore.v1.StructuredQuery.IOrder);

                    /** Order field. */
                    public field?: (google.firestore.v1.StructuredQuery.IFieldReference|null);

                    /** Order direction. */
                    public direction: google.firestore.v1.StructuredQuery.Direction;

                    /**
                     * Creates an Order message from a plain object. Also converts values to their respective internal types.
                     * @param object Plain object
                     * @returns Order
                     */
                    public static fromObject(object: { [k: string]: any }): google.firestore.v1.StructuredQuery.Order;

                    /**
                     * Creates a plain object from an Order message. Also converts values to other types if specified.
                     * @param message Order
                     * @param [options] Conversion options
                     * @returns Plain object
                     */
                    public static toObject(message: google.firestore.v1.StructuredQuery.Order, options?: $protobuf.IConversionOptions): { [k: string]: any };

                    /**
                     * Converts this Order to JSON.
                     * @returns JSON object
                     */
                    public toJSON(): { [k: string]: any };

                    /**
                     * Gets the default type url for Order
                     * @param [typeUrlPrefix] your custom typeUrlPrefix(default "type.googleapis.com")
                     * @returns The default type url
                     */
                    public static getTypeUrl(typeUrlPrefix?: string): string;
                }

                /** Direction enum. */
                type Direction =
                    "DIRECTION_UNSPECIFIED"| "ASCENDING"| "DESCENDING";

                /** Properties of a FieldReference. */
                interface IFieldReference {

                    /** FieldReference fieldPath */
                    fieldPath?: (string|null);
                }

                /** Represents a FieldReference. */
                class FieldReference implements IFieldReference {

                    /**
                     * Constructs a new FieldReference.
                     * @param [properties] Properties to set
                     */
                    constructor(properties?: google.firestore.v1.StructuredQuery.IFieldReference);

                    /** FieldReference fieldPath. */
                    public fieldPath: string;

                    /**
                     * Creates a FieldReference message from a plain object. Also converts values to their respective internal types.
                     * @param object Plain object
                     * @returns FieldReference
                     */
                    public static fromObject(object: { [k: string]: any }): google.firestore.v1.StructuredQuery.FieldReference;

                    /**
                     * Creates a plain object from a FieldReference message. Also converts values to other types if specified.
                     * @param message FieldReference
                     * @param [options] Conversion options
                     * @returns Plain object
                     */
                    public static toObject(message: google.firestore.v1.StructuredQuery.FieldReference, options?: $protobuf.IConversionOptions): { [k: string]: any };

                    /**
                     * Converts this FieldReference to JSON.
                     * @returns JSON object
                     */
                    public toJSON(): { [k: string]: any };

                    /**
                     * Gets the default type url for FieldReference
                     * @param [typeUrlPrefix] your custom typeUrlPrefix(default "type.googleapis.com")
                     * @returns The default type url
                     */
                    public static getTypeUrl(typeUrlPrefix?: string): string;
                }

                /** Properties of a Projection. */
                interface IProjection {

                    /** Projection fields */
                    fields?: (google.firestore.v1.StructuredQuery.IFieldReference[]|null);
                }

                /** Represents a Projection. */
                class Projection implements IProjection {

                    /**
                     * Constructs a new Projection.
                     * @param [properties] Properties to set
                     */
                    constructor(properties?: google.firestore.v1.StructuredQuery.IProjection);

                    /** Projection fields. */
                    public fields: google.firestore.v1.StructuredQuery.IFieldReference[];

                    /**
                     * Creates a Projection message from a plain object. Also converts values to their respective internal types.
                     * @param object Plain object
                     * @returns Projection
                     */
                    public static fromObject(object: { [k: string]: any }): google.firestore.v1.StructuredQuery.Projection;

                    /**
                     * Creates a plain object from a Projection message. Also converts values to other types if specified.
                     * @param message Projection
                     * @param [options] Conversion options
                     * @returns Plain object
                     */
                    public static toObject(message: google.firestore.v1.StructuredQuery.Projection, options?: $protobuf.IConversionOptions): { [k: string]: any };

                    /**
                     * Converts this Projection to JSON.
                     * @returns JSON object
                     */
                    public toJSON(): { [k: string]: any };

                    /**
                     * Gets the default type url for Projection
                     * @param [typeUrlPrefix] your custom typeUrlPrefix(default "type.googleapis.com")
                     * @returns The default type url
                     */
                    public static getTypeUrl(typeUrlPrefix?: string): string;
                }

                /** Properties of a FindNearest. */
                interface IFindNearest {

                    /** FindNearest vectorField */
                    vectorField?: (google.firestore.v1.StructuredQuery.IFieldReference|null);

                    /** FindNearest queryVector */
                    queryVector?: (google.firestore.v1.IValue|null);

                    /** FindNearest distanceMeasure */
                    distanceMeasure?: (google.firestore.v1.StructuredQuery.FindNearest.DistanceMeasure|null);

                    /** FindNearest limit */
                    limit?: (google.protobuf.IInt32Value|null);

                    /** FindNearest distanceResultField */
                    distanceResultField?: (string|null);

                    /** FindNearest distanceThreshold */
                    distanceThreshold?: (google.protobuf.IDoubleValue|null);
                }

                /** Represents a FindNearest. */
                class FindNearest implements IFindNearest {

                    /**
                     * Constructs a new FindNearest.
                     * @param [properties] Properties to set
                     */
                    constructor(properties?: google.firestore.v1.StructuredQuery.IFindNearest);

                    /** FindNearest vectorField. */
                    public vectorField?: (google.firestore.v1.StructuredQuery.IFieldReference|null);

                    /** FindNearest queryVector. */
                    public queryVector?: (google.firestore.v1.IValue|null);

                    /** FindNearest distanceMeasure. */
                    public distanceMeasure: google.firestore.v1.StructuredQuery.FindNearest.DistanceMeasure;

                    /** FindNearest limit. */
                    public limit?: (google.protobuf.IInt32Value|null);

                    /** FindNearest distanceResultField. */
                    public distanceResultField: string;

                    /** FindNearest distanceThreshold. */
                    public distanceThreshold?: (google.protobuf.IDoubleValue|null);

                    /**
                     * Creates a FindNearest message from a plain object. Also converts values to their respective internal types.
                     * @param object Plain object
                     * @returns FindNearest
                     */
                    public static fromObject(object: { [k: string]: any }): google.firestore.v1.StructuredQuery.FindNearest;

                    /**
                     * Creates a plain object from a FindNearest message. Also converts values to other types if specified.
                     * @param message FindNearest
                     * @param [options] Conversion options
                     * @returns Plain object
                     */
                    public static toObject(message: google.firestore.v1.StructuredQuery.FindNearest, options?: $protobuf.IConversionOptions): { [k: string]: any };

                    /**
                     * Converts this FindNearest to JSON.
                     * @returns JSON object
                     */
                    public toJSON(): { [k: string]: any };

                    /**
                     * Gets the default type url for FindNearest
                     * @param [typeUrlPrefix] your custom typeUrlPrefix(default "type.googleapis.com")
                     * @returns The default type url
                     */
                    public static getTypeUrl(typeUrlPrefix?: string): string;
                }

                namespace FindNearest {

                    /** DistanceMeasure enum. */
                    type DistanceMeasure =
                        "DISTANCE_MEASURE_UNSPECIFIED"| "EUCLIDEAN"| "COSINE"| "DOT_PRODUCT";
                }
            }

            /** Properties of a StructuredAggregationQuery. */
            interface IStructuredAggregationQuery {

                /** StructuredAggregationQuery structuredQuery */
                structuredQuery?: (google.firestore.v1.IStructuredQuery|null);

                /** StructuredAggregationQuery aggregations */
                aggregations?: (google.firestore.v1.StructuredAggregationQuery.IAggregation[]|null);
            }

            /** Represents a StructuredAggregationQuery. */
            class StructuredAggregationQuery implements IStructuredAggregationQuery {

                /**
                 * Constructs a new StructuredAggregationQuery.
                 * @param [properties] Properties to set
                 */
                constructor(properties?: google.firestore.v1.IStructuredAggregationQuery);

                /** StructuredAggregationQuery structuredQuery. */
                public structuredQuery?: (google.firestore.v1.IStructuredQuery|null);

                /** StructuredAggregationQuery aggregations. */
                public aggregations: google.firestore.v1.StructuredAggregationQuery.IAggregation[];

                /** StructuredAggregationQuery queryType. */
                public queryType?: "structuredQuery";

                /**
                 * Creates a StructuredAggregationQuery message from a plain object. Also converts values to their respective internal types.
                 * @param object Plain object
                 * @returns StructuredAggregationQuery
                 */
                public static fromObject(object: { [k: string]: any }): google.firestore.v1.StructuredAggregationQuery;

                /**
                 * Creates a plain object from a StructuredAggregationQuery message. Also converts values to other types if specified.
                 * @param message StructuredAggregationQuery
                 * @param [options] Conversion options
                 * @returns Plain object
                 */
                public static toObject(message: google.firestore.v1.StructuredAggregationQuery, options?: $protobuf.IConversionOptions): { [k: string]: any };

                /**
                 * Converts this StructuredAggregationQuery to JSON.
                 * @returns JSON object
                 */
                public toJSON(): { [k: string]: any };

                /**
                 * Gets the default type url for StructuredAggregationQuery
                 * @param [typeUrlPrefix] your custom typeUrlPrefix(default "type.googleapis.com")
                 * @returns The default type url
                 */
                public static getTypeUrl(typeUrlPrefix?: string): string;
            }

            namespace StructuredAggregationQuery {

                /** Properties of an Aggregation. */
                interface IAggregation {

                    /** Aggregation count */
                    count?: (google.firestore.v1.StructuredAggregationQuery.Aggregation.ICount|null);

                    /** Aggregation sum */
                    sum?: (google.firestore.v1.StructuredAggregationQuery.Aggregation.ISum|null);

                    /** Aggregation avg */
                    avg?: (google.firestore.v1.StructuredAggregationQuery.Aggregation.IAvg|null);

                    /** Aggregation alias */
                    alias?: (string|null);
                }

                /** Represents an Aggregation. */
                class Aggregation implements IAggregation {

                    /**
                     * Constructs a new Aggregation.
                     * @param [properties] Properties to set
                     */
                    constructor(properties?: google.firestore.v1.StructuredAggregationQuery.IAggregation);

                    /** Aggregation count. */
                    public count?: (google.firestore.v1.StructuredAggregationQuery.Aggregation.ICount|null);

                    /** Aggregation sum. */
                    public sum?: (google.firestore.v1.StructuredAggregationQuery.Aggregation.ISum|null);

                    /** Aggregation avg. */
                    public avg?: (google.firestore.v1.StructuredAggregationQuery.Aggregation.IAvg|null);

                    /** Aggregation alias. */
                    public alias: string;

                    /** Aggregation operator. */
                    public operator?: ("count"|"sum"|"avg");

                    /**
                     * Creates an Aggregation message from a plain object. Also converts values to their respective internal types.
                     * @param object Plain object
                     * @returns Aggregation
                     */
                    public static fromObject(object: { [k: string]: any }): google.firestore.v1.StructuredAggregationQuery.Aggregation;

                    /**
                     * Creates a plain object from an Aggregation message. Also converts values to other types if specified.
                     * @param message Aggregation
                     * @param [options] Conversion options
                     * @returns Plain object
                     */
                    public static toObject(message: google.firestore.v1.StructuredAggregationQuery.Aggregation, options?: $protobuf.IConversionOptions): { [k: string]: any };

                    /**
                     * Converts this Aggregation to JSON.
                     * @returns JSON object
                     */
                    public toJSON(): { [k: string]: any };

                    /**
                     * Gets the default type url for Aggregation
                     * @param [typeUrlPrefix] your custom typeUrlPrefix(default "type.googleapis.com")
                     * @returns The default type url
                     */
                    public static getTypeUrl(typeUrlPrefix?: string): string;
                }

                namespace Aggregation {

                    /** Properties of a Count. */
                    interface ICount {

                        /** Count upTo */
                        upTo?: (google.protobuf.IInt64Value|null);
                    }

                    /** Represents a Count. */
                    class Count implements ICount {

                        /**
                         * Constructs a new Count.
                         * @param [properties] Properties to set
                         */
                        constructor(properties?: google.firestore.v1.StructuredAggregationQuery.Aggregation.ICount);

                        /** Count upTo. */
                        public upTo?: (google.protobuf.IInt64Value|null);

                        /**
                         * Creates a Count message from a plain object. Also converts values to their respective internal types.
                         * @param object Plain object
                         * @returns Count
                         */
                        public static fromObject(object: { [k: string]: any }): google.firestore.v1.StructuredAggregationQuery.Aggregation.Count;

                        /**
                         * Creates a plain object from a Count message. Also converts values to other types if specified.
                         * @param message Count
                         * @param [options] Conversion options
                         * @returns Plain object
                         */
                        public static toObject(message: google.firestore.v1.StructuredAggregationQuery.Aggregation.Count, options?: $protobuf.IConversionOptions): { [k: string]: any };

                        /**
                         * Converts this Count to JSON.
                         * @returns JSON object
                         */
                        public toJSON(): { [k: string]: any };

                        /**
                         * Gets the default type url for Count
                         * @param [typeUrlPrefix] your custom typeUrlPrefix(default "type.googleapis.com")
                         * @returns The default type url
                         */
                        public static getTypeUrl(typeUrlPrefix?: string): string;
                    }

                    /** Properties of a Sum. */
                    interface ISum {

                        /** Sum field */
                        field?: (google.firestore.v1.StructuredQuery.IFieldReference|null);
                    }

                    /** Represents a Sum. */
                    class Sum implements ISum {

                        /**
                         * Constructs a new Sum.
                         * @param [properties] Properties to set
                         */
                        constructor(properties?: google.firestore.v1.StructuredAggregationQuery.Aggregation.ISum);

                        /** Sum field. */
                        public field?: (google.firestore.v1.StructuredQuery.IFieldReference|null);

                        /**
                         * Creates a Sum message from a plain object. Also converts values to their respective internal types.
                         * @param object Plain object
                         * @returns Sum
                         */
                        public static fromObject(object: { [k: string]: any }): google.firestore.v1.StructuredAggregationQuery.Aggregation.Sum;

                        /**
                         * Creates a plain object from a Sum message. Also converts values to other types if specified.
                         * @param message Sum
                         * @param [options] Conversion options
                         * @returns Plain object
                         */
                        public static toObject(message: google.firestore.v1.StructuredAggregationQuery.Aggregation.Sum, options?: $protobuf.IConversionOptions): { [k: string]: any };

                        /**
                         * Converts this Sum to JSON.
                         * @returns JSON object
                         */
                        public toJSON(): { [k: string]: any };

                        /**
                         * Gets the default type url for Sum
                         * @param [typeUrlPrefix] your custom typeUrlPrefix(default "type.googleapis.com")
                         * @returns The default type url
                         */
                        public static getTypeUrl(typeUrlPrefix?: string): string;
                    }

                    /** Properties of an Avg. */
                    interface IAvg {

                        /** Avg field */
                        field?: (google.firestore.v1.StructuredQuery.IFieldReference|null);
                    }

                    /** Represents an Avg. */
                    class Avg implements IAvg {

                        /**
                         * Constructs a new Avg.
                         * @param [properties] Properties to set
                         */
                        constructor(properties?: google.firestore.v1.StructuredAggregationQuery.Aggregation.IAvg);

                        /** Avg field. */
                        public field?: (google.firestore.v1.StructuredQuery.IFieldReference|null);

                        /**
                         * Creates an Avg message from a plain object. Also converts values to their respective internal types.
                         * @param object Plain object
                         * @returns Avg
                         */
                        public static fromObject(object: { [k: string]: any }): google.firestore.v1.StructuredAggregationQuery.Aggregation.Avg;

                        /**
                         * Creates a plain object from an Avg message. Also converts values to other types if specified.
                         * @param message Avg
                         * @param [options] Conversion options
                         * @returns Plain object
                         */
                        public static toObject(message: google.firestore.v1.StructuredAggregationQuery.Aggregation.Avg, options?: $protobuf.IConversionOptions): { [k: string]: any };

                        /**
                         * Converts this Avg to JSON.
                         * @returns JSON object
                         */
                        public toJSON(): { [k: string]: any };

                        /**
                         * Gets the default type url for Avg
=======
            /** Properties of a BatchWriteRequest. */
            interface IBatchWriteRequest {

                /** BatchWriteRequest database */
                database?: (string|null);

                /** BatchWriteRequest writes */
                writes?: (google.firestore.v1.IWrite[]|null);

                /** BatchWriteRequest labels */
                labels?: ({ [k: string]: string }|null);
            }

            /** Represents a BatchWriteRequest. */
            class BatchWriteRequest implements IBatchWriteRequest {

                /**
                 * Constructs a new BatchWriteRequest.
                 * @param [properties] Properties to set
                 */
                constructor(properties?: google.firestore.v1.IBatchWriteRequest);

                /** BatchWriteRequest database. */
                public database: string;

                /** BatchWriteRequest writes. */
                public writes: google.firestore.v1.IWrite[];

                /** BatchWriteRequest labels. */
                public labels: { [k: string]: string };

                /**
                 * Creates a BatchWriteRequest message from a plain object. Also converts values to their respective internal types.
                 * @param object Plain object
                 * @returns BatchWriteRequest
                 */
                public static fromObject(object: { [k: string]: any }): google.firestore.v1.BatchWriteRequest;

                /**
                 * Creates a plain object from a BatchWriteRequest message. Also converts values to other types if specified.
                 * @param message BatchWriteRequest
                 * @param [options] Conversion options
                 * @returns Plain object
                 */
                public static toObject(message: google.firestore.v1.BatchWriteRequest, options?: $protobuf.IConversionOptions): { [k: string]: any };

                /**
                 * Converts this BatchWriteRequest to JSON.
                 * @returns JSON object
                 */
                public toJSON(): { [k: string]: any };

                /**
                 * Gets the default type url for BatchWriteRequest
                 * @param [typeUrlPrefix] your custom typeUrlPrefix(default "type.googleapis.com")
                 * @returns The default type url
                 */
                public static getTypeUrl(typeUrlPrefix?: string): string;
            }

            /** Properties of a BatchWriteResponse. */
            interface IBatchWriteResponse {

                /** BatchWriteResponse writeResults */
                writeResults?: (google.firestore.v1.IWriteResult[]|null);

                /** BatchWriteResponse status */
                status?: (google.rpc.IStatus[]|null);
            }

            /** Represents a BatchWriteResponse. */
            class BatchWriteResponse implements IBatchWriteResponse {

                /**
                 * Constructs a new BatchWriteResponse.
                 * @param [properties] Properties to set
                 */
                constructor(properties?: google.firestore.v1.IBatchWriteResponse);

                /** BatchWriteResponse writeResults. */
                public writeResults: google.firestore.v1.IWriteResult[];

                /** BatchWriteResponse status. */
                public status: google.rpc.IStatus[];

                /**
                 * Creates a BatchWriteResponse message from a plain object. Also converts values to their respective internal types.
                 * @param object Plain object
                 * @returns BatchWriteResponse
                 */
                public static fromObject(object: { [k: string]: any }): google.firestore.v1.BatchWriteResponse;

                /**
                 * Creates a plain object from a BatchWriteResponse message. Also converts values to other types if specified.
                 * @param message BatchWriteResponse
                 * @param [options] Conversion options
                 * @returns Plain object
                 */
                public static toObject(message: google.firestore.v1.BatchWriteResponse, options?: $protobuf.IConversionOptions): { [k: string]: any };

                /**
                 * Converts this BatchWriteResponse to JSON.
                 * @returns JSON object
                 */
                public toJSON(): { [k: string]: any };

                /**
                 * Gets the default type url for BatchWriteResponse
                 * @param [typeUrlPrefix] your custom typeUrlPrefix(default "type.googleapis.com")
                 * @returns The default type url
                 */
                public static getTypeUrl(typeUrlPrefix?: string): string;
            }

            /** Properties of a StructuredQuery. */
            interface IStructuredQuery {

                /** StructuredQuery select */
                select?: (google.firestore.v1.StructuredQuery.IProjection|null);

                /** StructuredQuery from */
                from?: (google.firestore.v1.StructuredQuery.ICollectionSelector[]|null);

                /** StructuredQuery where */
                where?: (google.firestore.v1.StructuredQuery.IFilter|null);

                /** StructuredQuery orderBy */
                orderBy?: (google.firestore.v1.StructuredQuery.IOrder[]|null);

                /** StructuredQuery startAt */
                startAt?: (google.firestore.v1.ICursor|null);

                /** StructuredQuery endAt */
                endAt?: (google.firestore.v1.ICursor|null);

                /** StructuredQuery offset */
                offset?: (number|null);

                /** StructuredQuery limit */
                limit?: (google.protobuf.IInt32Value|null);

                /** StructuredQuery findNearest */
                findNearest?: (google.firestore.v1.StructuredQuery.IFindNearest|null);
            }

            /** Represents a StructuredQuery. */
            class StructuredQuery implements IStructuredQuery {

                /**
                 * Constructs a new StructuredQuery.
                 * @param [properties] Properties to set
                 */
                constructor(properties?: google.firestore.v1.IStructuredQuery);

                /** StructuredQuery select. */
                public select?: (google.firestore.v1.StructuredQuery.IProjection|null);

                /** StructuredQuery from. */
                public from: google.firestore.v1.StructuredQuery.ICollectionSelector[];

                /** StructuredQuery where. */
                public where?: (google.firestore.v1.StructuredQuery.IFilter|null);

                /** StructuredQuery orderBy. */
                public orderBy: google.firestore.v1.StructuredQuery.IOrder[];

                /** StructuredQuery startAt. */
                public startAt?: (google.firestore.v1.ICursor|null);

                /** StructuredQuery endAt. */
                public endAt?: (google.firestore.v1.ICursor|null);

                /** StructuredQuery offset. */
                public offset: number;

                /** StructuredQuery limit. */
                public limit?: (google.protobuf.IInt32Value|null);

                /** StructuredQuery findNearest. */
                public findNearest?: (google.firestore.v1.StructuredQuery.IFindNearest|null);

                /**
                 * Creates a StructuredQuery message from a plain object. Also converts values to their respective internal types.
                 * @param object Plain object
                 * @returns StructuredQuery
                 */
                public static fromObject(object: { [k: string]: any }): google.firestore.v1.StructuredQuery;

                /**
                 * Creates a plain object from a StructuredQuery message. Also converts values to other types if specified.
                 * @param message StructuredQuery
                 * @param [options] Conversion options
                 * @returns Plain object
                 */
                public static toObject(message: google.firestore.v1.StructuredQuery, options?: $protobuf.IConversionOptions): { [k: string]: any };

                /**
                 * Converts this StructuredQuery to JSON.
                 * @returns JSON object
                 */
                public toJSON(): { [k: string]: any };

                /**
                 * Gets the default type url for StructuredQuery
                 * @param [typeUrlPrefix] your custom typeUrlPrefix(default "type.googleapis.com")
                 * @returns The default type url
                 */
                public static getTypeUrl(typeUrlPrefix?: string): string;
            }

            namespace StructuredQuery {

                /** Properties of a CollectionSelector. */
                interface ICollectionSelector {

                    /** CollectionSelector collectionId */
                    collectionId?: (string|null);

                    /** CollectionSelector allDescendants */
                    allDescendants?: (boolean|null);
                }

                /** Represents a CollectionSelector. */
                class CollectionSelector implements ICollectionSelector {

                    /**
                     * Constructs a new CollectionSelector.
                     * @param [properties] Properties to set
                     */
                    constructor(properties?: google.firestore.v1.StructuredQuery.ICollectionSelector);

                    /** CollectionSelector collectionId. */
                    public collectionId: string;

                    /** CollectionSelector allDescendants. */
                    public allDescendants: boolean;

                    /**
                     * Creates a CollectionSelector message from a plain object. Also converts values to their respective internal types.
                     * @param object Plain object
                     * @returns CollectionSelector
                     */
                    public static fromObject(object: { [k: string]: any }): google.firestore.v1.StructuredQuery.CollectionSelector;

                    /**
                     * Creates a plain object from a CollectionSelector message. Also converts values to other types if specified.
                     * @param message CollectionSelector
                     * @param [options] Conversion options
                     * @returns Plain object
                     */
                    public static toObject(message: google.firestore.v1.StructuredQuery.CollectionSelector, options?: $protobuf.IConversionOptions): { [k: string]: any };

                    /**
                     * Converts this CollectionSelector to JSON.
                     * @returns JSON object
                     */
                    public toJSON(): { [k: string]: any };

                    /**
                     * Gets the default type url for CollectionSelector
                     * @param [typeUrlPrefix] your custom typeUrlPrefix(default "type.googleapis.com")
                     * @returns The default type url
                     */
                    public static getTypeUrl(typeUrlPrefix?: string): string;
                }

                /** Properties of a Filter. */
                interface IFilter {

                    /** Filter compositeFilter */
                    compositeFilter?: (google.firestore.v1.StructuredQuery.ICompositeFilter|null);

                    /** Filter fieldFilter */
                    fieldFilter?: (google.firestore.v1.StructuredQuery.IFieldFilter|null);

                    /** Filter unaryFilter */
                    unaryFilter?: (google.firestore.v1.StructuredQuery.IUnaryFilter|null);
                }

                /** Represents a Filter. */
                class Filter implements IFilter {

                    /**
                     * Constructs a new Filter.
                     * @param [properties] Properties to set
                     */
                    constructor(properties?: google.firestore.v1.StructuredQuery.IFilter);

                    /** Filter compositeFilter. */
                    public compositeFilter?: (google.firestore.v1.StructuredQuery.ICompositeFilter|null);

                    /** Filter fieldFilter. */
                    public fieldFilter?: (google.firestore.v1.StructuredQuery.IFieldFilter|null);

                    /** Filter unaryFilter. */
                    public unaryFilter?: (google.firestore.v1.StructuredQuery.IUnaryFilter|null);

                    /** Filter filterType. */
                    public filterType?: ("compositeFilter"|"fieldFilter"|"unaryFilter");

                    /**
                     * Creates a Filter message from a plain object. Also converts values to their respective internal types.
                     * @param object Plain object
                     * @returns Filter
                     */
                    public static fromObject(object: { [k: string]: any }): google.firestore.v1.StructuredQuery.Filter;

                    /**
                     * Creates a plain object from a Filter message. Also converts values to other types if specified.
                     * @param message Filter
                     * @param [options] Conversion options
                     * @returns Plain object
                     */
                    public static toObject(message: google.firestore.v1.StructuredQuery.Filter, options?: $protobuf.IConversionOptions): { [k: string]: any };

                    /**
                     * Converts this Filter to JSON.
                     * @returns JSON object
                     */
                    public toJSON(): { [k: string]: any };

                    /**
                     * Gets the default type url for Filter
                     * @param [typeUrlPrefix] your custom typeUrlPrefix(default "type.googleapis.com")
                     * @returns The default type url
                     */
                    public static getTypeUrl(typeUrlPrefix?: string): string;
                }

                /** Properties of a CompositeFilter. */
                interface ICompositeFilter {

                    /** CompositeFilter op */
                    op?: (google.firestore.v1.StructuredQuery.CompositeFilter.Operator|null);

                    /** CompositeFilter filters */
                    filters?: (google.firestore.v1.StructuredQuery.IFilter[]|null);
                }

                /** Represents a CompositeFilter. */
                class CompositeFilter implements ICompositeFilter {

                    /**
                     * Constructs a new CompositeFilter.
                     * @param [properties] Properties to set
                     */
                    constructor(properties?: google.firestore.v1.StructuredQuery.ICompositeFilter);

                    /** CompositeFilter op. */
                    public op: google.firestore.v1.StructuredQuery.CompositeFilter.Operator;

                    /** CompositeFilter filters. */
                    public filters: google.firestore.v1.StructuredQuery.IFilter[];

                    /**
                     * Creates a CompositeFilter message from a plain object. Also converts values to their respective internal types.
                     * @param object Plain object
                     * @returns CompositeFilter
                     */
                    public static fromObject(object: { [k: string]: any }): google.firestore.v1.StructuredQuery.CompositeFilter;

                    /**
                     * Creates a plain object from a CompositeFilter message. Also converts values to other types if specified.
                     * @param message CompositeFilter
                     * @param [options] Conversion options
                     * @returns Plain object
                     */
                    public static toObject(message: google.firestore.v1.StructuredQuery.CompositeFilter, options?: $protobuf.IConversionOptions): { [k: string]: any };

                    /**
                     * Converts this CompositeFilter to JSON.
                     * @returns JSON object
                     */
                    public toJSON(): { [k: string]: any };

                    /**
                     * Gets the default type url for CompositeFilter
                     * @param [typeUrlPrefix] your custom typeUrlPrefix(default "type.googleapis.com")
                     * @returns The default type url
                     */
                    public static getTypeUrl(typeUrlPrefix?: string): string;
                }

                namespace CompositeFilter {

                    /** Operator enum. */
                    type Operator =
                        "OPERATOR_UNSPECIFIED"| "AND"| "OR";
                }

                /** Properties of a FieldFilter. */
                interface IFieldFilter {

                    /** FieldFilter field */
                    field?: (google.firestore.v1.StructuredQuery.IFieldReference|null);

                    /** FieldFilter op */
                    op?: (google.firestore.v1.StructuredQuery.FieldFilter.Operator|null);

                    /** FieldFilter value */
                    value?: (google.firestore.v1.IValue|null);
                }

                /** Represents a FieldFilter. */
                class FieldFilter implements IFieldFilter {

                    /**
                     * Constructs a new FieldFilter.
                     * @param [properties] Properties to set
                     */
                    constructor(properties?: google.firestore.v1.StructuredQuery.IFieldFilter);

                    /** FieldFilter field. */
                    public field?: (google.firestore.v1.StructuredQuery.IFieldReference|null);

                    /** FieldFilter op. */
                    public op: google.firestore.v1.StructuredQuery.FieldFilter.Operator;

                    /** FieldFilter value. */
                    public value?: (google.firestore.v1.IValue|null);

                    /**
                     * Creates a FieldFilter message from a plain object. Also converts values to their respective internal types.
                     * @param object Plain object
                     * @returns FieldFilter
                     */
                    public static fromObject(object: { [k: string]: any }): google.firestore.v1.StructuredQuery.FieldFilter;

                    /**
                     * Creates a plain object from a FieldFilter message. Also converts values to other types if specified.
                     * @param message FieldFilter
                     * @param [options] Conversion options
                     * @returns Plain object
                     */
                    public static toObject(message: google.firestore.v1.StructuredQuery.FieldFilter, options?: $protobuf.IConversionOptions): { [k: string]: any };

                    /**
                     * Converts this FieldFilter to JSON.
                     * @returns JSON object
                     */
                    public toJSON(): { [k: string]: any };

                    /**
                     * Gets the default type url for FieldFilter
                     * @param [typeUrlPrefix] your custom typeUrlPrefix(default "type.googleapis.com")
                     * @returns The default type url
                     */
                    public static getTypeUrl(typeUrlPrefix?: string): string;
                }

                namespace FieldFilter {

                    /** Operator enum. */
                    type Operator =
                        "OPERATOR_UNSPECIFIED"| "LESS_THAN"| "LESS_THAN_OR_EQUAL"| "GREATER_THAN"| "GREATER_THAN_OR_EQUAL"| "EQUAL"| "NOT_EQUAL"| "ARRAY_CONTAINS"| "IN"| "ARRAY_CONTAINS_ANY"| "NOT_IN";
                }

                /** Properties of an UnaryFilter. */
                interface IUnaryFilter {

                    /** UnaryFilter op */
                    op?: (google.firestore.v1.StructuredQuery.UnaryFilter.Operator|null);

                    /** UnaryFilter field */
                    field?: (google.firestore.v1.StructuredQuery.IFieldReference|null);
                }

                /** Represents an UnaryFilter. */
                class UnaryFilter implements IUnaryFilter {

                    /**
                     * Constructs a new UnaryFilter.
                     * @param [properties] Properties to set
                     */
                    constructor(properties?: google.firestore.v1.StructuredQuery.IUnaryFilter);

                    /** UnaryFilter op. */
                    public op: google.firestore.v1.StructuredQuery.UnaryFilter.Operator;

                    /** UnaryFilter field. */
                    public field?: (google.firestore.v1.StructuredQuery.IFieldReference|null);

                    /** UnaryFilter operandType. */
                    public operandType?: "field";

                    /**
                     * Creates an UnaryFilter message from a plain object. Also converts values to their respective internal types.
                     * @param object Plain object
                     * @returns UnaryFilter
                     */
                    public static fromObject(object: { [k: string]: any }): google.firestore.v1.StructuredQuery.UnaryFilter;

                    /**
                     * Creates a plain object from an UnaryFilter message. Also converts values to other types if specified.
                     * @param message UnaryFilter
                     * @param [options] Conversion options
                     * @returns Plain object
                     */
                    public static toObject(message: google.firestore.v1.StructuredQuery.UnaryFilter, options?: $protobuf.IConversionOptions): { [k: string]: any };

                    /**
                     * Converts this UnaryFilter to JSON.
                     * @returns JSON object
                     */
                    public toJSON(): { [k: string]: any };

                    /**
                     * Gets the default type url for UnaryFilter
                     * @param [typeUrlPrefix] your custom typeUrlPrefix(default "type.googleapis.com")
                     * @returns The default type url
                     */
                    public static getTypeUrl(typeUrlPrefix?: string): string;
                }

                namespace UnaryFilter {

                    /** Operator enum. */
                    type Operator =
                        "OPERATOR_UNSPECIFIED"| "IS_NAN"| "IS_NULL"| "IS_NOT_NAN"| "IS_NOT_NULL";
                }

                /** Properties of an Order. */
                interface IOrder {

                    /** Order field */
                    field?: (google.firestore.v1.StructuredQuery.IFieldReference|null);

                    /** Order direction */
                    direction?: (google.firestore.v1.StructuredQuery.Direction|null);
                }

                /** Represents an Order. */
                class Order implements IOrder {

                    /**
                     * Constructs a new Order.
                     * @param [properties] Properties to set
                     */
                    constructor(properties?: google.firestore.v1.StructuredQuery.IOrder);

                    /** Order field. */
                    public field?: (google.firestore.v1.StructuredQuery.IFieldReference|null);

                    /** Order direction. */
                    public direction: google.firestore.v1.StructuredQuery.Direction;

                    /**
                     * Creates an Order message from a plain object. Also converts values to their respective internal types.
                     * @param object Plain object
                     * @returns Order
                     */
                    public static fromObject(object: { [k: string]: any }): google.firestore.v1.StructuredQuery.Order;

                    /**
                     * Creates a plain object from an Order message. Also converts values to other types if specified.
                     * @param message Order
                     * @param [options] Conversion options
                     * @returns Plain object
                     */
                    public static toObject(message: google.firestore.v1.StructuredQuery.Order, options?: $protobuf.IConversionOptions): { [k: string]: any };

                    /**
                     * Converts this Order to JSON.
                     * @returns JSON object
                     */
                    public toJSON(): { [k: string]: any };

                    /**
                     * Gets the default type url for Order
                     * @param [typeUrlPrefix] your custom typeUrlPrefix(default "type.googleapis.com")
                     * @returns The default type url
                     */
                    public static getTypeUrl(typeUrlPrefix?: string): string;
                }

                /** Direction enum. */
                type Direction =
                    "DIRECTION_UNSPECIFIED"| "ASCENDING"| "DESCENDING";

                /** Properties of a FieldReference. */
                interface IFieldReference {

                    /** FieldReference fieldPath */
                    fieldPath?: (string|null);
                }

                /** Represents a FieldReference. */
                class FieldReference implements IFieldReference {

                    /**
                     * Constructs a new FieldReference.
                     * @param [properties] Properties to set
                     */
                    constructor(properties?: google.firestore.v1.StructuredQuery.IFieldReference);

                    /** FieldReference fieldPath. */
                    public fieldPath: string;

                    /**
                     * Creates a FieldReference message from a plain object. Also converts values to their respective internal types.
                     * @param object Plain object
                     * @returns FieldReference
                     */
                    public static fromObject(object: { [k: string]: any }): google.firestore.v1.StructuredQuery.FieldReference;

                    /**
                     * Creates a plain object from a FieldReference message. Also converts values to other types if specified.
                     * @param message FieldReference
                     * @param [options] Conversion options
                     * @returns Plain object
                     */
                    public static toObject(message: google.firestore.v1.StructuredQuery.FieldReference, options?: $protobuf.IConversionOptions): { [k: string]: any };

                    /**
                     * Converts this FieldReference to JSON.
                     * @returns JSON object
                     */
                    public toJSON(): { [k: string]: any };

                    /**
                     * Gets the default type url for FieldReference
                     * @param [typeUrlPrefix] your custom typeUrlPrefix(default "type.googleapis.com")
                     * @returns The default type url
                     */
                    public static getTypeUrl(typeUrlPrefix?: string): string;
                }

                /** Properties of a Projection. */
                interface IProjection {

                    /** Projection fields */
                    fields?: (google.firestore.v1.StructuredQuery.IFieldReference[]|null);
                }

                /** Represents a Projection. */
                class Projection implements IProjection {

                    /**
                     * Constructs a new Projection.
                     * @param [properties] Properties to set
                     */
                    constructor(properties?: google.firestore.v1.StructuredQuery.IProjection);

                    /** Projection fields. */
                    public fields: google.firestore.v1.StructuredQuery.IFieldReference[];

                    /**
                     * Creates a Projection message from a plain object. Also converts values to their respective internal types.
                     * @param object Plain object
                     * @returns Projection
                     */
                    public static fromObject(object: { [k: string]: any }): google.firestore.v1.StructuredQuery.Projection;

                    /**
                     * Creates a plain object from a Projection message. Also converts values to other types if specified.
                     * @param message Projection
                     * @param [options] Conversion options
                     * @returns Plain object
                     */
                    public static toObject(message: google.firestore.v1.StructuredQuery.Projection, options?: $protobuf.IConversionOptions): { [k: string]: any };

                    /**
                     * Converts this Projection to JSON.
                     * @returns JSON object
                     */
                    public toJSON(): { [k: string]: any };

                    /**
                     * Gets the default type url for Projection
                     * @param [typeUrlPrefix] your custom typeUrlPrefix(default "type.googleapis.com")
                     * @returns The default type url
                     */
                    public static getTypeUrl(typeUrlPrefix?: string): string;
                }

                /** Properties of a FindNearest. */
                interface IFindNearest {

                    /** FindNearest vectorField */
                    vectorField?: (google.firestore.v1.StructuredQuery.IFieldReference|null);

                    /** FindNearest queryVector */
                    queryVector?: (google.firestore.v1.IValue|null);

                    /** FindNearest distanceMeasure */
                    distanceMeasure?: (google.firestore.v1.StructuredQuery.FindNearest.DistanceMeasure|null);

                    /** FindNearest limit */
                    limit?: (google.protobuf.IInt32Value|null);

                    /** FindNearest distanceResultField */
                    distanceResultField?: (string|null);

                    /** FindNearest distanceThreshold */
                    distanceThreshold?: (google.protobuf.IDoubleValue|null);
                }

                /** Represents a FindNearest. */
                class FindNearest implements IFindNearest {

                    /**
                     * Constructs a new FindNearest.
                     * @param [properties] Properties to set
                     */
                    constructor(properties?: google.firestore.v1.StructuredQuery.IFindNearest);

                    /** FindNearest vectorField. */
                    public vectorField?: (google.firestore.v1.StructuredQuery.IFieldReference|null);

                    /** FindNearest queryVector. */
                    public queryVector?: (google.firestore.v1.IValue|null);

                    /** FindNearest distanceMeasure. */
                    public distanceMeasure: google.firestore.v1.StructuredQuery.FindNearest.DistanceMeasure;

                    /** FindNearest limit. */
                    public limit?: (google.protobuf.IInt32Value|null);

                    /** FindNearest distanceResultField. */
                    public distanceResultField: string;

                    /** FindNearest distanceThreshold. */
                    public distanceThreshold?: (google.protobuf.IDoubleValue|null);

                    /**
                     * Creates a FindNearest message from a plain object. Also converts values to their respective internal types.
                     * @param object Plain object
                     * @returns FindNearest
                     */
                    public static fromObject(object: { [k: string]: any }): google.firestore.v1.StructuredQuery.FindNearest;

                    /**
                     * Creates a plain object from a FindNearest message. Also converts values to other types if specified.
                     * @param message FindNearest
                     * @param [options] Conversion options
                     * @returns Plain object
                     */
                    public static toObject(message: google.firestore.v1.StructuredQuery.FindNearest, options?: $protobuf.IConversionOptions): { [k: string]: any };

                    /**
                     * Converts this FindNearest to JSON.
                     * @returns JSON object
                     */
                    public toJSON(): { [k: string]: any };

                    /**
                     * Gets the default type url for FindNearest
                     * @param [typeUrlPrefix] your custom typeUrlPrefix(default "type.googleapis.com")
                     * @returns The default type url
                     */
                    public static getTypeUrl(typeUrlPrefix?: string): string;
                }

                namespace FindNearest {

                    /** DistanceMeasure enum. */
                    type DistanceMeasure =
                        "DISTANCE_MEASURE_UNSPECIFIED"| "EUCLIDEAN"| "COSINE"| "DOT_PRODUCT";
                }
            }

            /** Properties of a StructuredAggregationQuery. */
            interface IStructuredAggregationQuery {

                /** StructuredAggregationQuery structuredQuery */
                structuredQuery?: (google.firestore.v1.IStructuredQuery|null);

                /** StructuredAggregationQuery aggregations */
                aggregations?: (google.firestore.v1.StructuredAggregationQuery.IAggregation[]|null);
            }

            /** Represents a StructuredAggregationQuery. */
            class StructuredAggregationQuery implements IStructuredAggregationQuery {

                /**
                 * Constructs a new StructuredAggregationQuery.
                 * @param [properties] Properties to set
                 */
                constructor(properties?: google.firestore.v1.IStructuredAggregationQuery);

                /** StructuredAggregationQuery structuredQuery. */
                public structuredQuery?: (google.firestore.v1.IStructuredQuery|null);

                /** StructuredAggregationQuery aggregations. */
                public aggregations: google.firestore.v1.StructuredAggregationQuery.IAggregation[];

                /** StructuredAggregationQuery queryType. */
                public queryType?: "structuredQuery";

                /**
                 * Creates a StructuredAggregationQuery message from a plain object. Also converts values to their respective internal types.
                 * @param object Plain object
                 * @returns StructuredAggregationQuery
                 */
                public static fromObject(object: { [k: string]: any }): google.firestore.v1.StructuredAggregationQuery;

                /**
                 * Creates a plain object from a StructuredAggregationQuery message. Also converts values to other types if specified.
                 * @param message StructuredAggregationQuery
                 * @param [options] Conversion options
                 * @returns Plain object
                 */
                public static toObject(message: google.firestore.v1.StructuredAggregationQuery, options?: $protobuf.IConversionOptions): { [k: string]: any };

                /**
                 * Converts this StructuredAggregationQuery to JSON.
                 * @returns JSON object
                 */
                public toJSON(): { [k: string]: any };

                /**
                 * Gets the default type url for StructuredAggregationQuery
                 * @param [typeUrlPrefix] your custom typeUrlPrefix(default "type.googleapis.com")
                 * @returns The default type url
                 */
                public static getTypeUrl(typeUrlPrefix?: string): string;
            }

            namespace StructuredAggregationQuery {

                /** Properties of an Aggregation. */
                interface IAggregation {

                    /** Aggregation count */
                    count?: (google.firestore.v1.StructuredAggregationQuery.Aggregation.ICount|null);

                    /** Aggregation sum */
                    sum?: (google.firestore.v1.StructuredAggregationQuery.Aggregation.ISum|null);

                    /** Aggregation avg */
                    avg?: (google.firestore.v1.StructuredAggregationQuery.Aggregation.IAvg|null);

                    /** Aggregation alias */
                    alias?: (string|null);
                }

                /** Represents an Aggregation. */
                class Aggregation implements IAggregation {

                    /**
                     * Constructs a new Aggregation.
                     * @param [properties] Properties to set
                     */
                    constructor(properties?: google.firestore.v1.StructuredAggregationQuery.IAggregation);

                    /** Aggregation count. */
                    public count?: (google.firestore.v1.StructuredAggregationQuery.Aggregation.ICount|null);

                    /** Aggregation sum. */
                    public sum?: (google.firestore.v1.StructuredAggregationQuery.Aggregation.ISum|null);

                    /** Aggregation avg. */
                    public avg?: (google.firestore.v1.StructuredAggregationQuery.Aggregation.IAvg|null);

                    /** Aggregation alias. */
                    public alias: string;

                    /** Aggregation operator. */
                    public operator?: ("count"|"sum"|"avg");

                    /**
                     * Creates an Aggregation message from a plain object. Also converts values to their respective internal types.
                     * @param object Plain object
                     * @returns Aggregation
                     */
                    public static fromObject(object: { [k: string]: any }): google.firestore.v1.StructuredAggregationQuery.Aggregation;

                    /**
                     * Creates a plain object from an Aggregation message. Also converts values to other types if specified.
                     * @param message Aggregation
                     * @param [options] Conversion options
                     * @returns Plain object
                     */
                    public static toObject(message: google.firestore.v1.StructuredAggregationQuery.Aggregation, options?: $protobuf.IConversionOptions): { [k: string]: any };

                    /**
                     * Converts this Aggregation to JSON.
                     * @returns JSON object
                     */
                    public toJSON(): { [k: string]: any };

                    /**
                     * Gets the default type url for Aggregation
                     * @param [typeUrlPrefix] your custom typeUrlPrefix(default "type.googleapis.com")
                     * @returns The default type url
                     */
                    public static getTypeUrl(typeUrlPrefix?: string): string;
                }

                namespace Aggregation {

                    /** Properties of a Count. */
                    interface ICount {

                        /** Count upTo */
                        upTo?: (google.protobuf.IInt64Value|null);
                    }

                    /** Represents a Count. */
                    class Count implements ICount {

                        /**
                         * Constructs a new Count.
                         * @param [properties] Properties to set
                         */
                        constructor(properties?: google.firestore.v1.StructuredAggregationQuery.Aggregation.ICount);

                        /** Count upTo. */
                        public upTo?: (google.protobuf.IInt64Value|null);

                        /**
                         * Creates a Count message from a plain object. Also converts values to their respective internal types.
                         * @param object Plain object
                         * @returns Count
                         */
                        public static fromObject(object: { [k: string]: any }): google.firestore.v1.StructuredAggregationQuery.Aggregation.Count;

                        /**
                         * Creates a plain object from a Count message. Also converts values to other types if specified.
                         * @param message Count
                         * @param [options] Conversion options
                         * @returns Plain object
                         */
                        public static toObject(message: google.firestore.v1.StructuredAggregationQuery.Aggregation.Count, options?: $protobuf.IConversionOptions): { [k: string]: any };

                        /**
                         * Converts this Count to JSON.
                         * @returns JSON object
                         */
                        public toJSON(): { [k: string]: any };

                        /**
                         * Gets the default type url for Count
>>>>>>> 5937b93a
                         * @param [typeUrlPrefix] your custom typeUrlPrefix(default "type.googleapis.com")
                         * @returns The default type url
                         */
                        public static getTypeUrl(typeUrlPrefix?: string): string;
                    }
<<<<<<< HEAD
                }
            }

            /** Properties of a Cursor. */
            interface ICursor {

                /** Cursor values */
                values?: (google.firestore.v1.IValue[]|null);

                /** Cursor before */
                before?: (boolean|null);
            }

            /** Represents a Cursor. */
            class Cursor implements ICursor {

                /**
                 * Constructs a new Cursor.
                 * @param [properties] Properties to set
                 */
                constructor(properties?: google.firestore.v1.ICursor);

                /** Cursor values. */
                public values: google.firestore.v1.IValue[];

                /** Cursor before. */
                public before: boolean;

                /**
                 * Creates a Cursor message from a plain object. Also converts values to their respective internal types.
                 * @param object Plain object
                 * @returns Cursor
                 */
                public static fromObject(object: { [k: string]: any }): google.firestore.v1.Cursor;

                /**
                 * Creates a plain object from a Cursor message. Also converts values to other types if specified.
                 * @param message Cursor
                 * @param [options] Conversion options
                 * @returns Plain object
                 */
                public static toObject(message: google.firestore.v1.Cursor, options?: $protobuf.IConversionOptions): { [k: string]: any };

                /**
                 * Converts this Cursor to JSON.
                 * @returns JSON object
                 */
                public toJSON(): { [k: string]: any };

                /**
                 * Gets the default type url for Cursor
                 * @param [typeUrlPrefix] your custom typeUrlPrefix(default "type.googleapis.com")
                 * @returns The default type url
                 */
                public static getTypeUrl(typeUrlPrefix?: string): string;
            }

            /** Properties of an ExplainOptions. */
            interface IExplainOptions {

                /** ExplainOptions analyze */
                analyze?: (boolean|null);
            }

            /** Represents an ExplainOptions. */
            class ExplainOptions implements IExplainOptions {

                /**
                 * Constructs a new ExplainOptions.
                 * @param [properties] Properties to set
                 */
                constructor(properties?: google.firestore.v1.IExplainOptions);

                /** ExplainOptions analyze. */
                public analyze: boolean;

                /**
                 * Creates an ExplainOptions message from a plain object. Also converts values to their respective internal types.
                 * @param object Plain object
                 * @returns ExplainOptions
                 */
                public static fromObject(object: { [k: string]: any }): google.firestore.v1.ExplainOptions;

                /**
                 * Creates a plain object from an ExplainOptions message. Also converts values to other types if specified.
                 * @param message ExplainOptions
                 * @param [options] Conversion options
                 * @returns Plain object
                 */
                public static toObject(message: google.firestore.v1.ExplainOptions, options?: $protobuf.IConversionOptions): { [k: string]: any };

                /**
                 * Converts this ExplainOptions to JSON.
=======

                    /** Properties of a Sum. */
                    interface ISum {

                        /** Sum field */
                        field?: (google.firestore.v1.StructuredQuery.IFieldReference|null);
                    }

                    /** Represents a Sum. */
                    class Sum implements ISum {

                        /**
                         * Constructs a new Sum.
                         * @param [properties] Properties to set
                         */
                        constructor(properties?: google.firestore.v1.StructuredAggregationQuery.Aggregation.ISum);

                        /** Sum field. */
                        public field?: (google.firestore.v1.StructuredQuery.IFieldReference|null);

                        /**
                         * Creates a Sum message from a plain object. Also converts values to their respective internal types.
                         * @param object Plain object
                         * @returns Sum
                         */
                        public static fromObject(object: { [k: string]: any }): google.firestore.v1.StructuredAggregationQuery.Aggregation.Sum;

                        /**
                         * Creates a plain object from a Sum message. Also converts values to other types if specified.
                         * @param message Sum
                         * @param [options] Conversion options
                         * @returns Plain object
                         */
                        public static toObject(message: google.firestore.v1.StructuredAggregationQuery.Aggregation.Sum, options?: $protobuf.IConversionOptions): { [k: string]: any };

                        /**
                         * Converts this Sum to JSON.
                         * @returns JSON object
                         */
                        public toJSON(): { [k: string]: any };

                        /**
                         * Gets the default type url for Sum
                         * @param [typeUrlPrefix] your custom typeUrlPrefix(default "type.googleapis.com")
                         * @returns The default type url
                         */
                        public static getTypeUrl(typeUrlPrefix?: string): string;
                    }

                    /** Properties of an Avg. */
                    interface IAvg {

                        /** Avg field */
                        field?: (google.firestore.v1.StructuredQuery.IFieldReference|null);
                    }

                    /** Represents an Avg. */
                    class Avg implements IAvg {

                        /**
                         * Constructs a new Avg.
                         * @param [properties] Properties to set
                         */
                        constructor(properties?: google.firestore.v1.StructuredAggregationQuery.Aggregation.IAvg);

                        /** Avg field. */
                        public field?: (google.firestore.v1.StructuredQuery.IFieldReference|null);

                        /**
                         * Creates an Avg message from a plain object. Also converts values to their respective internal types.
                         * @param object Plain object
                         * @returns Avg
                         */
                        public static fromObject(object: { [k: string]: any }): google.firestore.v1.StructuredAggregationQuery.Aggregation.Avg;

                        /**
                         * Creates a plain object from an Avg message. Also converts values to other types if specified.
                         * @param message Avg
                         * @param [options] Conversion options
                         * @returns Plain object
                         */
                        public static toObject(message: google.firestore.v1.StructuredAggregationQuery.Aggregation.Avg, options?: $protobuf.IConversionOptions): { [k: string]: any };

                        /**
                         * Converts this Avg to JSON.
                         * @returns JSON object
                         */
                        public toJSON(): { [k: string]: any };

                        /**
                         * Gets the default type url for Avg
                         * @param [typeUrlPrefix] your custom typeUrlPrefix(default "type.googleapis.com")
                         * @returns The default type url
                         */
                        public static getTypeUrl(typeUrlPrefix?: string): string;
                    }
                }
            }

            /** Properties of a Cursor. */
            interface ICursor {

                /** Cursor values */
                values?: (google.firestore.v1.IValue[]|null);

                /** Cursor before */
                before?: (boolean|null);
            }

            /** Represents a Cursor. */
            class Cursor implements ICursor {

                /**
                 * Constructs a new Cursor.
                 * @param [properties] Properties to set
                 */
                constructor(properties?: google.firestore.v1.ICursor);

                /** Cursor values. */
                public values: google.firestore.v1.IValue[];

                /** Cursor before. */
                public before: boolean;

                /**
                 * Creates a Cursor message from a plain object. Also converts values to their respective internal types.
                 * @param object Plain object
                 * @returns Cursor
                 */
                public static fromObject(object: { [k: string]: any }): google.firestore.v1.Cursor;

                /**
                 * Creates a plain object from a Cursor message. Also converts values to other types if specified.
                 * @param message Cursor
                 * @param [options] Conversion options
                 * @returns Plain object
                 */
                public static toObject(message: google.firestore.v1.Cursor, options?: $protobuf.IConversionOptions): { [k: string]: any };

                /**
                 * Converts this Cursor to JSON.
>>>>>>> 5937b93a
                 * @returns JSON object
                 */
                public toJSON(): { [k: string]: any };

                /**
<<<<<<< HEAD
                 * Gets the default type url for ExplainOptions
=======
                 * Gets the default type url for Cursor
>>>>>>> 5937b93a
                 * @param [typeUrlPrefix] your custom typeUrlPrefix(default "type.googleapis.com")
                 * @returns The default type url
                 */
                public static getTypeUrl(typeUrlPrefix?: string): string;
            }

<<<<<<< HEAD
            /** Properties of an ExplainMetrics. */
            interface IExplainMetrics {

                /** ExplainMetrics planSummary */
                planSummary?: (google.firestore.v1.IPlanSummary|null);

                /** ExplainMetrics executionStats */
                executionStats?: (google.firestore.v1.IExecutionStats|null);
            }

            /** Represents an ExplainMetrics. */
            class ExplainMetrics implements IExplainMetrics {

                /**
                 * Constructs a new ExplainMetrics.
                 * @param [properties] Properties to set
                 */
                constructor(properties?: google.firestore.v1.IExplainMetrics);

                /** ExplainMetrics planSummary. */
                public planSummary?: (google.firestore.v1.IPlanSummary|null);

                /** ExplainMetrics executionStats. */
                public executionStats?: (google.firestore.v1.IExecutionStats|null);

                /**
                 * Creates an ExplainMetrics message from a plain object. Also converts values to their respective internal types.
                 * @param object Plain object
                 * @returns ExplainMetrics
                 */
                public static fromObject(object: { [k: string]: any }): google.firestore.v1.ExplainMetrics;

                /**
                 * Creates a plain object from an ExplainMetrics message. Also converts values to other types if specified.
                 * @param message ExplainMetrics
                 * @param [options] Conversion options
                 * @returns Plain object
                 */
                public static toObject(message: google.firestore.v1.ExplainMetrics, options?: $protobuf.IConversionOptions): { [k: string]: any };

                /**
                 * Converts this ExplainMetrics to JSON.
=======
            /** Properties of an ExplainOptions. */
            interface IExplainOptions {

                /** ExplainOptions analyze */
                analyze?: (boolean|null);
            }

            /** Represents an ExplainOptions. */
            class ExplainOptions implements IExplainOptions {

                /**
                 * Constructs a new ExplainOptions.
                 * @param [properties] Properties to set
                 */
                constructor(properties?: google.firestore.v1.IExplainOptions);

                /** ExplainOptions analyze. */
                public analyze: boolean;

                /**
                 * Creates an ExplainOptions message from a plain object. Also converts values to their respective internal types.
                 * @param object Plain object
                 * @returns ExplainOptions
                 */
                public static fromObject(object: { [k: string]: any }): google.firestore.v1.ExplainOptions;

                /**
                 * Creates a plain object from an ExplainOptions message. Also converts values to other types if specified.
                 * @param message ExplainOptions
                 * @param [options] Conversion options
                 * @returns Plain object
                 */
                public static toObject(message: google.firestore.v1.ExplainOptions, options?: $protobuf.IConversionOptions): { [k: string]: any };

                /**
                 * Converts this ExplainOptions to JSON.
>>>>>>> 5937b93a
                 * @returns JSON object
                 */
                public toJSON(): { [k: string]: any };

                /**
<<<<<<< HEAD
                 * Gets the default type url for ExplainMetrics
=======
                 * Gets the default type url for ExplainOptions
>>>>>>> 5937b93a
                 * @param [typeUrlPrefix] your custom typeUrlPrefix(default "type.googleapis.com")
                 * @returns The default type url
                 */
                public static getTypeUrl(typeUrlPrefix?: string): string;
            }

<<<<<<< HEAD
            /** Properties of a PlanSummary. */
            interface IPlanSummary {

                /** PlanSummary indexesUsed */
                indexesUsed?: (google.protobuf.IStruct[]|null);
            }

            /** Represents a PlanSummary. */
            class PlanSummary implements IPlanSummary {

                /**
                 * Constructs a new PlanSummary.
                 * @param [properties] Properties to set
                 */
                constructor(properties?: google.firestore.v1.IPlanSummary);

                /** PlanSummary indexesUsed. */
                public indexesUsed: google.protobuf.IStruct[];

                /**
                 * Creates a PlanSummary message from a plain object. Also converts values to their respective internal types.
                 * @param object Plain object
                 * @returns PlanSummary
                 */
                public static fromObject(object: { [k: string]: any }): google.firestore.v1.PlanSummary;

                /**
                 * Creates a plain object from a PlanSummary message. Also converts values to other types if specified.
                 * @param message PlanSummary
                 * @param [options] Conversion options
                 * @returns Plain object
                 */
                public static toObject(message: google.firestore.v1.PlanSummary, options?: $protobuf.IConversionOptions): { [k: string]: any };

                /**
                 * Converts this PlanSummary to JSON.
=======
            /** Properties of an ExplainMetrics. */
            interface IExplainMetrics {

                /** ExplainMetrics planSummary */
                planSummary?: (google.firestore.v1.IPlanSummary|null);

                /** ExplainMetrics executionStats */
                executionStats?: (google.firestore.v1.IExecutionStats|null);
            }

            /** Represents an ExplainMetrics. */
            class ExplainMetrics implements IExplainMetrics {

                /**
                 * Constructs a new ExplainMetrics.
                 * @param [properties] Properties to set
                 */
                constructor(properties?: google.firestore.v1.IExplainMetrics);

                /** ExplainMetrics planSummary. */
                public planSummary?: (google.firestore.v1.IPlanSummary|null);

                /** ExplainMetrics executionStats. */
                public executionStats?: (google.firestore.v1.IExecutionStats|null);

                /**
                 * Creates an ExplainMetrics message from a plain object. Also converts values to their respective internal types.
                 * @param object Plain object
                 * @returns ExplainMetrics
                 */
                public static fromObject(object: { [k: string]: any }): google.firestore.v1.ExplainMetrics;

                /**
                 * Creates a plain object from an ExplainMetrics message. Also converts values to other types if specified.
                 * @param message ExplainMetrics
                 * @param [options] Conversion options
                 * @returns Plain object
                 */
                public static toObject(message: google.firestore.v1.ExplainMetrics, options?: $protobuf.IConversionOptions): { [k: string]: any };

                /**
                 * Converts this ExplainMetrics to JSON.
>>>>>>> 5937b93a
                 * @returns JSON object
                 */
                public toJSON(): { [k: string]: any };

                /**
<<<<<<< HEAD
                 * Gets the default type url for PlanSummary
=======
                 * Gets the default type url for ExplainMetrics
>>>>>>> 5937b93a
                 * @param [typeUrlPrefix] your custom typeUrlPrefix(default "type.googleapis.com")
                 * @returns The default type url
                 */
                public static getTypeUrl(typeUrlPrefix?: string): string;
            }

<<<<<<< HEAD
            /** Properties of an ExecutionStats. */
            interface IExecutionStats {

                /** ExecutionStats resultsReturned */
                resultsReturned?: (number|string|null);

                /** ExecutionStats executionDuration */
                executionDuration?: (google.protobuf.IDuration|null);

                /** ExecutionStats readOperations */
                readOperations?: (number|string|null);

                /** ExecutionStats debugStats */
                debugStats?: (google.protobuf.IStruct|null);
            }

            /** Represents an ExecutionStats. */
            class ExecutionStats implements IExecutionStats {

                /**
                 * Constructs a new ExecutionStats.
                 * @param [properties] Properties to set
                 */
                constructor(properties?: google.firestore.v1.IExecutionStats);

                /** ExecutionStats resultsReturned. */
                public resultsReturned: (number|string);

                /** ExecutionStats executionDuration. */
                public executionDuration?: (google.protobuf.IDuration|null);

                /** ExecutionStats readOperations. */
                public readOperations: (number|string);

                /** ExecutionStats debugStats. */
                public debugStats?: (google.protobuf.IStruct|null);

                /**
                 * Creates an ExecutionStats message from a plain object. Also converts values to their respective internal types.
                 * @param object Plain object
                 * @returns ExecutionStats
                 */
                public static fromObject(object: { [k: string]: any }): google.firestore.v1.ExecutionStats;

                /**
                 * Creates a plain object from an ExecutionStats message. Also converts values to other types if specified.
                 * @param message ExecutionStats
                 * @param [options] Conversion options
                 * @returns Plain object
                 */
                public static toObject(message: google.firestore.v1.ExecutionStats, options?: $protobuf.IConversionOptions): { [k: string]: any };

                /**
                 * Converts this ExecutionStats to JSON.
=======
            /** Properties of a PlanSummary. */
            interface IPlanSummary {

                /** PlanSummary indexesUsed */
                indexesUsed?: (google.protobuf.IStruct[]|null);
            }

            /** Represents a PlanSummary. */
            class PlanSummary implements IPlanSummary {

                /**
                 * Constructs a new PlanSummary.
                 * @param [properties] Properties to set
                 */
                constructor(properties?: google.firestore.v1.IPlanSummary);

                /** PlanSummary indexesUsed. */
                public indexesUsed: google.protobuf.IStruct[];

                /**
                 * Creates a PlanSummary message from a plain object. Also converts values to their respective internal types.
                 * @param object Plain object
                 * @returns PlanSummary
                 */
                public static fromObject(object: { [k: string]: any }): google.firestore.v1.PlanSummary;

                /**
                 * Creates a plain object from a PlanSummary message. Also converts values to other types if specified.
                 * @param message PlanSummary
                 * @param [options] Conversion options
                 * @returns Plain object
                 */
                public static toObject(message: google.firestore.v1.PlanSummary, options?: $protobuf.IConversionOptions): { [k: string]: any };

                /**
                 * Converts this PlanSummary to JSON.
>>>>>>> 5937b93a
                 * @returns JSON object
                 */
                public toJSON(): { [k: string]: any };

                /**
<<<<<<< HEAD
                 * Gets the default type url for ExecutionStats
=======
                 * Gets the default type url for PlanSummary
>>>>>>> 5937b93a
                 * @param [typeUrlPrefix] your custom typeUrlPrefix(default "type.googleapis.com")
                 * @returns The default type url
                 */
                public static getTypeUrl(typeUrlPrefix?: string): string;
            }

<<<<<<< HEAD
            /** Properties of a Write. */
            interface IWrite {

                /** Write update */
                update?: (google.firestore.v1.IDocument|null);

                /** Write delete */
                "delete"?: (string|null);

                /** Write transform */
                transform?: (google.firestore.v1.IDocumentTransform|null);

                /** Write updateMask */
                updateMask?: (google.firestore.v1.IDocumentMask|null);

                /** Write updateTransforms */
                updateTransforms?: (google.firestore.v1.DocumentTransform.IFieldTransform[]|null);

                /** Write currentDocument */
                currentDocument?: (google.firestore.v1.IPrecondition|null);
            }

            /** Represents a Write. */
            class Write implements IWrite {

                /**
                 * Constructs a new Write.
                 * @param [properties] Properties to set
                 */
                constructor(properties?: google.firestore.v1.IWrite);

                /** Write update. */
                public update?: (google.firestore.v1.IDocument|null);

                /** Write delete. */
                public delete?: (string|null);

                /** Write transform. */
                public transform?: (google.firestore.v1.IDocumentTransform|null);

                /** Write updateMask. */
                public updateMask?: (google.firestore.v1.IDocumentMask|null);

                /** Write updateTransforms. */
                public updateTransforms: google.firestore.v1.DocumentTransform.IFieldTransform[];

                /** Write currentDocument. */
                public currentDocument?: (google.firestore.v1.IPrecondition|null);

                /** Write operation. */
                public operation?: ("update"|"delete"|"transform");

                /**
                 * Creates a Write message from a plain object. Also converts values to their respective internal types.
                 * @param object Plain object
                 * @returns Write
                 */
                public static fromObject(object: { [k: string]: any }): google.firestore.v1.Write;

                /**
                 * Creates a plain object from a Write message. Also converts values to other types if specified.
                 * @param message Write
                 * @param [options] Conversion options
                 * @returns Plain object
                 */
                public static toObject(message: google.firestore.v1.Write, options?: $protobuf.IConversionOptions): { [k: string]: any };

                /**
                 * Converts this Write to JSON.
                 * @returns JSON object
                 */
                public toJSON(): { [k: string]: any };

                /**
                 * Gets the default type url for Write
                 * @param [typeUrlPrefix] your custom typeUrlPrefix(default "type.googleapis.com")
                 * @returns The default type url
                 */
                public static getTypeUrl(typeUrlPrefix?: string): string;
            }

            /** Properties of a DocumentTransform. */
            interface IDocumentTransform {

                /** DocumentTransform document */
                document?: (string|null);

                /** DocumentTransform fieldTransforms */
                fieldTransforms?: (google.firestore.v1.DocumentTransform.IFieldTransform[]|null);
            }

            /** Represents a DocumentTransform. */
            class DocumentTransform implements IDocumentTransform {

                /**
                 * Constructs a new DocumentTransform.
                 * @param [properties] Properties to set
                 */
                constructor(properties?: google.firestore.v1.IDocumentTransform);

                /** DocumentTransform document. */
                public document: string;

                /** DocumentTransform fieldTransforms. */
                public fieldTransforms: google.firestore.v1.DocumentTransform.IFieldTransform[];

                /**
                 * Creates a DocumentTransform message from a plain object. Also converts values to their respective internal types.
                 * @param object Plain object
                 * @returns DocumentTransform
                 */
                public static fromObject(object: { [k: string]: any }): google.firestore.v1.DocumentTransform;

                /**
                 * Creates a plain object from a DocumentTransform message. Also converts values to other types if specified.
                 * @param message DocumentTransform
                 * @param [options] Conversion options
                 * @returns Plain object
                 */
                public static toObject(message: google.firestore.v1.DocumentTransform, options?: $protobuf.IConversionOptions): { [k: string]: any };

                /**
                 * Converts this DocumentTransform to JSON.
                 * @returns JSON object
                 */
                public toJSON(): { [k: string]: any };

                /**
                 * Gets the default type url for DocumentTransform
                 * @param [typeUrlPrefix] your custom typeUrlPrefix(default "type.googleapis.com")
                 * @returns The default type url
                 */
                public static getTypeUrl(typeUrlPrefix?: string): string;
            }

            namespace DocumentTransform {

                /** Properties of a FieldTransform. */
                interface IFieldTransform {

=======
            /** Properties of an ExecutionStats. */
            interface IExecutionStats {

                /** ExecutionStats resultsReturned */
                resultsReturned?: (number|string|null);

                /** ExecutionStats executionDuration */
                executionDuration?: (google.protobuf.IDuration|null);

                /** ExecutionStats readOperations */
                readOperations?: (number|string|null);

                /** ExecutionStats debugStats */
                debugStats?: (google.protobuf.IStruct|null);
            }

            /** Represents an ExecutionStats. */
            class ExecutionStats implements IExecutionStats {

                /**
                 * Constructs a new ExecutionStats.
                 * @param [properties] Properties to set
                 */
                constructor(properties?: google.firestore.v1.IExecutionStats);

                /** ExecutionStats resultsReturned. */
                public resultsReturned: (number|string);

                /** ExecutionStats executionDuration. */
                public executionDuration?: (google.protobuf.IDuration|null);

                /** ExecutionStats readOperations. */
                public readOperations: (number|string);

                /** ExecutionStats debugStats. */
                public debugStats?: (google.protobuf.IStruct|null);

                /**
                 * Creates an ExecutionStats message from a plain object. Also converts values to their respective internal types.
                 * @param object Plain object
                 * @returns ExecutionStats
                 */
                public static fromObject(object: { [k: string]: any }): google.firestore.v1.ExecutionStats;

                /**
                 * Creates a plain object from an ExecutionStats message. Also converts values to other types if specified.
                 * @param message ExecutionStats
                 * @param [options] Conversion options
                 * @returns Plain object
                 */
                public static toObject(message: google.firestore.v1.ExecutionStats, options?: $protobuf.IConversionOptions): { [k: string]: any };

                /**
                 * Converts this ExecutionStats to JSON.
                 * @returns JSON object
                 */
                public toJSON(): { [k: string]: any };

                /**
                 * Gets the default type url for ExecutionStats
                 * @param [typeUrlPrefix] your custom typeUrlPrefix(default "type.googleapis.com")
                 * @returns The default type url
                 */
                public static getTypeUrl(typeUrlPrefix?: string): string;
            }

            /** Properties of a Write. */
            interface IWrite {

                /** Write update */
                update?: (google.firestore.v1.IDocument|null);

                /** Write delete */
                "delete"?: (string|null);

                /** Write transform */
                transform?: (google.firestore.v1.IDocumentTransform|null);

                /** Write updateMask */
                updateMask?: (google.firestore.v1.IDocumentMask|null);

                /** Write updateTransforms */
                updateTransforms?: (google.firestore.v1.DocumentTransform.IFieldTransform[]|null);

                /** Write currentDocument */
                currentDocument?: (google.firestore.v1.IPrecondition|null);
            }

            /** Represents a Write. */
            class Write implements IWrite {

                /**
                 * Constructs a new Write.
                 * @param [properties] Properties to set
                 */
                constructor(properties?: google.firestore.v1.IWrite);

                /** Write update. */
                public update?: (google.firestore.v1.IDocument|null);

                /** Write delete. */
                public delete?: (string|null);

                /** Write transform. */
                public transform?: (google.firestore.v1.IDocumentTransform|null);

                /** Write updateMask. */
                public updateMask?: (google.firestore.v1.IDocumentMask|null);

                /** Write updateTransforms. */
                public updateTransforms: google.firestore.v1.DocumentTransform.IFieldTransform[];

                /** Write currentDocument. */
                public currentDocument?: (google.firestore.v1.IPrecondition|null);

                /** Write operation. */
                public operation?: ("update"|"delete"|"transform");

                /**
                 * Creates a Write message from a plain object. Also converts values to their respective internal types.
                 * @param object Plain object
                 * @returns Write
                 */
                public static fromObject(object: { [k: string]: any }): google.firestore.v1.Write;

                /**
                 * Creates a plain object from a Write message. Also converts values to other types if specified.
                 * @param message Write
                 * @param [options] Conversion options
                 * @returns Plain object
                 */
                public static toObject(message: google.firestore.v1.Write, options?: $protobuf.IConversionOptions): { [k: string]: any };

                /**
                 * Converts this Write to JSON.
                 * @returns JSON object
                 */
                public toJSON(): { [k: string]: any };

                /**
                 * Gets the default type url for Write
                 * @param [typeUrlPrefix] your custom typeUrlPrefix(default "type.googleapis.com")
                 * @returns The default type url
                 */
                public static getTypeUrl(typeUrlPrefix?: string): string;
            }

            /** Properties of a DocumentTransform. */
            interface IDocumentTransform {

                /** DocumentTransform document */
                document?: (string|null);

                /** DocumentTransform fieldTransforms */
                fieldTransforms?: (google.firestore.v1.DocumentTransform.IFieldTransform[]|null);
            }

            /** Represents a DocumentTransform. */
            class DocumentTransform implements IDocumentTransform {

                /**
                 * Constructs a new DocumentTransform.
                 * @param [properties] Properties to set
                 */
                constructor(properties?: google.firestore.v1.IDocumentTransform);

                /** DocumentTransform document. */
                public document: string;

                /** DocumentTransform fieldTransforms. */
                public fieldTransforms: google.firestore.v1.DocumentTransform.IFieldTransform[];

                /**
                 * Creates a DocumentTransform message from a plain object. Also converts values to their respective internal types.
                 * @param object Plain object
                 * @returns DocumentTransform
                 */
                public static fromObject(object: { [k: string]: any }): google.firestore.v1.DocumentTransform;

                /**
                 * Creates a plain object from a DocumentTransform message. Also converts values to other types if specified.
                 * @param message DocumentTransform
                 * @param [options] Conversion options
                 * @returns Plain object
                 */
                public static toObject(message: google.firestore.v1.DocumentTransform, options?: $protobuf.IConversionOptions): { [k: string]: any };

                /**
                 * Converts this DocumentTransform to JSON.
                 * @returns JSON object
                 */
                public toJSON(): { [k: string]: any };

                /**
                 * Gets the default type url for DocumentTransform
                 * @param [typeUrlPrefix] your custom typeUrlPrefix(default "type.googleapis.com")
                 * @returns The default type url
                 */
                public static getTypeUrl(typeUrlPrefix?: string): string;
            }

            namespace DocumentTransform {

                /** Properties of a FieldTransform. */
                interface IFieldTransform {

>>>>>>> 5937b93a
                    /** FieldTransform fieldPath */
                    fieldPath?: (string|null);

                    /** FieldTransform setToServerValue */
                    setToServerValue?: (google.firestore.v1.DocumentTransform.FieldTransform.ServerValue|null);

                    /** FieldTransform increment */
                    increment?: (google.firestore.v1.IValue|null);

                    /** FieldTransform maximum */
                    maximum?: (google.firestore.v1.IValue|null);

                    /** FieldTransform minimum */
                    minimum?: (google.firestore.v1.IValue|null);

                    /** FieldTransform appendMissingElements */
                    appendMissingElements?: (google.firestore.v1.IArrayValue|null);

                    /** FieldTransform removeAllFromArray */
                    removeAllFromArray?: (google.firestore.v1.IArrayValue|null);
                }

                /** Represents a FieldTransform. */
                class FieldTransform implements IFieldTransform {

                    /**
                     * Constructs a new FieldTransform.
                     * @param [properties] Properties to set
                     */
                    constructor(properties?: google.firestore.v1.DocumentTransform.IFieldTransform);

                    /** FieldTransform fieldPath. */
                    public fieldPath: string;

                    /** FieldTransform setToServerValue. */
                    public setToServerValue?: (google.firestore.v1.DocumentTransform.FieldTransform.ServerValue|null);

                    /** FieldTransform increment. */
                    public increment?: (google.firestore.v1.IValue|null);

                    /** FieldTransform maximum. */
                    public maximum?: (google.firestore.v1.IValue|null);

                    /** FieldTransform minimum. */
                    public minimum?: (google.firestore.v1.IValue|null);

                    /** FieldTransform appendMissingElements. */
                    public appendMissingElements?: (google.firestore.v1.IArrayValue|null);

                    /** FieldTransform removeAllFromArray. */
                    public removeAllFromArray?: (google.firestore.v1.IArrayValue|null);

                    /** FieldTransform transformType. */
                    public transformType?: ("setToServerValue"|"increment"|"maximum"|"minimum"|"appendMissingElements"|"removeAllFromArray");

                    /**
                     * Creates a FieldTransform message from a plain object. Also converts values to their respective internal types.
                     * @param object Plain object
                     * @returns FieldTransform
                     */
                    public static fromObject(object: { [k: string]: any }): google.firestore.v1.DocumentTransform.FieldTransform;

                    /**
                     * Creates a plain object from a FieldTransform message. Also converts values to other types if specified.
                     * @param message FieldTransform
                     * @param [options] Conversion options
                     * @returns Plain object
                     */
                    public static toObject(message: google.firestore.v1.DocumentTransform.FieldTransform, options?: $protobuf.IConversionOptions): { [k: string]: any };

                    /**
                     * Converts this FieldTransform to JSON.
                     * @returns JSON object
                     */
                    public toJSON(): { [k: string]: any };

                    /**
                     * Gets the default type url for FieldTransform
                     * @param [typeUrlPrefix] your custom typeUrlPrefix(default "type.googleapis.com")
                     * @returns The default type url
                     */
                    public static getTypeUrl(typeUrlPrefix?: string): string;
                }

                namespace FieldTransform {

                    /** ServerValue enum. */
                    type ServerValue =
                        "SERVER_VALUE_UNSPECIFIED"| "REQUEST_TIME";
                }
            }

            /** Properties of a WriteResult. */
            interface IWriteResult {

                /** WriteResult updateTime */
                updateTime?: (google.protobuf.ITimestamp|null);

                /** WriteResult transformResults */
                transformResults?: (google.firestore.v1.IValue[]|null);
            }

            /** Represents a WriteResult. */
            class WriteResult implements IWriteResult {

                /**
                 * Constructs a new WriteResult.
                 * @param [properties] Properties to set
                 */
                constructor(properties?: google.firestore.v1.IWriteResult);
<<<<<<< HEAD

                /** WriteResult updateTime. */
                public updateTime?: (google.protobuf.ITimestamp|null);

                /** WriteResult transformResults. */
                public transformResults: google.firestore.v1.IValue[];

                /**
                 * Creates a WriteResult message from a plain object. Also converts values to their respective internal types.
                 * @param object Plain object
                 * @returns WriteResult
                 */
                public static fromObject(object: { [k: string]: any }): google.firestore.v1.WriteResult;

                /**
                 * Creates a plain object from a WriteResult message. Also converts values to other types if specified.
                 * @param message WriteResult
                 * @param [options] Conversion options
                 * @returns Plain object
                 */
                public static toObject(message: google.firestore.v1.WriteResult, options?: $protobuf.IConversionOptions): { [k: string]: any };

                /**
                 * Converts this WriteResult to JSON.
                 * @returns JSON object
                 */
                public toJSON(): { [k: string]: any };

                /**
                 * Gets the default type url for WriteResult
                 * @param [typeUrlPrefix] your custom typeUrlPrefix(default "type.googleapis.com")
                 * @returns The default type url
                 */
                public static getTypeUrl(typeUrlPrefix?: string): string;
            }

            /** Properties of a DocumentChange. */
            interface IDocumentChange {

                /** DocumentChange document */
                document?: (google.firestore.v1.IDocument|null);

                /** DocumentChange targetIds */
                targetIds?: (number[]|null);

                /** DocumentChange removedTargetIds */
                removedTargetIds?: (number[]|null);
            }

            /** Represents a DocumentChange. */
            class DocumentChange implements IDocumentChange {

                /**
                 * Constructs a new DocumentChange.
                 * @param [properties] Properties to set
                 */
                constructor(properties?: google.firestore.v1.IDocumentChange);

=======

                /** WriteResult updateTime. */
                public updateTime?: (google.protobuf.ITimestamp|null);

                /** WriteResult transformResults. */
                public transformResults: google.firestore.v1.IValue[];

                /**
                 * Creates a WriteResult message from a plain object. Also converts values to their respective internal types.
                 * @param object Plain object
                 * @returns WriteResult
                 */
                public static fromObject(object: { [k: string]: any }): google.firestore.v1.WriteResult;

                /**
                 * Creates a plain object from a WriteResult message. Also converts values to other types if specified.
                 * @param message WriteResult
                 * @param [options] Conversion options
                 * @returns Plain object
                 */
                public static toObject(message: google.firestore.v1.WriteResult, options?: $protobuf.IConversionOptions): { [k: string]: any };

                /**
                 * Converts this WriteResult to JSON.
                 * @returns JSON object
                 */
                public toJSON(): { [k: string]: any };

                /**
                 * Gets the default type url for WriteResult
                 * @param [typeUrlPrefix] your custom typeUrlPrefix(default "type.googleapis.com")
                 * @returns The default type url
                 */
                public static getTypeUrl(typeUrlPrefix?: string): string;
            }

            /** Properties of a DocumentChange. */
            interface IDocumentChange {

                /** DocumentChange document */
                document?: (google.firestore.v1.IDocument|null);

                /** DocumentChange targetIds */
                targetIds?: (number[]|null);

                /** DocumentChange removedTargetIds */
                removedTargetIds?: (number[]|null);
            }

            /** Represents a DocumentChange. */
            class DocumentChange implements IDocumentChange {

                /**
                 * Constructs a new DocumentChange.
                 * @param [properties] Properties to set
                 */
                constructor(properties?: google.firestore.v1.IDocumentChange);

>>>>>>> 5937b93a
                /** DocumentChange document. */
                public document?: (google.firestore.v1.IDocument|null);

                /** DocumentChange targetIds. */
                public targetIds: number[];

                /** DocumentChange removedTargetIds. */
                public removedTargetIds: number[];

                /**
                 * Creates a DocumentChange message from a plain object. Also converts values to their respective internal types.
                 * @param object Plain object
                 * @returns DocumentChange
                 */
                public static fromObject(object: { [k: string]: any }): google.firestore.v1.DocumentChange;

                /**
                 * Creates a plain object from a DocumentChange message. Also converts values to other types if specified.
                 * @param message DocumentChange
                 * @param [options] Conversion options
                 * @returns Plain object
                 */
                public static toObject(message: google.firestore.v1.DocumentChange, options?: $protobuf.IConversionOptions): { [k: string]: any };

                /**
                 * Converts this DocumentChange to JSON.
                 * @returns JSON object
                 */
                public toJSON(): { [k: string]: any };

                /**
                 * Gets the default type url for DocumentChange
                 * @param [typeUrlPrefix] your custom typeUrlPrefix(default "type.googleapis.com")
                 * @returns The default type url
                 */
                public static getTypeUrl(typeUrlPrefix?: string): string;
            }

            /** Properties of a DocumentDelete. */
            interface IDocumentDelete {

                /** DocumentDelete document */
                document?: (string|null);

                /** DocumentDelete removedTargetIds */
                removedTargetIds?: (number[]|null);

                /** DocumentDelete readTime */
                readTime?: (google.protobuf.ITimestamp|null);
            }

            /** Represents a DocumentDelete. */
            class DocumentDelete implements IDocumentDelete {

                /**
                 * Constructs a new DocumentDelete.
                 * @param [properties] Properties to set
                 */
                constructor(properties?: google.firestore.v1.IDocumentDelete);

                /** DocumentDelete document. */
                public document: string;

                /** DocumentDelete removedTargetIds. */
                public removedTargetIds: number[];

                /** DocumentDelete readTime. */
                public readTime?: (google.protobuf.ITimestamp|null);

                /**
                 * Creates a DocumentDelete message from a plain object. Also converts values to their respective internal types.
                 * @param object Plain object
                 * @returns DocumentDelete
                 */
                public static fromObject(object: { [k: string]: any }): google.firestore.v1.DocumentDelete;

                /**
                 * Creates a plain object from a DocumentDelete message. Also converts values to other types if specified.
                 * @param message DocumentDelete
                 * @param [options] Conversion options
                 * @returns Plain object
                 */
                public static toObject(message: google.firestore.v1.DocumentDelete, options?: $protobuf.IConversionOptions): { [k: string]: any };

                /**
                 * Converts this DocumentDelete to JSON.
                 * @returns JSON object
                 */
                public toJSON(): { [k: string]: any };

                /**
                 * Gets the default type url for DocumentDelete
                 * @param [typeUrlPrefix] your custom typeUrlPrefix(default "type.googleapis.com")
                 * @returns The default type url
                 */
                public static getTypeUrl(typeUrlPrefix?: string): string;
            }

            /** Properties of a DocumentRemove. */
            interface IDocumentRemove {

                /** DocumentRemove document */
                document?: (string|null);

                /** DocumentRemove removedTargetIds */
                removedTargetIds?: (number[]|null);

                /** DocumentRemove readTime */
                readTime?: (google.protobuf.ITimestamp|null);
            }

            /** Represents a DocumentRemove. */
            class DocumentRemove implements IDocumentRemove {

                /**
                 * Constructs a new DocumentRemove.
                 * @param [properties] Properties to set
                 */
                constructor(properties?: google.firestore.v1.IDocumentRemove);

                /** DocumentRemove document. */
                public document: string;

                /** DocumentRemove removedTargetIds. */
                public removedTargetIds: number[];

                /** DocumentRemove readTime. */
                public readTime?: (google.protobuf.ITimestamp|null);

                /**
                 * Creates a DocumentRemove message from a plain object. Also converts values to their respective internal types.
                 * @param object Plain object
                 * @returns DocumentRemove
                 */
                public static fromObject(object: { [k: string]: any }): google.firestore.v1.DocumentRemove;

                /**
                 * Creates a plain object from a DocumentRemove message. Also converts values to other types if specified.
                 * @param message DocumentRemove
                 * @param [options] Conversion options
                 * @returns Plain object
                 */
                public static toObject(message: google.firestore.v1.DocumentRemove, options?: $protobuf.IConversionOptions): { [k: string]: any };

                /**
                 * Converts this DocumentRemove to JSON.
                 * @returns JSON object
                 */
                public toJSON(): { [k: string]: any };

                /**
                 * Gets the default type url for DocumentRemove
                 * @param [typeUrlPrefix] your custom typeUrlPrefix(default "type.googleapis.com")
                 * @returns The default type url
                 */
                public static getTypeUrl(typeUrlPrefix?: string): string;
            }

            /** Properties of an ExistenceFilter. */
            interface IExistenceFilter {

                /** ExistenceFilter targetId */
                targetId?: (number|null);

                /** ExistenceFilter count */
                count?: (number|null);

                /** ExistenceFilter unchangedNames */
                unchangedNames?: (google.firestore.v1.IBloomFilter|null);
            }

            /** Represents an ExistenceFilter. */
            class ExistenceFilter implements IExistenceFilter {

                /**
                 * Constructs a new ExistenceFilter.
                 * @param [properties] Properties to set
                 */
                constructor(properties?: google.firestore.v1.IExistenceFilter);

                /** ExistenceFilter targetId. */
                public targetId: number;

                /** ExistenceFilter count. */
                public count: number;

                /** ExistenceFilter unchangedNames. */
                public unchangedNames?: (google.firestore.v1.IBloomFilter|null);

                /**
                 * Creates an ExistenceFilter message from a plain object. Also converts values to their respective internal types.
                 * @param object Plain object
                 * @returns ExistenceFilter
                 */
                public static fromObject(object: { [k: string]: any }): google.firestore.v1.ExistenceFilter;

                /**
                 * Creates a plain object from an ExistenceFilter message. Also converts values to other types if specified.
                 * @param message ExistenceFilter
                 * @param [options] Conversion options
                 * @returns Plain object
                 */
                public static toObject(message: google.firestore.v1.ExistenceFilter, options?: $protobuf.IConversionOptions): { [k: string]: any };

                /**
                 * Converts this ExistenceFilter to JSON.
                 * @returns JSON object
                 */
                public toJSON(): { [k: string]: any };

                /**
                 * Gets the default type url for ExistenceFilter
                 * @param [typeUrlPrefix] your custom typeUrlPrefix(default "type.googleapis.com")
                 * @returns The default type url
                 */
                public static getTypeUrl(typeUrlPrefix?: string): string;
            }
        }
    }

    /** Namespace api. */
    namespace api {

        /** FieldBehavior enum. */
        type FieldBehavior =
            "FIELD_BEHAVIOR_UNSPECIFIED"| "OPTIONAL"| "REQUIRED"| "OUTPUT_ONLY"| "INPUT_ONLY"| "IMMUTABLE"| "UNORDERED_LIST"| "NON_EMPTY_DEFAULT"| "IDENTIFIER";

        /** Properties of a Http. */
        interface IHttp {

            /** Http rules */
            rules?: (google.api.IHttpRule[]|null);

            /** Http fullyDecodeReservedExpansion */
            fullyDecodeReservedExpansion?: (boolean|null);
        }

        /** Represents a Http. */
        class Http implements IHttp {

            /**
             * Constructs a new Http.
             * @param [properties] Properties to set
             */
            constructor(properties?: google.api.IHttp);

            /** Http rules. */
            public rules: google.api.IHttpRule[];

            /** Http fullyDecodeReservedExpansion. */
            public fullyDecodeReservedExpansion: boolean;

            /**
             * Creates a Http message from a plain object. Also converts values to their respective internal types.
             * @param object Plain object
             * @returns Http
             */
            public static fromObject(object: { [k: string]: any }): google.api.Http;

            /**
             * Creates a plain object from a Http message. Also converts values to other types if specified.
             * @param message Http
             * @param [options] Conversion options
             * @returns Plain object
             */
            public static toObject(message: google.api.Http, options?: $protobuf.IConversionOptions): { [k: string]: any };

            /**
             * Converts this Http to JSON.
             * @returns JSON object
             */
            public toJSON(): { [k: string]: any };

            /**
             * Gets the default type url for Http
             * @param [typeUrlPrefix] your custom typeUrlPrefix(default "type.googleapis.com")
             * @returns The default type url
             */
            public static getTypeUrl(typeUrlPrefix?: string): string;
        }

        /** Properties of a HttpRule. */
        interface IHttpRule {

            /** HttpRule selector */
            selector?: (string|null);

            /** HttpRule get */
            get?: (string|null);

            /** HttpRule put */
            put?: (string|null);

            /** HttpRule post */
            post?: (string|null);

            /** HttpRule delete */
            "delete"?: (string|null);

            /** HttpRule patch */
            patch?: (string|null);

            /** HttpRule custom */
            custom?: (google.api.ICustomHttpPattern|null);

            /** HttpRule body */
            body?: (string|null);
<<<<<<< HEAD

            /** HttpRule responseBody */
            responseBody?: (string|null);

            /** HttpRule additionalBindings */
            additionalBindings?: (google.api.IHttpRule[]|null);
        }

        /** Represents a HttpRule. */
        class HttpRule implements IHttpRule {

            /**
             * Constructs a new HttpRule.
             * @param [properties] Properties to set
             */
            constructor(properties?: google.api.IHttpRule);

            /** HttpRule selector. */
            public selector: string;

            /** HttpRule get. */
            public get?: (string|null);

            /** HttpRule put. */
            public put?: (string|null);

            /** HttpRule post. */
            public post?: (string|null);

            /** HttpRule delete. */
            public delete?: (string|null);

            /** HttpRule patch. */
            public patch?: (string|null);

            /** HttpRule custom. */
            public custom?: (google.api.ICustomHttpPattern|null);

            /** HttpRule body. */
            public body: string;

            /** HttpRule responseBody. */
            public responseBody: string;

            /** HttpRule additionalBindings. */
            public additionalBindings: google.api.IHttpRule[];

            /** HttpRule pattern. */
            public pattern?: ("get"|"put"|"post"|"delete"|"patch"|"custom");

            /**
             * Creates a HttpRule message from a plain object. Also converts values to their respective internal types.
             * @param object Plain object
             * @returns HttpRule
             */
            public static fromObject(object: { [k: string]: any }): google.api.HttpRule;

            /**
             * Creates a plain object from a HttpRule message. Also converts values to other types if specified.
             * @param message HttpRule
             * @param [options] Conversion options
             * @returns Plain object
             */
            public static toObject(message: google.api.HttpRule, options?: $protobuf.IConversionOptions): { [k: string]: any };

            /**
             * Converts this HttpRule to JSON.
             * @returns JSON object
             */
            public toJSON(): { [k: string]: any };

            /**
             * Gets the default type url for HttpRule
             * @param [typeUrlPrefix] your custom typeUrlPrefix(default "type.googleapis.com")
             * @returns The default type url
             */
            public static getTypeUrl(typeUrlPrefix?: string): string;
        }

        /** Properties of a CustomHttpPattern. */
        interface ICustomHttpPattern {

            /** CustomHttpPattern kind */
            kind?: (string|null);

            /** CustomHttpPattern path */
            path?: (string|null);
        }

        /** Represents a CustomHttpPattern. */
        class CustomHttpPattern implements ICustomHttpPattern {

            /**
             * Constructs a new CustomHttpPattern.
             * @param [properties] Properties to set
             */
            constructor(properties?: google.api.ICustomHttpPattern);

            /** CustomHttpPattern kind. */
            public kind: string;

            /** CustomHttpPattern path. */
            public path: string;

            /**
             * Creates a CustomHttpPattern message from a plain object. Also converts values to their respective internal types.
             * @param object Plain object
             * @returns CustomHttpPattern
             */
            public static fromObject(object: { [k: string]: any }): google.api.CustomHttpPattern;

            /**
             * Creates a plain object from a CustomHttpPattern message. Also converts values to other types if specified.
             * @param message CustomHttpPattern
             * @param [options] Conversion options
             * @returns Plain object
             */
            public static toObject(message: google.api.CustomHttpPattern, options?: $protobuf.IConversionOptions): { [k: string]: any };

            /**
             * Converts this CustomHttpPattern to JSON.
             * @returns JSON object
             */
            public toJSON(): { [k: string]: any };

            /**
             * Gets the default type url for CustomHttpPattern
             * @param [typeUrlPrefix] your custom typeUrlPrefix(default "type.googleapis.com")
             * @returns The default type url
             */
            public static getTypeUrl(typeUrlPrefix?: string): string;
        }

        /** Properties of a CommonLanguageSettings. */
        interface ICommonLanguageSettings {

            /** CommonLanguageSettings referenceDocsUri */
            referenceDocsUri?: (string|null);

            /** CommonLanguageSettings destinations */
            destinations?: (google.api.ClientLibraryDestination[]|null);
        }

        /** Represents a CommonLanguageSettings. */
        class CommonLanguageSettings implements ICommonLanguageSettings {

            /**
             * Constructs a new CommonLanguageSettings.
             * @param [properties] Properties to set
             */
            constructor(properties?: google.api.ICommonLanguageSettings);

            /** CommonLanguageSettings referenceDocsUri. */
            public referenceDocsUri: string;

            /** CommonLanguageSettings destinations. */
            public destinations: google.api.ClientLibraryDestination[];

            /**
             * Creates a CommonLanguageSettings message from a plain object. Also converts values to their respective internal types.
             * @param object Plain object
             * @returns CommonLanguageSettings
             */
            public static fromObject(object: { [k: string]: any }): google.api.CommonLanguageSettings;

            /**
             * Creates a plain object from a CommonLanguageSettings message. Also converts values to other types if specified.
             * @param message CommonLanguageSettings
             * @param [options] Conversion options
             * @returns Plain object
             */
            public static toObject(message: google.api.CommonLanguageSettings, options?: $protobuf.IConversionOptions): { [k: string]: any };

            /**
             * Converts this CommonLanguageSettings to JSON.
             * @returns JSON object
             */
            public toJSON(): { [k: string]: any };

            /**
             * Gets the default type url for CommonLanguageSettings
             * @param [typeUrlPrefix] your custom typeUrlPrefix(default "type.googleapis.com")
             * @returns The default type url
             */
            public static getTypeUrl(typeUrlPrefix?: string): string;
        }

        /** Properties of a ClientLibrarySettings. */
        interface IClientLibrarySettings {

            /** ClientLibrarySettings version */
            version?: (string|null);

            /** ClientLibrarySettings launchStage */
            launchStage?: (google.api.LaunchStage|null);

            /** ClientLibrarySettings restNumericEnums */
            restNumericEnums?: (boolean|null);

            /** ClientLibrarySettings javaSettings */
            javaSettings?: (google.api.IJavaSettings|null);

            /** ClientLibrarySettings cppSettings */
            cppSettings?: (google.api.ICppSettings|null);

            /** ClientLibrarySettings phpSettings */
            phpSettings?: (google.api.IPhpSettings|null);

            /** ClientLibrarySettings pythonSettings */
            pythonSettings?: (google.api.IPythonSettings|null);

            /** ClientLibrarySettings nodeSettings */
            nodeSettings?: (google.api.INodeSettings|null);

            /** ClientLibrarySettings dotnetSettings */
            dotnetSettings?: (google.api.IDotnetSettings|null);

            /** ClientLibrarySettings rubySettings */
            rubySettings?: (google.api.IRubySettings|null);

            /** ClientLibrarySettings goSettings */
            goSettings?: (google.api.IGoSettings|null);
        }

        /** Represents a ClientLibrarySettings. */
        class ClientLibrarySettings implements IClientLibrarySettings {

            /**
             * Constructs a new ClientLibrarySettings.
             * @param [properties] Properties to set
             */
            constructor(properties?: google.api.IClientLibrarySettings);

            /** ClientLibrarySettings version. */
            public version: string;

            /** ClientLibrarySettings launchStage. */
            public launchStage: google.api.LaunchStage;

            /** ClientLibrarySettings restNumericEnums. */
            public restNumericEnums: boolean;

            /** ClientLibrarySettings javaSettings. */
            public javaSettings?: (google.api.IJavaSettings|null);

            /** ClientLibrarySettings cppSettings. */
            public cppSettings?: (google.api.ICppSettings|null);

            /** ClientLibrarySettings phpSettings. */
            public phpSettings?: (google.api.IPhpSettings|null);

            /** ClientLibrarySettings pythonSettings. */
            public pythonSettings?: (google.api.IPythonSettings|null);

            /** ClientLibrarySettings nodeSettings. */
            public nodeSettings?: (google.api.INodeSettings|null);

            /** ClientLibrarySettings dotnetSettings. */
            public dotnetSettings?: (google.api.IDotnetSettings|null);

            /** ClientLibrarySettings rubySettings. */
            public rubySettings?: (google.api.IRubySettings|null);

            /** ClientLibrarySettings goSettings. */
            public goSettings?: (google.api.IGoSettings|null);

            /**
             * Creates a ClientLibrarySettings message from a plain object. Also converts values to their respective internal types.
             * @param object Plain object
             * @returns ClientLibrarySettings
             */
            public static fromObject(object: { [k: string]: any }): google.api.ClientLibrarySettings;

            /**
             * Creates a plain object from a ClientLibrarySettings message. Also converts values to other types if specified.
             * @param message ClientLibrarySettings
             * @param [options] Conversion options
             * @returns Plain object
             */
            public static toObject(message: google.api.ClientLibrarySettings, options?: $protobuf.IConversionOptions): { [k: string]: any };

            /**
             * Converts this ClientLibrarySettings to JSON.
             * @returns JSON object
             */
            public toJSON(): { [k: string]: any };

            /**
             * Gets the default type url for ClientLibrarySettings
             * @param [typeUrlPrefix] your custom typeUrlPrefix(default "type.googleapis.com")
             * @returns The default type url
             */
            public static getTypeUrl(typeUrlPrefix?: string): string;
        }

        /** Properties of a Publishing. */
        interface IPublishing {

            /** Publishing methodSettings */
            methodSettings?: (google.api.IMethodSettings[]|null);

            /** Publishing newIssueUri */
            newIssueUri?: (string|null);

            /** Publishing documentationUri */
            documentationUri?: (string|null);

            /** Publishing apiShortName */
            apiShortName?: (string|null);

            /** Publishing githubLabel */
            githubLabel?: (string|null);

            /** Publishing codeownerGithubTeams */
            codeownerGithubTeams?: (string[]|null);

            /** Publishing docTagPrefix */
            docTagPrefix?: (string|null);

            /** Publishing organization */
            organization?: (google.api.ClientLibraryOrganization|null);

            /** Publishing librarySettings */
            librarySettings?: (google.api.IClientLibrarySettings[]|null);

            /** Publishing protoReferenceDocumentationUri */
            protoReferenceDocumentationUri?: (string|null);

            /** Publishing restReferenceDocumentationUri */
            restReferenceDocumentationUri?: (string|null);
        }

        /** Represents a Publishing. */
        class Publishing implements IPublishing {

            /**
             * Constructs a new Publishing.
             * @param [properties] Properties to set
             */
            constructor(properties?: google.api.IPublishing);

            /** Publishing methodSettings. */
            public methodSettings: google.api.IMethodSettings[];

            /** Publishing newIssueUri. */
            public newIssueUri: string;

            /** Publishing documentationUri. */
            public documentationUri: string;

            /** Publishing apiShortName. */
            public apiShortName: string;

            /** Publishing githubLabel. */
            public githubLabel: string;

            /** Publishing codeownerGithubTeams. */
            public codeownerGithubTeams: string[];

            /** Publishing docTagPrefix. */
            public docTagPrefix: string;

            /** Publishing organization. */
            public organization: google.api.ClientLibraryOrganization;

            /** Publishing librarySettings. */
            public librarySettings: google.api.IClientLibrarySettings[];

            /** Publishing protoReferenceDocumentationUri. */
            public protoReferenceDocumentationUri: string;

            /** Publishing restReferenceDocumentationUri. */
            public restReferenceDocumentationUri: string;

            /**
             * Creates a Publishing message from a plain object. Also converts values to their respective internal types.
             * @param object Plain object
             * @returns Publishing
             */
            public static fromObject(object: { [k: string]: any }): google.api.Publishing;

            /**
             * Creates a plain object from a Publishing message. Also converts values to other types if specified.
             * @param message Publishing
             * @param [options] Conversion options
             * @returns Plain object
             */
            public static toObject(message: google.api.Publishing, options?: $protobuf.IConversionOptions): { [k: string]: any };

            /**
             * Converts this Publishing to JSON.
             * @returns JSON object
             */
            public toJSON(): { [k: string]: any };

            /**
             * Gets the default type url for Publishing
             * @param [typeUrlPrefix] your custom typeUrlPrefix(default "type.googleapis.com")
             * @returns The default type url
             */
            public static getTypeUrl(typeUrlPrefix?: string): string;
        }

        /** Properties of a JavaSettings. */
        interface IJavaSettings {

            /** JavaSettings libraryPackage */
            libraryPackage?: (string|null);

            /** JavaSettings serviceClassNames */
            serviceClassNames?: ({ [k: string]: string }|null);

            /** JavaSettings common */
            common?: (google.api.ICommonLanguageSettings|null);
        }

        /** Represents a JavaSettings. */
        class JavaSettings implements IJavaSettings {

            /**
             * Constructs a new JavaSettings.
             * @param [properties] Properties to set
             */
            constructor(properties?: google.api.IJavaSettings);

            /** JavaSettings libraryPackage. */
            public libraryPackage: string;

            /** JavaSettings serviceClassNames. */
            public serviceClassNames: { [k: string]: string };

            /** JavaSettings common. */
            public common?: (google.api.ICommonLanguageSettings|null);

            /**
             * Creates a JavaSettings message from a plain object. Also converts values to their respective internal types.
             * @param object Plain object
             * @returns JavaSettings
             */
            public static fromObject(object: { [k: string]: any }): google.api.JavaSettings;

            /**
             * Creates a plain object from a JavaSettings message. Also converts values to other types if specified.
             * @param message JavaSettings
             * @param [options] Conversion options
             * @returns Plain object
             */
            public static toObject(message: google.api.JavaSettings, options?: $protobuf.IConversionOptions): { [k: string]: any };

            /**
             * Converts this JavaSettings to JSON.
             * @returns JSON object
             */
            public toJSON(): { [k: string]: any };

            /**
             * Gets the default type url for JavaSettings
             * @param [typeUrlPrefix] your custom typeUrlPrefix(default "type.googleapis.com")
             * @returns The default type url
             */
            public static getTypeUrl(typeUrlPrefix?: string): string;
        }

        /** Properties of a CppSettings. */
        interface ICppSettings {

            /** CppSettings common */
            common?: (google.api.ICommonLanguageSettings|null);
        }

        /** Represents a CppSettings. */
        class CppSettings implements ICppSettings {

            /**
             * Constructs a new CppSettings.
             * @param [properties] Properties to set
             */
            constructor(properties?: google.api.ICppSettings);

            /** CppSettings common. */
            public common?: (google.api.ICommonLanguageSettings|null);

            /**
             * Creates a CppSettings message from a plain object. Also converts values to their respective internal types.
             * @param object Plain object
             * @returns CppSettings
             */
            public static fromObject(object: { [k: string]: any }): google.api.CppSettings;

            /**
             * Creates a plain object from a CppSettings message. Also converts values to other types if specified.
             * @param message CppSettings
             * @param [options] Conversion options
             * @returns Plain object
             */
            public static toObject(message: google.api.CppSettings, options?: $protobuf.IConversionOptions): { [k: string]: any };

            /**
             * Converts this CppSettings to JSON.
=======

            /** HttpRule responseBody */
            responseBody?: (string|null);

            /** HttpRule additionalBindings */
            additionalBindings?: (google.api.IHttpRule[]|null);
        }

        /** Represents a HttpRule. */
        class HttpRule implements IHttpRule {

            /**
             * Constructs a new HttpRule.
             * @param [properties] Properties to set
             */
            constructor(properties?: google.api.IHttpRule);

            /** HttpRule selector. */
            public selector: string;

            /** HttpRule get. */
            public get?: (string|null);

            /** HttpRule put. */
            public put?: (string|null);

            /** HttpRule post. */
            public post?: (string|null);

            /** HttpRule delete. */
            public delete?: (string|null);

            /** HttpRule patch. */
            public patch?: (string|null);

            /** HttpRule custom. */
            public custom?: (google.api.ICustomHttpPattern|null);

            /** HttpRule body. */
            public body: string;

            /** HttpRule responseBody. */
            public responseBody: string;

            /** HttpRule additionalBindings. */
            public additionalBindings: google.api.IHttpRule[];

            /** HttpRule pattern. */
            public pattern?: ("get"|"put"|"post"|"delete"|"patch"|"custom");

            /**
             * Creates a HttpRule message from a plain object. Also converts values to their respective internal types.
             * @param object Plain object
             * @returns HttpRule
             */
            public static fromObject(object: { [k: string]: any }): google.api.HttpRule;

            /**
             * Creates a plain object from a HttpRule message. Also converts values to other types if specified.
             * @param message HttpRule
             * @param [options] Conversion options
             * @returns Plain object
             */
            public static toObject(message: google.api.HttpRule, options?: $protobuf.IConversionOptions): { [k: string]: any };

            /**
             * Converts this HttpRule to JSON.
             * @returns JSON object
             */
            public toJSON(): { [k: string]: any };

            /**
             * Gets the default type url for HttpRule
             * @param [typeUrlPrefix] your custom typeUrlPrefix(default "type.googleapis.com")
             * @returns The default type url
             */
            public static getTypeUrl(typeUrlPrefix?: string): string;
        }

        /** Properties of a CustomHttpPattern. */
        interface ICustomHttpPattern {

            /** CustomHttpPattern kind */
            kind?: (string|null);

            /** CustomHttpPattern path */
            path?: (string|null);
        }

        /** Represents a CustomHttpPattern. */
        class CustomHttpPattern implements ICustomHttpPattern {

            /**
             * Constructs a new CustomHttpPattern.
             * @param [properties] Properties to set
             */
            constructor(properties?: google.api.ICustomHttpPattern);

            /** CustomHttpPattern kind. */
            public kind: string;

            /** CustomHttpPattern path. */
            public path: string;

            /**
             * Creates a CustomHttpPattern message from a plain object. Also converts values to their respective internal types.
             * @param object Plain object
             * @returns CustomHttpPattern
             */
            public static fromObject(object: { [k: string]: any }): google.api.CustomHttpPattern;

            /**
             * Creates a plain object from a CustomHttpPattern message. Also converts values to other types if specified.
             * @param message CustomHttpPattern
             * @param [options] Conversion options
             * @returns Plain object
             */
            public static toObject(message: google.api.CustomHttpPattern, options?: $protobuf.IConversionOptions): { [k: string]: any };

            /**
             * Converts this CustomHttpPattern to JSON.
             * @returns JSON object
             */
            public toJSON(): { [k: string]: any };

            /**
             * Gets the default type url for CustomHttpPattern
             * @param [typeUrlPrefix] your custom typeUrlPrefix(default "type.googleapis.com")
             * @returns The default type url
             */
            public static getTypeUrl(typeUrlPrefix?: string): string;
        }

        /** Properties of a CommonLanguageSettings. */
        interface ICommonLanguageSettings {

            /** CommonLanguageSettings referenceDocsUri */
            referenceDocsUri?: (string|null);

            /** CommonLanguageSettings destinations */
            destinations?: (google.api.ClientLibraryDestination[]|null);

            /** CommonLanguageSettings selectiveGapicGeneration */
            selectiveGapicGeneration?: (google.api.ISelectiveGapicGeneration|null);
        }

        /** Represents a CommonLanguageSettings. */
        class CommonLanguageSettings implements ICommonLanguageSettings {

            /**
             * Constructs a new CommonLanguageSettings.
             * @param [properties] Properties to set
             */
            constructor(properties?: google.api.ICommonLanguageSettings);

            /** CommonLanguageSettings referenceDocsUri. */
            public referenceDocsUri: string;

            /** CommonLanguageSettings destinations. */
            public destinations: google.api.ClientLibraryDestination[];

            /** CommonLanguageSettings selectiveGapicGeneration. */
            public selectiveGapicGeneration?: (google.api.ISelectiveGapicGeneration|null);

            /**
             * Creates a CommonLanguageSettings message from a plain object. Also converts values to their respective internal types.
             * @param object Plain object
             * @returns CommonLanguageSettings
             */
            public static fromObject(object: { [k: string]: any }): google.api.CommonLanguageSettings;

            /**
             * Creates a plain object from a CommonLanguageSettings message. Also converts values to other types if specified.
             * @param message CommonLanguageSettings
             * @param [options] Conversion options
             * @returns Plain object
             */
            public static toObject(message: google.api.CommonLanguageSettings, options?: $protobuf.IConversionOptions): { [k: string]: any };

            /**
             * Converts this CommonLanguageSettings to JSON.
             * @returns JSON object
             */
            public toJSON(): { [k: string]: any };

            /**
             * Gets the default type url for CommonLanguageSettings
             * @param [typeUrlPrefix] your custom typeUrlPrefix(default "type.googleapis.com")
             * @returns The default type url
             */
            public static getTypeUrl(typeUrlPrefix?: string): string;
        }

        /** Properties of a ClientLibrarySettings. */
        interface IClientLibrarySettings {

            /** ClientLibrarySettings version */
            version?: (string|null);

            /** ClientLibrarySettings launchStage */
            launchStage?: (google.api.LaunchStage|null);

            /** ClientLibrarySettings restNumericEnums */
            restNumericEnums?: (boolean|null);

            /** ClientLibrarySettings javaSettings */
            javaSettings?: (google.api.IJavaSettings|null);

            /** ClientLibrarySettings cppSettings */
            cppSettings?: (google.api.ICppSettings|null);

            /** ClientLibrarySettings phpSettings */
            phpSettings?: (google.api.IPhpSettings|null);

            /** ClientLibrarySettings pythonSettings */
            pythonSettings?: (google.api.IPythonSettings|null);

            /** ClientLibrarySettings nodeSettings */
            nodeSettings?: (google.api.INodeSettings|null);

            /** ClientLibrarySettings dotnetSettings */
            dotnetSettings?: (google.api.IDotnetSettings|null);

            /** ClientLibrarySettings rubySettings */
            rubySettings?: (google.api.IRubySettings|null);

            /** ClientLibrarySettings goSettings */
            goSettings?: (google.api.IGoSettings|null);
        }

        /** Represents a ClientLibrarySettings. */
        class ClientLibrarySettings implements IClientLibrarySettings {

            /**
             * Constructs a new ClientLibrarySettings.
             * @param [properties] Properties to set
             */
            constructor(properties?: google.api.IClientLibrarySettings);

            /** ClientLibrarySettings version. */
            public version: string;

            /** ClientLibrarySettings launchStage. */
            public launchStage: google.api.LaunchStage;

            /** ClientLibrarySettings restNumericEnums. */
            public restNumericEnums: boolean;

            /** ClientLibrarySettings javaSettings. */
            public javaSettings?: (google.api.IJavaSettings|null);

            /** ClientLibrarySettings cppSettings. */
            public cppSettings?: (google.api.ICppSettings|null);

            /** ClientLibrarySettings phpSettings. */
            public phpSettings?: (google.api.IPhpSettings|null);

            /** ClientLibrarySettings pythonSettings. */
            public pythonSettings?: (google.api.IPythonSettings|null);

            /** ClientLibrarySettings nodeSettings. */
            public nodeSettings?: (google.api.INodeSettings|null);

            /** ClientLibrarySettings dotnetSettings. */
            public dotnetSettings?: (google.api.IDotnetSettings|null);

            /** ClientLibrarySettings rubySettings. */
            public rubySettings?: (google.api.IRubySettings|null);

            /** ClientLibrarySettings goSettings. */
            public goSettings?: (google.api.IGoSettings|null);

            /**
             * Creates a ClientLibrarySettings message from a plain object. Also converts values to their respective internal types.
             * @param object Plain object
             * @returns ClientLibrarySettings
             */
            public static fromObject(object: { [k: string]: any }): google.api.ClientLibrarySettings;

            /**
             * Creates a plain object from a ClientLibrarySettings message. Also converts values to other types if specified.
             * @param message ClientLibrarySettings
             * @param [options] Conversion options
             * @returns Plain object
             */
            public static toObject(message: google.api.ClientLibrarySettings, options?: $protobuf.IConversionOptions): { [k: string]: any };

            /**
             * Converts this ClientLibrarySettings to JSON.
             * @returns JSON object
             */
            public toJSON(): { [k: string]: any };

            /**
             * Gets the default type url for ClientLibrarySettings
             * @param [typeUrlPrefix] your custom typeUrlPrefix(default "type.googleapis.com")
             * @returns The default type url
             */
            public static getTypeUrl(typeUrlPrefix?: string): string;
        }

        /** Properties of a Publishing. */
        interface IPublishing {

            /** Publishing methodSettings */
            methodSettings?: (google.api.IMethodSettings[]|null);

            /** Publishing newIssueUri */
            newIssueUri?: (string|null);

            /** Publishing documentationUri */
            documentationUri?: (string|null);

            /** Publishing apiShortName */
            apiShortName?: (string|null);

            /** Publishing githubLabel */
            githubLabel?: (string|null);

            /** Publishing codeownerGithubTeams */
            codeownerGithubTeams?: (string[]|null);

            /** Publishing docTagPrefix */
            docTagPrefix?: (string|null);

            /** Publishing organization */
            organization?: (google.api.ClientLibraryOrganization|null);

            /** Publishing librarySettings */
            librarySettings?: (google.api.IClientLibrarySettings[]|null);

            /** Publishing protoReferenceDocumentationUri */
            protoReferenceDocumentationUri?: (string|null);

            /** Publishing restReferenceDocumentationUri */
            restReferenceDocumentationUri?: (string|null);
        }

        /** Represents a Publishing. */
        class Publishing implements IPublishing {

            /**
             * Constructs a new Publishing.
             * @param [properties] Properties to set
             */
            constructor(properties?: google.api.IPublishing);

            /** Publishing methodSettings. */
            public methodSettings: google.api.IMethodSettings[];

            /** Publishing newIssueUri. */
            public newIssueUri: string;

            /** Publishing documentationUri. */
            public documentationUri: string;

            /** Publishing apiShortName. */
            public apiShortName: string;

            /** Publishing githubLabel. */
            public githubLabel: string;

            /** Publishing codeownerGithubTeams. */
            public codeownerGithubTeams: string[];

            /** Publishing docTagPrefix. */
            public docTagPrefix: string;

            /** Publishing organization. */
            public organization: google.api.ClientLibraryOrganization;

            /** Publishing librarySettings. */
            public librarySettings: google.api.IClientLibrarySettings[];

            /** Publishing protoReferenceDocumentationUri. */
            public protoReferenceDocumentationUri: string;

            /** Publishing restReferenceDocumentationUri. */
            public restReferenceDocumentationUri: string;

            /**
             * Creates a Publishing message from a plain object. Also converts values to their respective internal types.
             * @param object Plain object
             * @returns Publishing
             */
            public static fromObject(object: { [k: string]: any }): google.api.Publishing;

            /**
             * Creates a plain object from a Publishing message. Also converts values to other types if specified.
             * @param message Publishing
             * @param [options] Conversion options
             * @returns Plain object
             */
            public static toObject(message: google.api.Publishing, options?: $protobuf.IConversionOptions): { [k: string]: any };

            /**
             * Converts this Publishing to JSON.
             * @returns JSON object
             */
            public toJSON(): { [k: string]: any };

            /**
             * Gets the default type url for Publishing
             * @param [typeUrlPrefix] your custom typeUrlPrefix(default "type.googleapis.com")
             * @returns The default type url
             */
            public static getTypeUrl(typeUrlPrefix?: string): string;
        }

        /** Properties of a JavaSettings. */
        interface IJavaSettings {

            /** JavaSettings libraryPackage */
            libraryPackage?: (string|null);

            /** JavaSettings serviceClassNames */
            serviceClassNames?: ({ [k: string]: string }|null);

            /** JavaSettings common */
            common?: (google.api.ICommonLanguageSettings|null);
        }

        /** Represents a JavaSettings. */
        class JavaSettings implements IJavaSettings {

            /**
             * Constructs a new JavaSettings.
             * @param [properties] Properties to set
             */
            constructor(properties?: google.api.IJavaSettings);

            /** JavaSettings libraryPackage. */
            public libraryPackage: string;

            /** JavaSettings serviceClassNames. */
            public serviceClassNames: { [k: string]: string };

            /** JavaSettings common. */
            public common?: (google.api.ICommonLanguageSettings|null);

            /**
             * Creates a JavaSettings message from a plain object. Also converts values to their respective internal types.
             * @param object Plain object
             * @returns JavaSettings
             */
            public static fromObject(object: { [k: string]: any }): google.api.JavaSettings;

            /**
             * Creates a plain object from a JavaSettings message. Also converts values to other types if specified.
             * @param message JavaSettings
             * @param [options] Conversion options
             * @returns Plain object
             */
            public static toObject(message: google.api.JavaSettings, options?: $protobuf.IConversionOptions): { [k: string]: any };

            /**
             * Converts this JavaSettings to JSON.
             * @returns JSON object
             */
            public toJSON(): { [k: string]: any };

            /**
             * Gets the default type url for JavaSettings
             * @param [typeUrlPrefix] your custom typeUrlPrefix(default "type.googleapis.com")
             * @returns The default type url
             */
            public static getTypeUrl(typeUrlPrefix?: string): string;
        }

        /** Properties of a CppSettings. */
        interface ICppSettings {

            /** CppSettings common */
            common?: (google.api.ICommonLanguageSettings|null);
        }

        /** Represents a CppSettings. */
        class CppSettings implements ICppSettings {

            /**
             * Constructs a new CppSettings.
             * @param [properties] Properties to set
             */
            constructor(properties?: google.api.ICppSettings);

            /** CppSettings common. */
            public common?: (google.api.ICommonLanguageSettings|null);

            /**
             * Creates a CppSettings message from a plain object. Also converts values to their respective internal types.
             * @param object Plain object
             * @returns CppSettings
             */
            public static fromObject(object: { [k: string]: any }): google.api.CppSettings;

            /**
             * Creates a plain object from a CppSettings message. Also converts values to other types if specified.
             * @param message CppSettings
             * @param [options] Conversion options
             * @returns Plain object
             */
            public static toObject(message: google.api.CppSettings, options?: $protobuf.IConversionOptions): { [k: string]: any };

            /**
             * Converts this CppSettings to JSON.
             * @returns JSON object
             */
            public toJSON(): { [k: string]: any };

            /**
             * Gets the default type url for CppSettings
             * @param [typeUrlPrefix] your custom typeUrlPrefix(default "type.googleapis.com")
             * @returns The default type url
             */
            public static getTypeUrl(typeUrlPrefix?: string): string;
        }

        /** Properties of a PhpSettings. */
        interface IPhpSettings {

            /** PhpSettings common */
            common?: (google.api.ICommonLanguageSettings|null);
        }

        /** Represents a PhpSettings. */
        class PhpSettings implements IPhpSettings {

            /**
             * Constructs a new PhpSettings.
             * @param [properties] Properties to set
             */
            constructor(properties?: google.api.IPhpSettings);

            /** PhpSettings common. */
            public common?: (google.api.ICommonLanguageSettings|null);

            /**
             * Creates a PhpSettings message from a plain object. Also converts values to their respective internal types.
             * @param object Plain object
             * @returns PhpSettings
             */
            public static fromObject(object: { [k: string]: any }): google.api.PhpSettings;

            /**
             * Creates a plain object from a PhpSettings message. Also converts values to other types if specified.
             * @param message PhpSettings
             * @param [options] Conversion options
             * @returns Plain object
             */
            public static toObject(message: google.api.PhpSettings, options?: $protobuf.IConversionOptions): { [k: string]: any };

            /**
             * Converts this PhpSettings to JSON.
             * @returns JSON object
             */
            public toJSON(): { [k: string]: any };

            /**
             * Gets the default type url for PhpSettings
             * @param [typeUrlPrefix] your custom typeUrlPrefix(default "type.googleapis.com")
             * @returns The default type url
             */
            public static getTypeUrl(typeUrlPrefix?: string): string;
        }

        /** Properties of a PythonSettings. */
        interface IPythonSettings {

            /** PythonSettings common */
            common?: (google.api.ICommonLanguageSettings|null);

            /** PythonSettings experimentalFeatures */
            experimentalFeatures?: (google.api.PythonSettings.IExperimentalFeatures|null);
        }

        /** Represents a PythonSettings. */
        class PythonSettings implements IPythonSettings {

            /**
             * Constructs a new PythonSettings.
             * @param [properties] Properties to set
             */
            constructor(properties?: google.api.IPythonSettings);

            /** PythonSettings common. */
            public common?: (google.api.ICommonLanguageSettings|null);

            /** PythonSettings experimentalFeatures. */
            public experimentalFeatures?: (google.api.PythonSettings.IExperimentalFeatures|null);

            /**
             * Creates a PythonSettings message from a plain object. Also converts values to their respective internal types.
             * @param object Plain object
             * @returns PythonSettings
             */
            public static fromObject(object: { [k: string]: any }): google.api.PythonSettings;

            /**
             * Creates a plain object from a PythonSettings message. Also converts values to other types if specified.
             * @param message PythonSettings
             * @param [options] Conversion options
             * @returns Plain object
             */
            public static toObject(message: google.api.PythonSettings, options?: $protobuf.IConversionOptions): { [k: string]: any };

            /**
             * Converts this PythonSettings to JSON.
>>>>>>> 5937b93a
             * @returns JSON object
             */
            public toJSON(): { [k: string]: any };

            /**
<<<<<<< HEAD
             * Gets the default type url for CppSettings
=======
             * Gets the default type url for PythonSettings
>>>>>>> 5937b93a
             * @param [typeUrlPrefix] your custom typeUrlPrefix(default "type.googleapis.com")
             * @returns The default type url
             */
            public static getTypeUrl(typeUrlPrefix?: string): string;
        }

<<<<<<< HEAD
        /** Properties of a PhpSettings. */
        interface IPhpSettings {

            /** PhpSettings common */
            common?: (google.api.ICommonLanguageSettings|null);
        }

        /** Represents a PhpSettings. */
        class PhpSettings implements IPhpSettings {

            /**
             * Constructs a new PhpSettings.
             * @param [properties] Properties to set
             */
            constructor(properties?: google.api.IPhpSettings);

            /** PhpSettings common. */
            public common?: (google.api.ICommonLanguageSettings|null);

            /**
             * Creates a PhpSettings message from a plain object. Also converts values to their respective internal types.
             * @param object Plain object
             * @returns PhpSettings
             */
            public static fromObject(object: { [k: string]: any }): google.api.PhpSettings;

            /**
             * Creates a plain object from a PhpSettings message. Also converts values to other types if specified.
             * @param message PhpSettings
             * @param [options] Conversion options
             * @returns Plain object
             */
            public static toObject(message: google.api.PhpSettings, options?: $protobuf.IConversionOptions): { [k: string]: any };

            /**
             * Converts this PhpSettings to JSON.
             * @returns JSON object
             */
            public toJSON(): { [k: string]: any };

            /**
             * Gets the default type url for PhpSettings
             * @param [typeUrlPrefix] your custom typeUrlPrefix(default "type.googleapis.com")
             * @returns The default type url
             */
            public static getTypeUrl(typeUrlPrefix?: string): string;
        }

        /** Properties of a PythonSettings. */
        interface IPythonSettings {

            /** PythonSettings common */
            common?: (google.api.ICommonLanguageSettings|null);
        }

        /** Represents a PythonSettings. */
        class PythonSettings implements IPythonSettings {

            /**
             * Constructs a new PythonSettings.
             * @param [properties] Properties to set
             */
            constructor(properties?: google.api.IPythonSettings);

            /** PythonSettings common. */
            public common?: (google.api.ICommonLanguageSettings|null);

            /**
             * Creates a PythonSettings message from a plain object. Also converts values to their respective internal types.
             * @param object Plain object
             * @returns PythonSettings
             */
            public static fromObject(object: { [k: string]: any }): google.api.PythonSettings;

            /**
             * Creates a plain object from a PythonSettings message. Also converts values to other types if specified.
             * @param message PythonSettings
             * @param [options] Conversion options
             * @returns Plain object
             */
            public static toObject(message: google.api.PythonSettings, options?: $protobuf.IConversionOptions): { [k: string]: any };

            /**
             * Converts this PythonSettings to JSON.
             * @returns JSON object
             */
            public toJSON(): { [k: string]: any };

            /**
             * Gets the default type url for PythonSettings
             * @param [typeUrlPrefix] your custom typeUrlPrefix(default "type.googleapis.com")
             * @returns The default type url
             */
            public static getTypeUrl(typeUrlPrefix?: string): string;
        }

        /** Properties of a NodeSettings. */
        interface INodeSettings {

            /** NodeSettings common */
            common?: (google.api.ICommonLanguageSettings|null);
        }

        /** Represents a NodeSettings. */
        class NodeSettings implements INodeSettings {

            /**
             * Constructs a new NodeSettings.
             * @param [properties] Properties to set
             */
            constructor(properties?: google.api.INodeSettings);

            /** NodeSettings common. */
            public common?: (google.api.ICommonLanguageSettings|null);

            /**
             * Creates a NodeSettings message from a plain object. Also converts values to their respective internal types.
             * @param object Plain object
             * @returns NodeSettings
             */
            public static fromObject(object: { [k: string]: any }): google.api.NodeSettings;

            /**
             * Creates a plain object from a NodeSettings message. Also converts values to other types if specified.
             * @param message NodeSettings
             * @param [options] Conversion options
             * @returns Plain object
             */
            public static toObject(message: google.api.NodeSettings, options?: $protobuf.IConversionOptions): { [k: string]: any };

            /**
             * Converts this NodeSettings to JSON.
             * @returns JSON object
             */
            public toJSON(): { [k: string]: any };

            /**
             * Gets the default type url for NodeSettings
             * @param [typeUrlPrefix] your custom typeUrlPrefix(default "type.googleapis.com")
             * @returns The default type url
             */
            public static getTypeUrl(typeUrlPrefix?: string): string;
        }

        /** Properties of a DotnetSettings. */
        interface IDotnetSettings {

            /** DotnetSettings common */
            common?: (google.api.ICommonLanguageSettings|null);

            /** DotnetSettings renamedServices */
            renamedServices?: ({ [k: string]: string }|null);

            /** DotnetSettings renamedResources */
            renamedResources?: ({ [k: string]: string }|null);

            /** DotnetSettings ignoredResources */
            ignoredResources?: (string[]|null);

            /** DotnetSettings forcedNamespaceAliases */
            forcedNamespaceAliases?: (string[]|null);

            /** DotnetSettings handwrittenSignatures */
            handwrittenSignatures?: (string[]|null);
        }

        /** Represents a DotnetSettings. */
        class DotnetSettings implements IDotnetSettings {

            /**
             * Constructs a new DotnetSettings.
             * @param [properties] Properties to set
             */
            constructor(properties?: google.api.IDotnetSettings);

            /** DotnetSettings common. */
            public common?: (google.api.ICommonLanguageSettings|null);

            /** DotnetSettings renamedServices. */
            public renamedServices: { [k: string]: string };

            /** DotnetSettings renamedResources. */
            public renamedResources: { [k: string]: string };

            /** DotnetSettings ignoredResources. */
            public ignoredResources: string[];

            /** DotnetSettings forcedNamespaceAliases. */
            public forcedNamespaceAliases: string[];

            /** DotnetSettings handwrittenSignatures. */
            public handwrittenSignatures: string[];

            /**
             * Creates a DotnetSettings message from a plain object. Also converts values to their respective internal types.
             * @param object Plain object
             * @returns DotnetSettings
             */
            public static fromObject(object: { [k: string]: any }): google.api.DotnetSettings;

            /**
             * Creates a plain object from a DotnetSettings message. Also converts values to other types if specified.
             * @param message DotnetSettings
             * @param [options] Conversion options
             * @returns Plain object
             */
            public static toObject(message: google.api.DotnetSettings, options?: $protobuf.IConversionOptions): { [k: string]: any };

            /**
             * Converts this DotnetSettings to JSON.
             * @returns JSON object
             */
            public toJSON(): { [k: string]: any };

            /**
             * Gets the default type url for DotnetSettings
             * @param [typeUrlPrefix] your custom typeUrlPrefix(default "type.googleapis.com")
             * @returns The default type url
             */
            public static getTypeUrl(typeUrlPrefix?: string): string;
        }

        /** Properties of a RubySettings. */
        interface IRubySettings {

            /** RubySettings common */
            common?: (google.api.ICommonLanguageSettings|null);
        }

        /** Represents a RubySettings. */
        class RubySettings implements IRubySettings {

            /**
             * Constructs a new RubySettings.
             * @param [properties] Properties to set
             */
            constructor(properties?: google.api.IRubySettings);

            /** RubySettings common. */
            public common?: (google.api.ICommonLanguageSettings|null);

            /**
             * Creates a RubySettings message from a plain object. Also converts values to their respective internal types.
             * @param object Plain object
             * @returns RubySettings
             */
            public static fromObject(object: { [k: string]: any }): google.api.RubySettings;

            /**
             * Creates a plain object from a RubySettings message. Also converts values to other types if specified.
             * @param message RubySettings
             * @param [options] Conversion options
             * @returns Plain object
             */
            public static toObject(message: google.api.RubySettings, options?: $protobuf.IConversionOptions): { [k: string]: any };

            /**
             * Converts this RubySettings to JSON.
             * @returns JSON object
             */
            public toJSON(): { [k: string]: any };

            /**
             * Gets the default type url for RubySettings
             * @param [typeUrlPrefix] your custom typeUrlPrefix(default "type.googleapis.com")
             * @returns The default type url
             */
            public static getTypeUrl(typeUrlPrefix?: string): string;
        }

        /** Properties of a GoSettings. */
        interface IGoSettings {

            /** GoSettings common */
            common?: (google.api.ICommonLanguageSettings|null);
=======
        namespace PythonSettings {

            /** Properties of an ExperimentalFeatures. */
            interface IExperimentalFeatures {

                /** ExperimentalFeatures restAsyncIoEnabled */
                restAsyncIoEnabled?: (boolean|null);

                /** ExperimentalFeatures protobufPythonicTypesEnabled */
                protobufPythonicTypesEnabled?: (boolean|null);
            }

            /** Represents an ExperimentalFeatures. */
            class ExperimentalFeatures implements IExperimentalFeatures {

                /**
                 * Constructs a new ExperimentalFeatures.
                 * @param [properties] Properties to set
                 */
                constructor(properties?: google.api.PythonSettings.IExperimentalFeatures);

                /** ExperimentalFeatures restAsyncIoEnabled. */
                public restAsyncIoEnabled: boolean;

                /** ExperimentalFeatures protobufPythonicTypesEnabled. */
                public protobufPythonicTypesEnabled: boolean;

                /**
                 * Creates an ExperimentalFeatures message from a plain object. Also converts values to their respective internal types.
                 * @param object Plain object
                 * @returns ExperimentalFeatures
                 */
                public static fromObject(object: { [k: string]: any }): google.api.PythonSettings.ExperimentalFeatures;

                /**
                 * Creates a plain object from an ExperimentalFeatures message. Also converts values to other types if specified.
                 * @param message ExperimentalFeatures
                 * @param [options] Conversion options
                 * @returns Plain object
                 */
                public static toObject(message: google.api.PythonSettings.ExperimentalFeatures, options?: $protobuf.IConversionOptions): { [k: string]: any };

                /**
                 * Converts this ExperimentalFeatures to JSON.
                 * @returns JSON object
                 */
                public toJSON(): { [k: string]: any };

                /**
                 * Gets the default type url for ExperimentalFeatures
                 * @param [typeUrlPrefix] your custom typeUrlPrefix(default "type.googleapis.com")
                 * @returns The default type url
                 */
                public static getTypeUrl(typeUrlPrefix?: string): string;
            }
        }

        /** Properties of a NodeSettings. */
        interface INodeSettings {

            /** NodeSettings common */
            common?: (google.api.ICommonLanguageSettings|null);
        }

        /** Represents a NodeSettings. */
        class NodeSettings implements INodeSettings {

            /**
             * Constructs a new NodeSettings.
             * @param [properties] Properties to set
             */
            constructor(properties?: google.api.INodeSettings);

            /** NodeSettings common. */
            public common?: (google.api.ICommonLanguageSettings|null);

            /**
             * Creates a NodeSettings message from a plain object. Also converts values to their respective internal types.
             * @param object Plain object
             * @returns NodeSettings
             */
            public static fromObject(object: { [k: string]: any }): google.api.NodeSettings;

            /**
             * Creates a plain object from a NodeSettings message. Also converts values to other types if specified.
             * @param message NodeSettings
             * @param [options] Conversion options
             * @returns Plain object
             */
            public static toObject(message: google.api.NodeSettings, options?: $protobuf.IConversionOptions): { [k: string]: any };

            /**
             * Converts this NodeSettings to JSON.
             * @returns JSON object
             */
            public toJSON(): { [k: string]: any };

            /**
             * Gets the default type url for NodeSettings
             * @param [typeUrlPrefix] your custom typeUrlPrefix(default "type.googleapis.com")
             * @returns The default type url
             */
            public static getTypeUrl(typeUrlPrefix?: string): string;
        }

        /** Properties of a DotnetSettings. */
        interface IDotnetSettings {

            /** DotnetSettings common */
            common?: (google.api.ICommonLanguageSettings|null);

            /** DotnetSettings renamedServices */
            renamedServices?: ({ [k: string]: string }|null);

            /** DotnetSettings renamedResources */
            renamedResources?: ({ [k: string]: string }|null);

            /** DotnetSettings ignoredResources */
            ignoredResources?: (string[]|null);

            /** DotnetSettings forcedNamespaceAliases */
            forcedNamespaceAliases?: (string[]|null);

            /** DotnetSettings handwrittenSignatures */
            handwrittenSignatures?: (string[]|null);
        }

        /** Represents a DotnetSettings. */
        class DotnetSettings implements IDotnetSettings {

            /**
             * Constructs a new DotnetSettings.
             * @param [properties] Properties to set
             */
            constructor(properties?: google.api.IDotnetSettings);

            /** DotnetSettings common. */
            public common?: (google.api.ICommonLanguageSettings|null);

            /** DotnetSettings renamedServices. */
            public renamedServices: { [k: string]: string };

            /** DotnetSettings renamedResources. */
            public renamedResources: { [k: string]: string };

            /** DotnetSettings ignoredResources. */
            public ignoredResources: string[];

            /** DotnetSettings forcedNamespaceAliases. */
            public forcedNamespaceAliases: string[];

            /** DotnetSettings handwrittenSignatures. */
            public handwrittenSignatures: string[];

            /**
             * Creates a DotnetSettings message from a plain object. Also converts values to their respective internal types.
             * @param object Plain object
             * @returns DotnetSettings
             */
            public static fromObject(object: { [k: string]: any }): google.api.DotnetSettings;

            /**
             * Creates a plain object from a DotnetSettings message. Also converts values to other types if specified.
             * @param message DotnetSettings
             * @param [options] Conversion options
             * @returns Plain object
             */
            public static toObject(message: google.api.DotnetSettings, options?: $protobuf.IConversionOptions): { [k: string]: any };

            /**
             * Converts this DotnetSettings to JSON.
             * @returns JSON object
             */
            public toJSON(): { [k: string]: any };

            /**
             * Gets the default type url for DotnetSettings
             * @param [typeUrlPrefix] your custom typeUrlPrefix(default "type.googleapis.com")
             * @returns The default type url
             */
            public static getTypeUrl(typeUrlPrefix?: string): string;
        }

        /** Properties of a RubySettings. */
        interface IRubySettings {

            /** RubySettings common */
            common?: (google.api.ICommonLanguageSettings|null);
        }

        /** Represents a RubySettings. */
        class RubySettings implements IRubySettings {

            /**
             * Constructs a new RubySettings.
             * @param [properties] Properties to set
             */
            constructor(properties?: google.api.IRubySettings);

            /** RubySettings common. */
            public common?: (google.api.ICommonLanguageSettings|null);

            /**
             * Creates a RubySettings message from a plain object. Also converts values to their respective internal types.
             * @param object Plain object
             * @returns RubySettings
             */
            public static fromObject(object: { [k: string]: any }): google.api.RubySettings;

            /**
             * Creates a plain object from a RubySettings message. Also converts values to other types if specified.
             * @param message RubySettings
             * @param [options] Conversion options
             * @returns Plain object
             */
            public static toObject(message: google.api.RubySettings, options?: $protobuf.IConversionOptions): { [k: string]: any };

            /**
             * Converts this RubySettings to JSON.
             * @returns JSON object
             */
            public toJSON(): { [k: string]: any };

            /**
             * Gets the default type url for RubySettings
             * @param [typeUrlPrefix] your custom typeUrlPrefix(default "type.googleapis.com")
             * @returns The default type url
             */
            public static getTypeUrl(typeUrlPrefix?: string): string;
        }

        /** Properties of a GoSettings. */
        interface IGoSettings {

            /** GoSettings common */
            common?: (google.api.ICommonLanguageSettings|null);

            /** GoSettings renamedServices */
            renamedServices?: ({ [k: string]: string }|null);
>>>>>>> 5937b93a
        }

        /** Represents a GoSettings. */
        class GoSettings implements IGoSettings {

            /**
             * Constructs a new GoSettings.
             * @param [properties] Properties to set
             */
            constructor(properties?: google.api.IGoSettings);

            /** GoSettings common. */
            public common?: (google.api.ICommonLanguageSettings|null);

<<<<<<< HEAD
            /**
             * Creates a GoSettings message from a plain object. Also converts values to their respective internal types.
             * @param object Plain object
             * @returns GoSettings
             */
            public static fromObject(object: { [k: string]: any }): google.api.GoSettings;

            /**
             * Creates a plain object from a GoSettings message. Also converts values to other types if specified.
             * @param message GoSettings
             * @param [options] Conversion options
             * @returns Plain object
             */
            public static toObject(message: google.api.GoSettings, options?: $protobuf.IConversionOptions): { [k: string]: any };

            /**
             * Converts this GoSettings to JSON.
             * @returns JSON object
             */
            public toJSON(): { [k: string]: any };

            /**
             * Gets the default type url for GoSettings
             * @param [typeUrlPrefix] your custom typeUrlPrefix(default "type.googleapis.com")
             * @returns The default type url
             */
            public static getTypeUrl(typeUrlPrefix?: string): string;
        }

        /** Properties of a MethodSettings. */
        interface IMethodSettings {

            /** MethodSettings selector */
            selector?: (string|null);

            /** MethodSettings longRunning */
            longRunning?: (google.api.MethodSettings.ILongRunning|null);

            /** MethodSettings autoPopulatedFields */
            autoPopulatedFields?: (string[]|null);
        }

        /** Represents a MethodSettings. */
        class MethodSettings implements IMethodSettings {

            /**
             * Constructs a new MethodSettings.
             * @param [properties] Properties to set
             */
            constructor(properties?: google.api.IMethodSettings);

            /** MethodSettings selector. */
            public selector: string;

            /** MethodSettings longRunning. */
            public longRunning?: (google.api.MethodSettings.ILongRunning|null);

            /** MethodSettings autoPopulatedFields. */
            public autoPopulatedFields: string[];

            /**
             * Creates a MethodSettings message from a plain object. Also converts values to their respective internal types.
             * @param object Plain object
             * @returns MethodSettings
             */
            public static fromObject(object: { [k: string]: any }): google.api.MethodSettings;

            /**
             * Creates a plain object from a MethodSettings message. Also converts values to other types if specified.
             * @param message MethodSettings
             * @param [options] Conversion options
             * @returns Plain object
             */
            public static toObject(message: google.api.MethodSettings, options?: $protobuf.IConversionOptions): { [k: string]: any };

            /**
             * Converts this MethodSettings to JSON.
             * @returns JSON object
             */
            public toJSON(): { [k: string]: any };

            /**
             * Gets the default type url for MethodSettings
             * @param [typeUrlPrefix] your custom typeUrlPrefix(default "type.googleapis.com")
             * @returns The default type url
             */
            public static getTypeUrl(typeUrlPrefix?: string): string;
        }

        namespace MethodSettings {

            /** Properties of a LongRunning. */
            interface ILongRunning {

                /** LongRunning initialPollDelay */
                initialPollDelay?: (google.protobuf.IDuration|null);

=======
            /** GoSettings renamedServices. */
            public renamedServices: { [k: string]: string };

            /**
             * Creates a GoSettings message from a plain object. Also converts values to their respective internal types.
             * @param object Plain object
             * @returns GoSettings
             */
            public static fromObject(object: { [k: string]: any }): google.api.GoSettings;

            /**
             * Creates a plain object from a GoSettings message. Also converts values to other types if specified.
             * @param message GoSettings
             * @param [options] Conversion options
             * @returns Plain object
             */
            public static toObject(message: google.api.GoSettings, options?: $protobuf.IConversionOptions): { [k: string]: any };

            /**
             * Converts this GoSettings to JSON.
             * @returns JSON object
             */
            public toJSON(): { [k: string]: any };

            /**
             * Gets the default type url for GoSettings
             * @param [typeUrlPrefix] your custom typeUrlPrefix(default "type.googleapis.com")
             * @returns The default type url
             */
            public static getTypeUrl(typeUrlPrefix?: string): string;
        }

        /** Properties of a MethodSettings. */
        interface IMethodSettings {

            /** MethodSettings selector */
            selector?: (string|null);

            /** MethodSettings longRunning */
            longRunning?: (google.api.MethodSettings.ILongRunning|null);

            /** MethodSettings autoPopulatedFields */
            autoPopulatedFields?: (string[]|null);
        }

        /** Represents a MethodSettings. */
        class MethodSettings implements IMethodSettings {

            /**
             * Constructs a new MethodSettings.
             * @param [properties] Properties to set
             */
            constructor(properties?: google.api.IMethodSettings);

            /** MethodSettings selector. */
            public selector: string;

            /** MethodSettings longRunning. */
            public longRunning?: (google.api.MethodSettings.ILongRunning|null);

            /** MethodSettings autoPopulatedFields. */
            public autoPopulatedFields: string[];

            /**
             * Creates a MethodSettings message from a plain object. Also converts values to their respective internal types.
             * @param object Plain object
             * @returns MethodSettings
             */
            public static fromObject(object: { [k: string]: any }): google.api.MethodSettings;

            /**
             * Creates a plain object from a MethodSettings message. Also converts values to other types if specified.
             * @param message MethodSettings
             * @param [options] Conversion options
             * @returns Plain object
             */
            public static toObject(message: google.api.MethodSettings, options?: $protobuf.IConversionOptions): { [k: string]: any };

            /**
             * Converts this MethodSettings to JSON.
             * @returns JSON object
             */
            public toJSON(): { [k: string]: any };

            /**
             * Gets the default type url for MethodSettings
             * @param [typeUrlPrefix] your custom typeUrlPrefix(default "type.googleapis.com")
             * @returns The default type url
             */
            public static getTypeUrl(typeUrlPrefix?: string): string;
        }

        namespace MethodSettings {

            /** Properties of a LongRunning. */
            interface ILongRunning {

                /** LongRunning initialPollDelay */
                initialPollDelay?: (google.protobuf.IDuration|null);

>>>>>>> 5937b93a
                /** LongRunning pollDelayMultiplier */
                pollDelayMultiplier?: (number|null);

                /** LongRunning maxPollDelay */
                maxPollDelay?: (google.protobuf.IDuration|null);

                /** LongRunning totalPollTimeout */
                totalPollTimeout?: (google.protobuf.IDuration|null);
            }

            /** Represents a LongRunning. */
            class LongRunning implements ILongRunning {

                /**
                 * Constructs a new LongRunning.
                 * @param [properties] Properties to set
                 */
                constructor(properties?: google.api.MethodSettings.ILongRunning);

                /** LongRunning initialPollDelay. */
                public initialPollDelay?: (google.protobuf.IDuration|null);

                /** LongRunning pollDelayMultiplier. */
                public pollDelayMultiplier: number;

                /** LongRunning maxPollDelay. */
                public maxPollDelay?: (google.protobuf.IDuration|null);

                /** LongRunning totalPollTimeout. */
                public totalPollTimeout?: (google.protobuf.IDuration|null);

                /**
                 * Creates a LongRunning message from a plain object. Also converts values to their respective internal types.
                 * @param object Plain object
                 * @returns LongRunning
                 */
                public static fromObject(object: { [k: string]: any }): google.api.MethodSettings.LongRunning;

                /**
                 * Creates a plain object from a LongRunning message. Also converts values to other types if specified.
                 * @param message LongRunning
                 * @param [options] Conversion options
                 * @returns Plain object
                 */
                public static toObject(message: google.api.MethodSettings.LongRunning, options?: $protobuf.IConversionOptions): { [k: string]: any };

                /**
                 * Converts this LongRunning to JSON.
                 * @returns JSON object
                 */
                public toJSON(): { [k: string]: any };

                /**
                 * Gets the default type url for LongRunning
                 * @param [typeUrlPrefix] your custom typeUrlPrefix(default "type.googleapis.com")
                 * @returns The default type url
                 */
                public static getTypeUrl(typeUrlPrefix?: string): string;
            }
        }

        /** ClientLibraryOrganization enum. */
        type ClientLibraryOrganization =
            "CLIENT_LIBRARY_ORGANIZATION_UNSPECIFIED"| "CLOUD"| "ADS"| "PHOTOS"| "STREET_VIEW"| "SHOPPING"| "GEO"| "GENERATIVE_AI";
<<<<<<< HEAD

        /** ClientLibraryDestination enum. */
        type ClientLibraryDestination =
            "CLIENT_LIBRARY_DESTINATION_UNSPECIFIED"| "GITHUB"| "PACKAGE_MANAGER";

        /** LaunchStage enum. */
        type LaunchStage =
            "LAUNCH_STAGE_UNSPECIFIED"| "UNIMPLEMENTED"| "PRELAUNCH"| "EARLY_ACCESS"| "ALPHA"| "BETA"| "GA"| "DEPRECATED";

        /** Properties of a ResourceDescriptor. */
        interface IResourceDescriptor {

            /** ResourceDescriptor type */
            type?: (string|null);

            /** ResourceDescriptor pattern */
            pattern?: (string[]|null);

            /** ResourceDescriptor nameField */
            nameField?: (string|null);

            /** ResourceDescriptor history */
            history?: (google.api.ResourceDescriptor.History|null);

            /** ResourceDescriptor plural */
            plural?: (string|null);

            /** ResourceDescriptor singular */
            singular?: (string|null);

            /** ResourceDescriptor style */
            style?: (google.api.ResourceDescriptor.Style[]|null);
        }

        /** Represents a ResourceDescriptor. */
        class ResourceDescriptor implements IResourceDescriptor {

            /**
             * Constructs a new ResourceDescriptor.
             * @param [properties] Properties to set
             */
            constructor(properties?: google.api.IResourceDescriptor);

            /** ResourceDescriptor type. */
            public type: string;

            /** ResourceDescriptor pattern. */
            public pattern: string[];

            /** ResourceDescriptor nameField. */
            public nameField: string;

            /** ResourceDescriptor history. */
            public history: google.api.ResourceDescriptor.History;

            /** ResourceDescriptor plural. */
            public plural: string;

            /** ResourceDescriptor singular. */
            public singular: string;

            /** ResourceDescriptor style. */
            public style: google.api.ResourceDescriptor.Style[];

            /**
             * Creates a ResourceDescriptor message from a plain object. Also converts values to their respective internal types.
             * @param object Plain object
             * @returns ResourceDescriptor
             */
            public static fromObject(object: { [k: string]: any }): google.api.ResourceDescriptor;

            /**
             * Creates a plain object from a ResourceDescriptor message. Also converts values to other types if specified.
             * @param message ResourceDescriptor
             * @param [options] Conversion options
             * @returns Plain object
             */
            public static toObject(message: google.api.ResourceDescriptor, options?: $protobuf.IConversionOptions): { [k: string]: any };

            /**
             * Converts this ResourceDescriptor to JSON.
             * @returns JSON object
             */
            public toJSON(): { [k: string]: any };

            /**
             * Gets the default type url for ResourceDescriptor
             * @param [typeUrlPrefix] your custom typeUrlPrefix(default "type.googleapis.com")
             * @returns The default type url
             */
            public static getTypeUrl(typeUrlPrefix?: string): string;
        }

        namespace ResourceDescriptor {

=======

        /** ClientLibraryDestination enum. */
        type ClientLibraryDestination =
            "CLIENT_LIBRARY_DESTINATION_UNSPECIFIED"| "GITHUB"| "PACKAGE_MANAGER";

        /** Properties of a SelectiveGapicGeneration. */
        interface ISelectiveGapicGeneration {

            /** SelectiveGapicGeneration methods */
            methods?: (string[]|null);

            /** SelectiveGapicGeneration generateOmittedAsInternal */
            generateOmittedAsInternal?: (boolean|null);
        }

        /** Represents a SelectiveGapicGeneration. */
        class SelectiveGapicGeneration implements ISelectiveGapicGeneration {

            /**
             * Constructs a new SelectiveGapicGeneration.
             * @param [properties] Properties to set
             */
            constructor(properties?: google.api.ISelectiveGapicGeneration);

            /** SelectiveGapicGeneration methods. */
            public methods: string[];

            /** SelectiveGapicGeneration generateOmittedAsInternal. */
            public generateOmittedAsInternal: boolean;

            /**
             * Creates a SelectiveGapicGeneration message from a plain object. Also converts values to their respective internal types.
             * @param object Plain object
             * @returns SelectiveGapicGeneration
             */
            public static fromObject(object: { [k: string]: any }): google.api.SelectiveGapicGeneration;

            /**
             * Creates a plain object from a SelectiveGapicGeneration message. Also converts values to other types if specified.
             * @param message SelectiveGapicGeneration
             * @param [options] Conversion options
             * @returns Plain object
             */
            public static toObject(message: google.api.SelectiveGapicGeneration, options?: $protobuf.IConversionOptions): { [k: string]: any };

            /**
             * Converts this SelectiveGapicGeneration to JSON.
             * @returns JSON object
             */
            public toJSON(): { [k: string]: any };

            /**
             * Gets the default type url for SelectiveGapicGeneration
             * @param [typeUrlPrefix] your custom typeUrlPrefix(default "type.googleapis.com")
             * @returns The default type url
             */
            public static getTypeUrl(typeUrlPrefix?: string): string;
        }

        /** LaunchStage enum. */
        type LaunchStage =
            "LAUNCH_STAGE_UNSPECIFIED"| "UNIMPLEMENTED"| "PRELAUNCH"| "EARLY_ACCESS"| "ALPHA"| "BETA"| "GA"| "DEPRECATED";

        /** Properties of a ResourceDescriptor. */
        interface IResourceDescriptor {

            /** ResourceDescriptor type */
            type?: (string|null);

            /** ResourceDescriptor pattern */
            pattern?: (string[]|null);

            /** ResourceDescriptor nameField */
            nameField?: (string|null);

            /** ResourceDescriptor history */
            history?: (google.api.ResourceDescriptor.History|null);

            /** ResourceDescriptor plural */
            plural?: (string|null);

            /** ResourceDescriptor singular */
            singular?: (string|null);

            /** ResourceDescriptor style */
            style?: (google.api.ResourceDescriptor.Style[]|null);
        }

        /** Represents a ResourceDescriptor. */
        class ResourceDescriptor implements IResourceDescriptor {

            /**
             * Constructs a new ResourceDescriptor.
             * @param [properties] Properties to set
             */
            constructor(properties?: google.api.IResourceDescriptor);

            /** ResourceDescriptor type. */
            public type: string;

            /** ResourceDescriptor pattern. */
            public pattern: string[];

            /** ResourceDescriptor nameField. */
            public nameField: string;

            /** ResourceDescriptor history. */
            public history: google.api.ResourceDescriptor.History;

            /** ResourceDescriptor plural. */
            public plural: string;

            /** ResourceDescriptor singular. */
            public singular: string;

            /** ResourceDescriptor style. */
            public style: google.api.ResourceDescriptor.Style[];

            /**
             * Creates a ResourceDescriptor message from a plain object. Also converts values to their respective internal types.
             * @param object Plain object
             * @returns ResourceDescriptor
             */
            public static fromObject(object: { [k: string]: any }): google.api.ResourceDescriptor;

            /**
             * Creates a plain object from a ResourceDescriptor message. Also converts values to other types if specified.
             * @param message ResourceDescriptor
             * @param [options] Conversion options
             * @returns Plain object
             */
            public static toObject(message: google.api.ResourceDescriptor, options?: $protobuf.IConversionOptions): { [k: string]: any };

            /**
             * Converts this ResourceDescriptor to JSON.
             * @returns JSON object
             */
            public toJSON(): { [k: string]: any };

            /**
             * Gets the default type url for ResourceDescriptor
             * @param [typeUrlPrefix] your custom typeUrlPrefix(default "type.googleapis.com")
             * @returns The default type url
             */
            public static getTypeUrl(typeUrlPrefix?: string): string;
        }

        namespace ResourceDescriptor {

>>>>>>> 5937b93a
            /** History enum. */
            type History =
                "HISTORY_UNSPECIFIED"| "ORIGINALLY_SINGLE_PATTERN"| "FUTURE_MULTI_PATTERN";

            /** Style enum. */
            type Style =
                "STYLE_UNSPECIFIED"| "DECLARATIVE_FRIENDLY";
        }

        /** Properties of a ResourceReference. */
        interface IResourceReference {

            /** ResourceReference type */
            type?: (string|null);

            /** ResourceReference childType */
            childType?: (string|null);
        }

        /** Represents a ResourceReference. */
        class ResourceReference implements IResourceReference {

            /**
             * Constructs a new ResourceReference.
             * @param [properties] Properties to set
             */
            constructor(properties?: google.api.IResourceReference);

            /** ResourceReference type. */
            public type: string;

            /** ResourceReference childType. */
            public childType: string;

            /**
             * Creates a ResourceReference message from a plain object. Also converts values to their respective internal types.
             * @param object Plain object
             * @returns ResourceReference
             */
            public static fromObject(object: { [k: string]: any }): google.api.ResourceReference;

            /**
             * Creates a plain object from a ResourceReference message. Also converts values to other types if specified.
             * @param message ResourceReference
             * @param [options] Conversion options
             * @returns Plain object
             */
            public static toObject(message: google.api.ResourceReference, options?: $protobuf.IConversionOptions): { [k: string]: any };

            /**
             * Converts this ResourceReference to JSON.
             * @returns JSON object
             */
            public toJSON(): { [k: string]: any };

            /**
             * Gets the default type url for ResourceReference
             * @param [typeUrlPrefix] your custom typeUrlPrefix(default "type.googleapis.com")
             * @returns The default type url
             */
            public static getTypeUrl(typeUrlPrefix?: string): string;
        }
    }

    /** Namespace protobuf. */
    namespace protobuf {

        /** Properties of a FileDescriptorSet. */
        interface IFileDescriptorSet {

            /** FileDescriptorSet file */
            file?: (google.protobuf.IFileDescriptorProto[]|null);
        }

        /** Represents a FileDescriptorSet. */
        class FileDescriptorSet implements IFileDescriptorSet {

            /**
             * Constructs a new FileDescriptorSet.
             * @param [properties] Properties to set
             */
            constructor(properties?: google.protobuf.IFileDescriptorSet);

            /** FileDescriptorSet file. */
            public file: google.protobuf.IFileDescriptorProto[];

            /**
             * Creates a FileDescriptorSet message from a plain object. Also converts values to their respective internal types.
             * @param object Plain object
             * @returns FileDescriptorSet
             */
            public static fromObject(object: { [k: string]: any }): google.protobuf.FileDescriptorSet;

            /**
             * Creates a plain object from a FileDescriptorSet message. Also converts values to other types if specified.
             * @param message FileDescriptorSet
             * @param [options] Conversion options
             * @returns Plain object
             */
            public static toObject(message: google.protobuf.FileDescriptorSet, options?: $protobuf.IConversionOptions): { [k: string]: any };

            /**
             * Converts this FileDescriptorSet to JSON.
             * @returns JSON object
             */
            public toJSON(): { [k: string]: any };

            /**
             * Gets the default type url for FileDescriptorSet
             * @param [typeUrlPrefix] your custom typeUrlPrefix(default "type.googleapis.com")
             * @returns The default type url
             */
            public static getTypeUrl(typeUrlPrefix?: string): string;
        }

        /** Edition enum. */
        type Edition =
            "EDITION_UNKNOWN"| "EDITION_PROTO2"| "EDITION_PROTO3"| "EDITION_2023"| "EDITION_2024"| "EDITION_1_TEST_ONLY"| "EDITION_2_TEST_ONLY"| "EDITION_99997_TEST_ONLY"| "EDITION_99998_TEST_ONLY"| "EDITION_99999_TEST_ONLY"| "EDITION_MAX";

        /** Properties of a FileDescriptorProto. */
        interface IFileDescriptorProto {

            /** FileDescriptorProto name */
            name?: (string|null);

            /** FileDescriptorProto package */
            "package"?: (string|null);

            /** FileDescriptorProto dependency */
            dependency?: (string[]|null);

            /** FileDescriptorProto publicDependency */
            publicDependency?: (number[]|null);

            /** FileDescriptorProto weakDependency */
            weakDependency?: (number[]|null);

            /** FileDescriptorProto messageType */
            messageType?: (google.protobuf.IDescriptorProto[]|null);

            /** FileDescriptorProto enumType */
            enumType?: (google.protobuf.IEnumDescriptorProto[]|null);

            /** FileDescriptorProto service */
            service?: (google.protobuf.IServiceDescriptorProto[]|null);

            /** FileDescriptorProto extension */
            extension?: (google.protobuf.IFieldDescriptorProto[]|null);

            /** FileDescriptorProto options */
            options?: (google.protobuf.IFileOptions|null);

            /** FileDescriptorProto sourceCodeInfo */
            sourceCodeInfo?: (google.protobuf.ISourceCodeInfo|null);

            /** FileDescriptorProto syntax */
            syntax?: (string|null);

            /** FileDescriptorProto edition */
            edition?: (google.protobuf.Edition|null);
        }

        /** Represents a FileDescriptorProto. */
        class FileDescriptorProto implements IFileDescriptorProto {

            /**
             * Constructs a new FileDescriptorProto.
             * @param [properties] Properties to set
             */
            constructor(properties?: google.protobuf.IFileDescriptorProto);

            /** FileDescriptorProto name. */
            public name: string;

            /** FileDescriptorProto package. */
            public package: string;

            /** FileDescriptorProto dependency. */
            public dependency: string[];

            /** FileDescriptorProto publicDependency. */
            public publicDependency: number[];

            /** FileDescriptorProto weakDependency. */
            public weakDependency: number[];

            /** FileDescriptorProto messageType. */
            public messageType: google.protobuf.IDescriptorProto[];

            /** FileDescriptorProto enumType. */
            public enumType: google.protobuf.IEnumDescriptorProto[];

            /** FileDescriptorProto service. */
            public service: google.protobuf.IServiceDescriptorProto[];

            /** FileDescriptorProto extension. */
            public extension: google.protobuf.IFieldDescriptorProto[];

            /** FileDescriptorProto options. */
            public options?: (google.protobuf.IFileOptions|null);

            /** FileDescriptorProto sourceCodeInfo. */
            public sourceCodeInfo?: (google.protobuf.ISourceCodeInfo|null);

            /** FileDescriptorProto syntax. */
            public syntax: string;

            /** FileDescriptorProto edition. */
            public edition: google.protobuf.Edition;

            /**
             * Creates a FileDescriptorProto message from a plain object. Also converts values to their respective internal types.
             * @param object Plain object
             * @returns FileDescriptorProto
             */
            public static fromObject(object: { [k: string]: any }): google.protobuf.FileDescriptorProto;

            /**
             * Creates a plain object from a FileDescriptorProto message. Also converts values to other types if specified.
             * @param message FileDescriptorProto
             * @param [options] Conversion options
             * @returns Plain object
             */
            public static toObject(message: google.protobuf.FileDescriptorProto, options?: $protobuf.IConversionOptions): { [k: string]: any };

            /**
             * Converts this FileDescriptorProto to JSON.
             * @returns JSON object
             */
            public toJSON(): { [k: string]: any };

            /**
             * Gets the default type url for FileDescriptorProto
             * @param [typeUrlPrefix] your custom typeUrlPrefix(default "type.googleapis.com")
             * @returns The default type url
             */
            public static getTypeUrl(typeUrlPrefix?: string): string;
        }

        /** Properties of a DescriptorProto. */
        interface IDescriptorProto {

            /** DescriptorProto name */
            name?: (string|null);

            /** DescriptorProto field */
            field?: (google.protobuf.IFieldDescriptorProto[]|null);

            /** DescriptorProto extension */
            extension?: (google.protobuf.IFieldDescriptorProto[]|null);

            /** DescriptorProto nestedType */
            nestedType?: (google.protobuf.IDescriptorProto[]|null);

            /** DescriptorProto enumType */
            enumType?: (google.protobuf.IEnumDescriptorProto[]|null);

            /** DescriptorProto extensionRange */
            extensionRange?: (google.protobuf.DescriptorProto.IExtensionRange[]|null);

            /** DescriptorProto oneofDecl */
            oneofDecl?: (google.protobuf.IOneofDescriptorProto[]|null);

            /** DescriptorProto options */
            options?: (google.protobuf.IMessageOptions|null);

            /** DescriptorProto reservedRange */
            reservedRange?: (google.protobuf.DescriptorProto.IReservedRange[]|null);

            /** DescriptorProto reservedName */
            reservedName?: (string[]|null);
        }

        /** Represents a DescriptorProto. */
        class DescriptorProto implements IDescriptorProto {

            /**
             * Constructs a new DescriptorProto.
             * @param [properties] Properties to set
             */
            constructor(properties?: google.protobuf.IDescriptorProto);

            /** DescriptorProto name. */
            public name: string;

            /** DescriptorProto field. */
            public field: google.protobuf.IFieldDescriptorProto[];

            /** DescriptorProto extension. */
            public extension: google.protobuf.IFieldDescriptorProto[];

            /** DescriptorProto nestedType. */
            public nestedType: google.protobuf.IDescriptorProto[];

            /** DescriptorProto enumType. */
            public enumType: google.protobuf.IEnumDescriptorProto[];

            /** DescriptorProto extensionRange. */
            public extensionRange: google.protobuf.DescriptorProto.IExtensionRange[];

            /** DescriptorProto oneofDecl. */
            public oneofDecl: google.protobuf.IOneofDescriptorProto[];

            /** DescriptorProto options. */
            public options?: (google.protobuf.IMessageOptions|null);

            /** DescriptorProto reservedRange. */
            public reservedRange: google.protobuf.DescriptorProto.IReservedRange[];

            /** DescriptorProto reservedName. */
            public reservedName: string[];

            /**
             * Creates a DescriptorProto message from a plain object. Also converts values to their respective internal types.
             * @param object Plain object
             * @returns DescriptorProto
             */
            public static fromObject(object: { [k: string]: any }): google.protobuf.DescriptorProto;

            /**
             * Creates a plain object from a DescriptorProto message. Also converts values to other types if specified.
             * @param message DescriptorProto
             * @param [options] Conversion options
             * @returns Plain object
             */
            public static toObject(message: google.protobuf.DescriptorProto, options?: $protobuf.IConversionOptions): { [k: string]: any };

            /**
             * Converts this DescriptorProto to JSON.
             * @returns JSON object
             */
            public toJSON(): { [k: string]: any };

            /**
             * Gets the default type url for DescriptorProto
             * @param [typeUrlPrefix] your custom typeUrlPrefix(default "type.googleapis.com")
             * @returns The default type url
             */
            public static getTypeUrl(typeUrlPrefix?: string): string;
        }

        namespace DescriptorProto {

            /** Properties of an ExtensionRange. */
            interface IExtensionRange {

                /** ExtensionRange start */
                start?: (number|null);

                /** ExtensionRange end */
                end?: (number|null);

                /** ExtensionRange options */
                options?: (google.protobuf.IExtensionRangeOptions|null);
            }

            /** Represents an ExtensionRange. */
            class ExtensionRange implements IExtensionRange {

                /**
                 * Constructs a new ExtensionRange.
                 * @param [properties] Properties to set
                 */
                constructor(properties?: google.protobuf.DescriptorProto.IExtensionRange);

                /** ExtensionRange start. */
                public start: number;

                /** ExtensionRange end. */
                public end: number;

                /** ExtensionRange options. */
                public options?: (google.protobuf.IExtensionRangeOptions|null);

                /**
                 * Creates an ExtensionRange message from a plain object. Also converts values to their respective internal types.
                 * @param object Plain object
                 * @returns ExtensionRange
                 */
                public static fromObject(object: { [k: string]: any }): google.protobuf.DescriptorProto.ExtensionRange;

                /**
                 * Creates a plain object from an ExtensionRange message. Also converts values to other types if specified.
                 * @param message ExtensionRange
                 * @param [options] Conversion options
                 * @returns Plain object
                 */
                public static toObject(message: google.protobuf.DescriptorProto.ExtensionRange, options?: $protobuf.IConversionOptions): { [k: string]: any };

                /**
                 * Converts this ExtensionRange to JSON.
                 * @returns JSON object
                 */
                public toJSON(): { [k: string]: any };

                /**
                 * Gets the default type url for ExtensionRange
                 * @param [typeUrlPrefix] your custom typeUrlPrefix(default "type.googleapis.com")
                 * @returns The default type url
                 */
                public static getTypeUrl(typeUrlPrefix?: string): string;
            }

            /** Properties of a ReservedRange. */
            interface IReservedRange {

                /** ReservedRange start */
                start?: (number|null);

                /** ReservedRange end */
                end?: (number|null);
            }

            /** Represents a ReservedRange. */
            class ReservedRange implements IReservedRange {

                /**
                 * Constructs a new ReservedRange.
                 * @param [properties] Properties to set
                 */
                constructor(properties?: google.protobuf.DescriptorProto.IReservedRange);

                /** ReservedRange start. */
                public start: number;

                /** ReservedRange end. */
                public end: number;

                /**
                 * Creates a ReservedRange message from a plain object. Also converts values to their respective internal types.
                 * @param object Plain object
                 * @returns ReservedRange
                 */
                public static fromObject(object: { [k: string]: any }): google.protobuf.DescriptorProto.ReservedRange;

                /**
                 * Creates a plain object from a ReservedRange message. Also converts values to other types if specified.
                 * @param message ReservedRange
                 * @param [options] Conversion options
                 * @returns Plain object
                 */
                public static toObject(message: google.protobuf.DescriptorProto.ReservedRange, options?: $protobuf.IConversionOptions): { [k: string]: any };

                /**
                 * Converts this ReservedRange to JSON.
                 * @returns JSON object
                 */
                public toJSON(): { [k: string]: any };

                /**
                 * Gets the default type url for ReservedRange
                 * @param [typeUrlPrefix] your custom typeUrlPrefix(default "type.googleapis.com")
                 * @returns The default type url
                 */
                public static getTypeUrl(typeUrlPrefix?: string): string;
            }
        }

        /** Properties of an ExtensionRangeOptions. */
        interface IExtensionRangeOptions {

            /** ExtensionRangeOptions uninterpretedOption */
            uninterpretedOption?: (google.protobuf.IUninterpretedOption[]|null);

            /** ExtensionRangeOptions declaration */
            declaration?: (google.protobuf.ExtensionRangeOptions.IDeclaration[]|null);

            /** ExtensionRangeOptions features */
            features?: (google.protobuf.IFeatureSet|null);

            /** ExtensionRangeOptions verification */
            verification?: (google.protobuf.ExtensionRangeOptions.VerificationState|null);
        }

        /** Represents an ExtensionRangeOptions. */
        class ExtensionRangeOptions implements IExtensionRangeOptions {

            /**
             * Constructs a new ExtensionRangeOptions.
             * @param [properties] Properties to set
             */
            constructor(properties?: google.protobuf.IExtensionRangeOptions);

            /** ExtensionRangeOptions uninterpretedOption. */
            public uninterpretedOption: google.protobuf.IUninterpretedOption[];

            /** ExtensionRangeOptions declaration. */
            public declaration: google.protobuf.ExtensionRangeOptions.IDeclaration[];

            /** ExtensionRangeOptions features. */
            public features?: (google.protobuf.IFeatureSet|null);

            /** ExtensionRangeOptions verification. */
            public verification: google.protobuf.ExtensionRangeOptions.VerificationState;

            /**
             * Creates an ExtensionRangeOptions message from a plain object. Also converts values to their respective internal types.
             * @param object Plain object
             * @returns ExtensionRangeOptions
             */
            public static fromObject(object: { [k: string]: any }): google.protobuf.ExtensionRangeOptions;

            /**
             * Creates a plain object from an ExtensionRangeOptions message. Also converts values to other types if specified.
             * @param message ExtensionRangeOptions
             * @param [options] Conversion options
             * @returns Plain object
             */
            public static toObject(message: google.protobuf.ExtensionRangeOptions, options?: $protobuf.IConversionOptions): { [k: string]: any };

            /**
             * Converts this ExtensionRangeOptions to JSON.
             * @returns JSON object
             */
            public toJSON(): { [k: string]: any };

            /**
             * Gets the default type url for ExtensionRangeOptions
             * @param [typeUrlPrefix] your custom typeUrlPrefix(default "type.googleapis.com")
             * @returns The default type url
             */
            public static getTypeUrl(typeUrlPrefix?: string): string;
        }

        namespace ExtensionRangeOptions {

            /** Properties of a Declaration. */
            interface IDeclaration {

                /** Declaration number */
                number?: (number|null);

                /** Declaration fullName */
                fullName?: (string|null);

                /** Declaration type */
                type?: (string|null);

                /** Declaration reserved */
                reserved?: (boolean|null);

                /** Declaration repeated */
                repeated?: (boolean|null);
            }

            /** Represents a Declaration. */
            class Declaration implements IDeclaration {

                /**
                 * Constructs a new Declaration.
                 * @param [properties] Properties to set
                 */
                constructor(properties?: google.protobuf.ExtensionRangeOptions.IDeclaration);

                /** Declaration number. */
                public number: number;

                /** Declaration fullName. */
                public fullName: string;

                /** Declaration type. */
                public type: string;

                /** Declaration reserved. */
                public reserved: boolean;

                /** Declaration repeated. */
                public repeated: boolean;

                /**
                 * Creates a Declaration message from a plain object. Also converts values to their respective internal types.
                 * @param object Plain object
                 * @returns Declaration
                 */
                public static fromObject(object: { [k: string]: any }): google.protobuf.ExtensionRangeOptions.Declaration;

                /**
                 * Creates a plain object from a Declaration message. Also converts values to other types if specified.
                 * @param message Declaration
                 * @param [options] Conversion options
                 * @returns Plain object
                 */
                public static toObject(message: google.protobuf.ExtensionRangeOptions.Declaration, options?: $protobuf.IConversionOptions): { [k: string]: any };

                /**
                 * Converts this Declaration to JSON.
                 * @returns JSON object
                 */
                public toJSON(): { [k: string]: any };

                /**
                 * Gets the default type url for Declaration
                 * @param [typeUrlPrefix] your custom typeUrlPrefix(default "type.googleapis.com")
                 * @returns The default type url
                 */
                public static getTypeUrl(typeUrlPrefix?: string): string;
            }

            /** VerificationState enum. */
            type VerificationState =
                "DECLARATION"| "UNVERIFIED";
        }

        /** Properties of a FieldDescriptorProto. */
        interface IFieldDescriptorProto {

            /** FieldDescriptorProto name */
            name?: (string|null);

            /** FieldDescriptorProto number */
            number?: (number|null);

            /** FieldDescriptorProto label */
            label?: (google.protobuf.FieldDescriptorProto.Label|null);

            /** FieldDescriptorProto type */
            type?: (google.protobuf.FieldDescriptorProto.Type|null);

            /** FieldDescriptorProto typeName */
            typeName?: (string|null);

            /** FieldDescriptorProto extendee */
            extendee?: (string|null);

            /** FieldDescriptorProto defaultValue */
            defaultValue?: (string|null);

            /** FieldDescriptorProto oneofIndex */
            oneofIndex?: (number|null);

            /** FieldDescriptorProto jsonName */
            jsonName?: (string|null);

            /** FieldDescriptorProto options */
            options?: (google.protobuf.IFieldOptions|null);

            /** FieldDescriptorProto proto3Optional */
            proto3Optional?: (boolean|null);
        }

        /** Represents a FieldDescriptorProto. */
        class FieldDescriptorProto implements IFieldDescriptorProto {

            /**
             * Constructs a new FieldDescriptorProto.
             * @param [properties] Properties to set
             */
            constructor(properties?: google.protobuf.IFieldDescriptorProto);

            /** FieldDescriptorProto name. */
            public name: string;

            /** FieldDescriptorProto number. */
            public number: number;

            /** FieldDescriptorProto label. */
            public label: google.protobuf.FieldDescriptorProto.Label;

            /** FieldDescriptorProto type. */
            public type: google.protobuf.FieldDescriptorProto.Type;

            /** FieldDescriptorProto typeName. */
            public typeName: string;

            /** FieldDescriptorProto extendee. */
            public extendee: string;

            /** FieldDescriptorProto defaultValue. */
            public defaultValue: string;

            /** FieldDescriptorProto oneofIndex. */
            public oneofIndex: number;

            /** FieldDescriptorProto jsonName. */
            public jsonName: string;

            /** FieldDescriptorProto options. */
            public options?: (google.protobuf.IFieldOptions|null);

            /** FieldDescriptorProto proto3Optional. */
            public proto3Optional: boolean;

            /**
             * Creates a FieldDescriptorProto message from a plain object. Also converts values to their respective internal types.
             * @param object Plain object
             * @returns FieldDescriptorProto
             */
            public static fromObject(object: { [k: string]: any }): google.protobuf.FieldDescriptorProto;

            /**
             * Creates a plain object from a FieldDescriptorProto message. Also converts values to other types if specified.
             * @param message FieldDescriptorProto
             * @param [options] Conversion options
             * @returns Plain object
             */
            public static toObject(message: google.protobuf.FieldDescriptorProto, options?: $protobuf.IConversionOptions): { [k: string]: any };

            /**
             * Converts this FieldDescriptorProto to JSON.
             * @returns JSON object
             */
            public toJSON(): { [k: string]: any };

            /**
             * Gets the default type url for FieldDescriptorProto
             * @param [typeUrlPrefix] your custom typeUrlPrefix(default "type.googleapis.com")
             * @returns The default type url
             */
            public static getTypeUrl(typeUrlPrefix?: string): string;
        }

        namespace FieldDescriptorProto {

            /** Type enum. */
            type Type =
                "TYPE_DOUBLE"| "TYPE_FLOAT"| "TYPE_INT64"| "TYPE_UINT64"| "TYPE_INT32"| "TYPE_FIXED64"| "TYPE_FIXED32"| "TYPE_BOOL"| "TYPE_STRING"| "TYPE_GROUP"| "TYPE_MESSAGE"| "TYPE_BYTES"| "TYPE_UINT32"| "TYPE_ENUM"| "TYPE_SFIXED32"| "TYPE_SFIXED64"| "TYPE_SINT32"| "TYPE_SINT64";

            /** Label enum. */
            type Label =
                "LABEL_OPTIONAL"| "LABEL_REPEATED"| "LABEL_REQUIRED";
        }

        /** Properties of an OneofDescriptorProto. */
        interface IOneofDescriptorProto {

            /** OneofDescriptorProto name */
            name?: (string|null);

            /** OneofDescriptorProto options */
            options?: (google.protobuf.IOneofOptions|null);
        }

        /** Represents an OneofDescriptorProto. */
        class OneofDescriptorProto implements IOneofDescriptorProto {

            /**
             * Constructs a new OneofDescriptorProto.
             * @param [properties] Properties to set
             */
            constructor(properties?: google.protobuf.IOneofDescriptorProto);

            /** OneofDescriptorProto name. */
            public name: string;

            /** OneofDescriptorProto options. */
            public options?: (google.protobuf.IOneofOptions|null);

            /**
             * Creates an OneofDescriptorProto message from a plain object. Also converts values to their respective internal types.
             * @param object Plain object
             * @returns OneofDescriptorProto
             */
            public static fromObject(object: { [k: string]: any }): google.protobuf.OneofDescriptorProto;

            /**
             * Creates a plain object from an OneofDescriptorProto message. Also converts values to other types if specified.
             * @param message OneofDescriptorProto
             * @param [options] Conversion options
             * @returns Plain object
             */
            public static toObject(message: google.protobuf.OneofDescriptorProto, options?: $protobuf.IConversionOptions): { [k: string]: any };

            /**
             * Converts this OneofDescriptorProto to JSON.
             * @returns JSON object
             */
            public toJSON(): { [k: string]: any };

            /**
             * Gets the default type url for OneofDescriptorProto
             * @param [typeUrlPrefix] your custom typeUrlPrefix(default "type.googleapis.com")
             * @returns The default type url
             */
            public static getTypeUrl(typeUrlPrefix?: string): string;
        }

        /** Properties of an EnumDescriptorProto. */
        interface IEnumDescriptorProto {

            /** EnumDescriptorProto name */
            name?: (string|null);

            /** EnumDescriptorProto value */
            value?: (google.protobuf.IEnumValueDescriptorProto[]|null);

            /** EnumDescriptorProto options */
            options?: (google.protobuf.IEnumOptions|null);

            /** EnumDescriptorProto reservedRange */
            reservedRange?: (google.protobuf.EnumDescriptorProto.IEnumReservedRange[]|null);

            /** EnumDescriptorProto reservedName */
            reservedName?: (string[]|null);
        }

        /** Represents an EnumDescriptorProto. */
        class EnumDescriptorProto implements IEnumDescriptorProto {

            /**
             * Constructs a new EnumDescriptorProto.
             * @param [properties] Properties to set
             */
            constructor(properties?: google.protobuf.IEnumDescriptorProto);

            /** EnumDescriptorProto name. */
            public name: string;

            /** EnumDescriptorProto value. */
            public value: google.protobuf.IEnumValueDescriptorProto[];

            /** EnumDescriptorProto options. */
            public options?: (google.protobuf.IEnumOptions|null);

            /** EnumDescriptorProto reservedRange. */
            public reservedRange: google.protobuf.EnumDescriptorProto.IEnumReservedRange[];

            /** EnumDescriptorProto reservedName. */
            public reservedName: string[];

            /**
             * Creates an EnumDescriptorProto message from a plain object. Also converts values to their respective internal types.
             * @param object Plain object
             * @returns EnumDescriptorProto
             */
            public static fromObject(object: { [k: string]: any }): google.protobuf.EnumDescriptorProto;

            /**
             * Creates a plain object from an EnumDescriptorProto message. Also converts values to other types if specified.
             * @param message EnumDescriptorProto
             * @param [options] Conversion options
             * @returns Plain object
             */
            public static toObject(message: google.protobuf.EnumDescriptorProto, options?: $protobuf.IConversionOptions): { [k: string]: any };

            /**
             * Converts this EnumDescriptorProto to JSON.
             * @returns JSON object
             */
            public toJSON(): { [k: string]: any };

            /**
             * Gets the default type url for EnumDescriptorProto
             * @param [typeUrlPrefix] your custom typeUrlPrefix(default "type.googleapis.com")
             * @returns The default type url
             */
            public static getTypeUrl(typeUrlPrefix?: string): string;
        }

        namespace EnumDescriptorProto {

            /** Properties of an EnumReservedRange. */
            interface IEnumReservedRange {

                /** EnumReservedRange start */
                start?: (number|null);

                /** EnumReservedRange end */
                end?: (number|null);
            }

            /** Represents an EnumReservedRange. */
            class EnumReservedRange implements IEnumReservedRange {

                /**
                 * Constructs a new EnumReservedRange.
                 * @param [properties] Properties to set
                 */
                constructor(properties?: google.protobuf.EnumDescriptorProto.IEnumReservedRange);

                /** EnumReservedRange start. */
                public start: number;

                /** EnumReservedRange end. */
                public end: number;

                /**
                 * Creates an EnumReservedRange message from a plain object. Also converts values to their respective internal types.
                 * @param object Plain object
                 * @returns EnumReservedRange
                 */
                public static fromObject(object: { [k: string]: any }): google.protobuf.EnumDescriptorProto.EnumReservedRange;

                /**
                 * Creates a plain object from an EnumReservedRange message. Also converts values to other types if specified.
                 * @param message EnumReservedRange
                 * @param [options] Conversion options
                 * @returns Plain object
                 */
                public static toObject(message: google.protobuf.EnumDescriptorProto.EnumReservedRange, options?: $protobuf.IConversionOptions): { [k: string]: any };

                /**
                 * Converts this EnumReservedRange to JSON.
                 * @returns JSON object
                 */
                public toJSON(): { [k: string]: any };

                /**
                 * Gets the default type url for EnumReservedRange
                 * @param [typeUrlPrefix] your custom typeUrlPrefix(default "type.googleapis.com")
                 * @returns The default type url
                 */
                public static getTypeUrl(typeUrlPrefix?: string): string;
            }
        }

        /** Properties of an EnumValueDescriptorProto. */
        interface IEnumValueDescriptorProto {

            /** EnumValueDescriptorProto name */
            name?: (string|null);

            /** EnumValueDescriptorProto number */
            number?: (number|null);

            /** EnumValueDescriptorProto options */
            options?: (google.protobuf.IEnumValueOptions|null);
        }

        /** Represents an EnumValueDescriptorProto. */
        class EnumValueDescriptorProto implements IEnumValueDescriptorProto {

            /**
             * Constructs a new EnumValueDescriptorProto.
             * @param [properties] Properties to set
             */
            constructor(properties?: google.protobuf.IEnumValueDescriptorProto);

            /** EnumValueDescriptorProto name. */
            public name: string;

            /** EnumValueDescriptorProto number. */
            public number: number;

            /** EnumValueDescriptorProto options. */
            public options?: (google.protobuf.IEnumValueOptions|null);

            /**
             * Creates an EnumValueDescriptorProto message from a plain object. Also converts values to their respective internal types.
             * @param object Plain object
             * @returns EnumValueDescriptorProto
             */
            public static fromObject(object: { [k: string]: any }): google.protobuf.EnumValueDescriptorProto;

            /**
             * Creates a plain object from an EnumValueDescriptorProto message. Also converts values to other types if specified.
             * @param message EnumValueDescriptorProto
             * @param [options] Conversion options
             * @returns Plain object
             */
            public static toObject(message: google.protobuf.EnumValueDescriptorProto, options?: $protobuf.IConversionOptions): { [k: string]: any };

            /**
             * Converts this EnumValueDescriptorProto to JSON.
             * @returns JSON object
             */
            public toJSON(): { [k: string]: any };

            /**
             * Gets the default type url for EnumValueDescriptorProto
             * @param [typeUrlPrefix] your custom typeUrlPrefix(default "type.googleapis.com")
             * @returns The default type url
             */
            public static getTypeUrl(typeUrlPrefix?: string): string;
        }

        /** Properties of a ServiceDescriptorProto. */
        interface IServiceDescriptorProto {

            /** ServiceDescriptorProto name */
            name?: (string|null);

            /** ServiceDescriptorProto method */
            method?: (google.protobuf.IMethodDescriptorProto[]|null);

            /** ServiceDescriptorProto options */
            options?: (google.protobuf.IServiceOptions|null);
        }

        /** Represents a ServiceDescriptorProto. */
        class ServiceDescriptorProto implements IServiceDescriptorProto {

            /**
             * Constructs a new ServiceDescriptorProto.
             * @param [properties] Properties to set
             */
            constructor(properties?: google.protobuf.IServiceDescriptorProto);

            /** ServiceDescriptorProto name. */
            public name: string;

            /** ServiceDescriptorProto method. */
            public method: google.protobuf.IMethodDescriptorProto[];

            /** ServiceDescriptorProto options. */
            public options?: (google.protobuf.IServiceOptions|null);

            /**
             * Creates a ServiceDescriptorProto message from a plain object. Also converts values to their respective internal types.
             * @param object Plain object
             * @returns ServiceDescriptorProto
             */
            public static fromObject(object: { [k: string]: any }): google.protobuf.ServiceDescriptorProto;

            /**
             * Creates a plain object from a ServiceDescriptorProto message. Also converts values to other types if specified.
             * @param message ServiceDescriptorProto
             * @param [options] Conversion options
             * @returns Plain object
             */
            public static toObject(message: google.protobuf.ServiceDescriptorProto, options?: $protobuf.IConversionOptions): { [k: string]: any };

            /**
             * Converts this ServiceDescriptorProto to JSON.
             * @returns JSON object
             */
            public toJSON(): { [k: string]: any };

            /**
             * Gets the default type url for ServiceDescriptorProto
             * @param [typeUrlPrefix] your custom typeUrlPrefix(default "type.googleapis.com")
             * @returns The default type url
             */
            public static getTypeUrl(typeUrlPrefix?: string): string;
        }

        /** Properties of a MethodDescriptorProto. */
        interface IMethodDescriptorProto {

            /** MethodDescriptorProto name */
            name?: (string|null);

            /** MethodDescriptorProto inputType */
            inputType?: (string|null);

            /** MethodDescriptorProto outputType */
            outputType?: (string|null);

            /** MethodDescriptorProto options */
            options?: (google.protobuf.IMethodOptions|null);

            /** MethodDescriptorProto clientStreaming */
            clientStreaming?: (boolean|null);

            /** MethodDescriptorProto serverStreaming */
            serverStreaming?: (boolean|null);
        }

        /** Represents a MethodDescriptorProto. */
        class MethodDescriptorProto implements IMethodDescriptorProto {

            /**
             * Constructs a new MethodDescriptorProto.
             * @param [properties] Properties to set
             */
            constructor(properties?: google.protobuf.IMethodDescriptorProto);

            /** MethodDescriptorProto name. */
            public name: string;

            /** MethodDescriptorProto inputType. */
            public inputType: string;

            /** MethodDescriptorProto outputType. */
            public outputType: string;

            /** MethodDescriptorProto options. */
            public options?: (google.protobuf.IMethodOptions|null);

            /** MethodDescriptorProto clientStreaming. */
            public clientStreaming: boolean;

            /** MethodDescriptorProto serverStreaming. */
            public serverStreaming: boolean;

            /**
             * Creates a MethodDescriptorProto message from a plain object. Also converts values to their respective internal types.
             * @param object Plain object
             * @returns MethodDescriptorProto
             */
            public static fromObject(object: { [k: string]: any }): google.protobuf.MethodDescriptorProto;

            /**
             * Creates a plain object from a MethodDescriptorProto message. Also converts values to other types if specified.
             * @param message MethodDescriptorProto
             * @param [options] Conversion options
             * @returns Plain object
             */
            public static toObject(message: google.protobuf.MethodDescriptorProto, options?: $protobuf.IConversionOptions): { [k: string]: any };

            /**
             * Converts this MethodDescriptorProto to JSON.
             * @returns JSON object
             */
            public toJSON(): { [k: string]: any };

            /**
             * Gets the default type url for MethodDescriptorProto
             * @param [typeUrlPrefix] your custom typeUrlPrefix(default "type.googleapis.com")
             * @returns The default type url
             */
            public static getTypeUrl(typeUrlPrefix?: string): string;
        }

        /** Properties of a FileOptions. */
        interface IFileOptions {

            /** FileOptions javaPackage */
            javaPackage?: (string|null);

            /** FileOptions javaOuterClassname */
            javaOuterClassname?: (string|null);

            /** FileOptions javaMultipleFiles */
            javaMultipleFiles?: (boolean|null);

            /** FileOptions javaGenerateEqualsAndHash */
            javaGenerateEqualsAndHash?: (boolean|null);

            /** FileOptions javaStringCheckUtf8 */
            javaStringCheckUtf8?: (boolean|null);

            /** FileOptions optimizeFor */
            optimizeFor?: (google.protobuf.FileOptions.OptimizeMode|null);

            /** FileOptions goPackage */
            goPackage?: (string|null);

            /** FileOptions ccGenericServices */
            ccGenericServices?: (boolean|null);

            /** FileOptions javaGenericServices */
            javaGenericServices?: (boolean|null);

            /** FileOptions pyGenericServices */
            pyGenericServices?: (boolean|null);

            /** FileOptions deprecated */
            deprecated?: (boolean|null);

            /** FileOptions ccEnableArenas */
            ccEnableArenas?: (boolean|null);

            /** FileOptions objcClassPrefix */
            objcClassPrefix?: (string|null);

            /** FileOptions csharpNamespace */
            csharpNamespace?: (string|null);

            /** FileOptions swiftPrefix */
            swiftPrefix?: (string|null);

            /** FileOptions phpClassPrefix */
            phpClassPrefix?: (string|null);

            /** FileOptions phpNamespace */
            phpNamespace?: (string|null);

            /** FileOptions phpMetadataNamespace */
            phpMetadataNamespace?: (string|null);

            /** FileOptions rubyPackage */
            rubyPackage?: (string|null);

            /** FileOptions features */
            features?: (google.protobuf.IFeatureSet|null);

            /** FileOptions uninterpretedOption */
            uninterpretedOption?: (google.protobuf.IUninterpretedOption[]|null);

            /** FileOptions .google.api.resourceDefinition */
            ".google.api.resourceDefinition"?: (google.api.IResourceDescriptor[]|null);
        }

        /** Represents a FileOptions. */
        class FileOptions implements IFileOptions {

            /**
             * Constructs a new FileOptions.
             * @param [properties] Properties to set
             */
            constructor(properties?: google.protobuf.IFileOptions);

            /** FileOptions javaPackage. */
            public javaPackage: string;

            /** FileOptions javaOuterClassname. */
            public javaOuterClassname: string;

            /** FileOptions javaMultipleFiles. */
            public javaMultipleFiles: boolean;

            /** FileOptions javaGenerateEqualsAndHash. */
            public javaGenerateEqualsAndHash: boolean;

            /** FileOptions javaStringCheckUtf8. */
            public javaStringCheckUtf8: boolean;

            /** FileOptions optimizeFor. */
            public optimizeFor: google.protobuf.FileOptions.OptimizeMode;

            /** FileOptions goPackage. */
            public goPackage: string;

            /** FileOptions ccGenericServices. */
            public ccGenericServices: boolean;

            /** FileOptions javaGenericServices. */
            public javaGenericServices: boolean;

            /** FileOptions pyGenericServices. */
            public pyGenericServices: boolean;

            /** FileOptions deprecated. */
            public deprecated: boolean;

            /** FileOptions ccEnableArenas. */
            public ccEnableArenas: boolean;

            /** FileOptions objcClassPrefix. */
            public objcClassPrefix: string;

            /** FileOptions csharpNamespace. */
            public csharpNamespace: string;

            /** FileOptions swiftPrefix. */
            public swiftPrefix: string;

            /** FileOptions phpClassPrefix. */
            public phpClassPrefix: string;

            /** FileOptions phpNamespace. */
            public phpNamespace: string;

            /** FileOptions phpMetadataNamespace. */
            public phpMetadataNamespace: string;

            /** FileOptions rubyPackage. */
            public rubyPackage: string;

            /** FileOptions features. */
            public features?: (google.protobuf.IFeatureSet|null);

            /** FileOptions uninterpretedOption. */
            public uninterpretedOption: google.protobuf.IUninterpretedOption[];

            /**
             * Creates a FileOptions message from a plain object. Also converts values to their respective internal types.
             * @param object Plain object
             * @returns FileOptions
             */
            public static fromObject(object: { [k: string]: any }): google.protobuf.FileOptions;

            /**
             * Creates a plain object from a FileOptions message. Also converts values to other types if specified.
             * @param message FileOptions
             * @param [options] Conversion options
             * @returns Plain object
             */
            public static toObject(message: google.protobuf.FileOptions, options?: $protobuf.IConversionOptions): { [k: string]: any };

            /**
             * Converts this FileOptions to JSON.
             * @returns JSON object
             */
            public toJSON(): { [k: string]: any };

            /**
             * Gets the default type url for FileOptions
             * @param [typeUrlPrefix] your custom typeUrlPrefix(default "type.googleapis.com")
             * @returns The default type url
             */
            public static getTypeUrl(typeUrlPrefix?: string): string;
        }

        namespace FileOptions {

            /** OptimizeMode enum. */
            type OptimizeMode =
                "SPEED"| "CODE_SIZE"| "LITE_RUNTIME";
        }

        /** Properties of a MessageOptions. */
        interface IMessageOptions {

            /** MessageOptions messageSetWireFormat */
            messageSetWireFormat?: (boolean|null);

            /** MessageOptions noStandardDescriptorAccessor */
            noStandardDescriptorAccessor?: (boolean|null);

            /** MessageOptions deprecated */
            deprecated?: (boolean|null);

            /** MessageOptions mapEntry */
            mapEntry?: (boolean|null);

            /** MessageOptions deprecatedLegacyJsonFieldConflicts */
            deprecatedLegacyJsonFieldConflicts?: (boolean|null);

            /** MessageOptions features */
            features?: (google.protobuf.IFeatureSet|null);

            /** MessageOptions uninterpretedOption */
            uninterpretedOption?: (google.protobuf.IUninterpretedOption[]|null);

            /** MessageOptions .google.api.resource */
            ".google.api.resource"?: (google.api.IResourceDescriptor|null);
        }

        /** Represents a MessageOptions. */
        class MessageOptions implements IMessageOptions {

            /**
             * Constructs a new MessageOptions.
             * @param [properties] Properties to set
             */
            constructor(properties?: google.protobuf.IMessageOptions);

            /** MessageOptions messageSetWireFormat. */
            public messageSetWireFormat: boolean;

            /** MessageOptions noStandardDescriptorAccessor. */
            public noStandardDescriptorAccessor: boolean;

            /** MessageOptions deprecated. */
            public deprecated: boolean;

            /** MessageOptions mapEntry. */
            public mapEntry: boolean;

            /** MessageOptions deprecatedLegacyJsonFieldConflicts. */
            public deprecatedLegacyJsonFieldConflicts: boolean;

            /** MessageOptions features. */
            public features?: (google.protobuf.IFeatureSet|null);

            /** MessageOptions uninterpretedOption. */
            public uninterpretedOption: google.protobuf.IUninterpretedOption[];

            /**
             * Creates a MessageOptions message from a plain object. Also converts values to their respective internal types.
             * @param object Plain object
             * @returns MessageOptions
             */
            public static fromObject(object: { [k: string]: any }): google.protobuf.MessageOptions;

            /**
             * Creates a plain object from a MessageOptions message. Also converts values to other types if specified.
             * @param message MessageOptions
             * @param [options] Conversion options
             * @returns Plain object
             */
            public static toObject(message: google.protobuf.MessageOptions, options?: $protobuf.IConversionOptions): { [k: string]: any };

            /**
             * Converts this MessageOptions to JSON.
             * @returns JSON object
             */
            public toJSON(): { [k: string]: any };

            /**
             * Gets the default type url for MessageOptions
             * @param [typeUrlPrefix] your custom typeUrlPrefix(default "type.googleapis.com")
             * @returns The default type url
             */
            public static getTypeUrl(typeUrlPrefix?: string): string;
        }

        /** Properties of a FieldOptions. */
        interface IFieldOptions {

            /** FieldOptions ctype */
            ctype?: (google.protobuf.FieldOptions.CType|null);

            /** FieldOptions packed */
            packed?: (boolean|null);

            /** FieldOptions jstype */
            jstype?: (google.protobuf.FieldOptions.JSType|null);

            /** FieldOptions lazy */
            lazy?: (boolean|null);

            /** FieldOptions unverifiedLazy */
            unverifiedLazy?: (boolean|null);

            /** FieldOptions deprecated */
            deprecated?: (boolean|null);

            /** FieldOptions weak */
            weak?: (boolean|null);

            /** FieldOptions debugRedact */
            debugRedact?: (boolean|null);

            /** FieldOptions retention */
            retention?: (google.protobuf.FieldOptions.OptionRetention|null);

            /** FieldOptions targets */
            targets?: (google.protobuf.FieldOptions.OptionTargetType[]|null);

            /** FieldOptions editionDefaults */
            editionDefaults?: (google.protobuf.FieldOptions.IEditionDefault[]|null);

            /** FieldOptions features */
            features?: (google.protobuf.IFeatureSet|null);

            /** FieldOptions uninterpretedOption */
            uninterpretedOption?: (google.protobuf.IUninterpretedOption[]|null);

            /** FieldOptions .google.api.fieldBehavior */
            ".google.api.fieldBehavior"?: (google.api.FieldBehavior[]|null);

            /** FieldOptions .google.api.resourceReference */
            ".google.api.resourceReference"?: (google.api.IResourceReference|null);
        }

        /** Represents a FieldOptions. */
        class FieldOptions implements IFieldOptions {

            /**
             * Constructs a new FieldOptions.
             * @param [properties] Properties to set
             */
            constructor(properties?: google.protobuf.IFieldOptions);

            /** FieldOptions ctype. */
            public ctype: google.protobuf.FieldOptions.CType;

            /** FieldOptions packed. */
            public packed: boolean;

            /** FieldOptions jstype. */
            public jstype: google.protobuf.FieldOptions.JSType;

            /** FieldOptions lazy. */
            public lazy: boolean;

            /** FieldOptions unverifiedLazy. */
            public unverifiedLazy: boolean;

            /** FieldOptions deprecated. */
            public deprecated: boolean;

            /** FieldOptions weak. */
            public weak: boolean;

            /** FieldOptions debugRedact. */
            public debugRedact: boolean;

            /** FieldOptions retention. */
            public retention: google.protobuf.FieldOptions.OptionRetention;

            /** FieldOptions targets. */
            public targets: google.protobuf.FieldOptions.OptionTargetType[];

            /** FieldOptions editionDefaults. */
            public editionDefaults: google.protobuf.FieldOptions.IEditionDefault[];

            /** FieldOptions features. */
            public features?: (google.protobuf.IFeatureSet|null);

            /** FieldOptions uninterpretedOption. */
            public uninterpretedOption: google.protobuf.IUninterpretedOption[];

            /**
             * Creates a FieldOptions message from a plain object. Also converts values to their respective internal types.
             * @param object Plain object
             * @returns FieldOptions
             */
            public static fromObject(object: { [k: string]: any }): google.protobuf.FieldOptions;

            /**
             * Creates a plain object from a FieldOptions message. Also converts values to other types if specified.
             * @param message FieldOptions
             * @param [options] Conversion options
             * @returns Plain object
             */
            public static toObject(message: google.protobuf.FieldOptions, options?: $protobuf.IConversionOptions): { [k: string]: any };

            /**
             * Converts this FieldOptions to JSON.
             * @returns JSON object
             */
            public toJSON(): { [k: string]: any };

            /**
             * Gets the default type url for FieldOptions
             * @param [typeUrlPrefix] your custom typeUrlPrefix(default "type.googleapis.com")
             * @returns The default type url
             */
            public static getTypeUrl(typeUrlPrefix?: string): string;
        }

        namespace FieldOptions {

            /** CType enum. */
            type CType =
                "STRING"| "CORD"| "STRING_PIECE";

            /** JSType enum. */
            type JSType =
                "JS_NORMAL"| "JS_STRING"| "JS_NUMBER";

            /** OptionRetention enum. */
            type OptionRetention =
                "RETENTION_UNKNOWN"| "RETENTION_RUNTIME"| "RETENTION_SOURCE";

            /** OptionTargetType enum. */
            type OptionTargetType =
                "TARGET_TYPE_UNKNOWN"| "TARGET_TYPE_FILE"| "TARGET_TYPE_EXTENSION_RANGE"| "TARGET_TYPE_MESSAGE"| "TARGET_TYPE_FIELD"| "TARGET_TYPE_ONEOF"| "TARGET_TYPE_ENUM"| "TARGET_TYPE_ENUM_ENTRY"| "TARGET_TYPE_SERVICE"| "TARGET_TYPE_METHOD";

            /** Properties of an EditionDefault. */
            interface IEditionDefault {

                /** EditionDefault edition */
                edition?: (google.protobuf.Edition|null);

                /** EditionDefault value */
                value?: (string|null);
            }

            /** Represents an EditionDefault. */
            class EditionDefault implements IEditionDefault {

                /**
                 * Constructs a new EditionDefault.
                 * @param [properties] Properties to set
                 */
                constructor(properties?: google.protobuf.FieldOptions.IEditionDefault);

                /** EditionDefault edition. */
                public edition: google.protobuf.Edition;

                /** EditionDefault value. */
                public value: string;

                /**
                 * Creates an EditionDefault message from a plain object. Also converts values to their respective internal types.
                 * @param object Plain object
                 * @returns EditionDefault
                 */
                public static fromObject(object: { [k: string]: any }): google.protobuf.FieldOptions.EditionDefault;

                /**
                 * Creates a plain object from an EditionDefault message. Also converts values to other types if specified.
                 * @param message EditionDefault
                 * @param [options] Conversion options
                 * @returns Plain object
                 */
                public static toObject(message: google.protobuf.FieldOptions.EditionDefault, options?: $protobuf.IConversionOptions): { [k: string]: any };

                /**
                 * Converts this EditionDefault to JSON.
                 * @returns JSON object
                 */
                public toJSON(): { [k: string]: any };

                /**
                 * Gets the default type url for EditionDefault
                 * @param [typeUrlPrefix] your custom typeUrlPrefix(default "type.googleapis.com")
                 * @returns The default type url
                 */
                public static getTypeUrl(typeUrlPrefix?: string): string;
            }
        }

        /** Properties of an OneofOptions. */
        interface IOneofOptions {

            /** OneofOptions features */
            features?: (google.protobuf.IFeatureSet|null);

            /** OneofOptions uninterpretedOption */
            uninterpretedOption?: (google.protobuf.IUninterpretedOption[]|null);
        }

        /** Represents an OneofOptions. */
        class OneofOptions implements IOneofOptions {

            /**
             * Constructs a new OneofOptions.
             * @param [properties] Properties to set
             */
            constructor(properties?: google.protobuf.IOneofOptions);

            /** OneofOptions features. */
            public features?: (google.protobuf.IFeatureSet|null);

            /** OneofOptions uninterpretedOption. */
            public uninterpretedOption: google.protobuf.IUninterpretedOption[];

            /**
             * Creates an OneofOptions message from a plain object. Also converts values to their respective internal types.
             * @param object Plain object
             * @returns OneofOptions
             */
            public static fromObject(object: { [k: string]: any }): google.protobuf.OneofOptions;

            /**
             * Creates a plain object from an OneofOptions message. Also converts values to other types if specified.
             * @param message OneofOptions
             * @param [options] Conversion options
             * @returns Plain object
             */
            public static toObject(message: google.protobuf.OneofOptions, options?: $protobuf.IConversionOptions): { [k: string]: any };

            /**
             * Converts this OneofOptions to JSON.
             * @returns JSON object
             */
            public toJSON(): { [k: string]: any };

            /**
             * Gets the default type url for OneofOptions
             * @param [typeUrlPrefix] your custom typeUrlPrefix(default "type.googleapis.com")
             * @returns The default type url
             */
            public static getTypeUrl(typeUrlPrefix?: string): string;
        }

        /** Properties of an EnumOptions. */
        interface IEnumOptions {

            /** EnumOptions allowAlias */
            allowAlias?: (boolean|null);

            /** EnumOptions deprecated */
            deprecated?: (boolean|null);

            /** EnumOptions deprecatedLegacyJsonFieldConflicts */
            deprecatedLegacyJsonFieldConflicts?: (boolean|null);

            /** EnumOptions features */
            features?: (google.protobuf.IFeatureSet|null);

            /** EnumOptions uninterpretedOption */
            uninterpretedOption?: (google.protobuf.IUninterpretedOption[]|null);
        }

        /** Represents an EnumOptions. */
        class EnumOptions implements IEnumOptions {

            /**
             * Constructs a new EnumOptions.
             * @param [properties] Properties to set
             */
            constructor(properties?: google.protobuf.IEnumOptions);

            /** EnumOptions allowAlias. */
            public allowAlias: boolean;

            /** EnumOptions deprecated. */
            public deprecated: boolean;

            /** EnumOptions deprecatedLegacyJsonFieldConflicts. */
            public deprecatedLegacyJsonFieldConflicts: boolean;

            /** EnumOptions features. */
            public features?: (google.protobuf.IFeatureSet|null);

            /** EnumOptions uninterpretedOption. */
            public uninterpretedOption: google.protobuf.IUninterpretedOption[];

            /**
             * Creates an EnumOptions message from a plain object. Also converts values to their respective internal types.
             * @param object Plain object
             * @returns EnumOptions
             */
            public static fromObject(object: { [k: string]: any }): google.protobuf.EnumOptions;

            /**
             * Creates a plain object from an EnumOptions message. Also converts values to other types if specified.
             * @param message EnumOptions
             * @param [options] Conversion options
             * @returns Plain object
             */
            public static toObject(message: google.protobuf.EnumOptions, options?: $protobuf.IConversionOptions): { [k: string]: any };

            /**
             * Converts this EnumOptions to JSON.
             * @returns JSON object
             */
            public toJSON(): { [k: string]: any };

            /**
             * Gets the default type url for EnumOptions
             * @param [typeUrlPrefix] your custom typeUrlPrefix(default "type.googleapis.com")
             * @returns The default type url
             */
            public static getTypeUrl(typeUrlPrefix?: string): string;
        }

        /** Properties of an EnumValueOptions. */
        interface IEnumValueOptions {

            /** EnumValueOptions deprecated */
            deprecated?: (boolean|null);

            /** EnumValueOptions features */
            features?: (google.protobuf.IFeatureSet|null);

            /** EnumValueOptions debugRedact */
            debugRedact?: (boolean|null);

            /** EnumValueOptions uninterpretedOption */
            uninterpretedOption?: (google.protobuf.IUninterpretedOption[]|null);
        }

        /** Represents an EnumValueOptions. */
        class EnumValueOptions implements IEnumValueOptions {

            /**
             * Constructs a new EnumValueOptions.
             * @param [properties] Properties to set
             */
            constructor(properties?: google.protobuf.IEnumValueOptions);

            /** EnumValueOptions deprecated. */
            public deprecated: boolean;

            /** EnumValueOptions features. */
            public features?: (google.protobuf.IFeatureSet|null);

            /** EnumValueOptions debugRedact. */
            public debugRedact: boolean;

            /** EnumValueOptions uninterpretedOption. */
            public uninterpretedOption: google.protobuf.IUninterpretedOption[];

            /**
             * Creates an EnumValueOptions message from a plain object. Also converts values to their respective internal types.
             * @param object Plain object
             * @returns EnumValueOptions
             */
            public static fromObject(object: { [k: string]: any }): google.protobuf.EnumValueOptions;

            /**
             * Creates a plain object from an EnumValueOptions message. Also converts values to other types if specified.
             * @param message EnumValueOptions
             * @param [options] Conversion options
             * @returns Plain object
             */
            public static toObject(message: google.protobuf.EnumValueOptions, options?: $protobuf.IConversionOptions): { [k: string]: any };

            /**
             * Converts this EnumValueOptions to JSON.
             * @returns JSON object
             */
            public toJSON(): { [k: string]: any };

            /**
             * Gets the default type url for EnumValueOptions
             * @param [typeUrlPrefix] your custom typeUrlPrefix(default "type.googleapis.com")
             * @returns The default type url
             */
            public static getTypeUrl(typeUrlPrefix?: string): string;
        }

        /** Properties of a ServiceOptions. */
        interface IServiceOptions {

            /** ServiceOptions features */
            features?: (google.protobuf.IFeatureSet|null);

            /** ServiceOptions deprecated */
            deprecated?: (boolean|null);

            /** ServiceOptions uninterpretedOption */
            uninterpretedOption?: (google.protobuf.IUninterpretedOption[]|null);

            /** ServiceOptions .google.api.defaultHost */
            ".google.api.defaultHost"?: (string|null);

            /** ServiceOptions .google.api.oauthScopes */
            ".google.api.oauthScopes"?: (string|null);

            /** ServiceOptions .google.api.apiVersion */
            ".google.api.apiVersion"?: (string|null);
        }

        /** Represents a ServiceOptions. */
        class ServiceOptions implements IServiceOptions {

            /**
             * Constructs a new ServiceOptions.
             * @param [properties] Properties to set
             */
            constructor(properties?: google.protobuf.IServiceOptions);

            /** ServiceOptions features. */
            public features?: (google.protobuf.IFeatureSet|null);

            /** ServiceOptions deprecated. */
            public deprecated: boolean;

            /** ServiceOptions uninterpretedOption. */
            public uninterpretedOption: google.protobuf.IUninterpretedOption[];

            /**
             * Creates a ServiceOptions message from a plain object. Also converts values to their respective internal types.
             * @param object Plain object
             * @returns ServiceOptions
             */
            public static fromObject(object: { [k: string]: any }): google.protobuf.ServiceOptions;

            /**
             * Creates a plain object from a ServiceOptions message. Also converts values to other types if specified.
             * @param message ServiceOptions
             * @param [options] Conversion options
             * @returns Plain object
             */
            public static toObject(message: google.protobuf.ServiceOptions, options?: $protobuf.IConversionOptions): { [k: string]: any };

            /**
             * Converts this ServiceOptions to JSON.
             * @returns JSON object
             */
            public toJSON(): { [k: string]: any };

            /**
             * Gets the default type url for ServiceOptions
             * @param [typeUrlPrefix] your custom typeUrlPrefix(default "type.googleapis.com")
             * @returns The default type url
             */
            public static getTypeUrl(typeUrlPrefix?: string): string;
        }

        /** Properties of a MethodOptions. */
        interface IMethodOptions {

            /** MethodOptions deprecated */
            deprecated?: (boolean|null);

            /** MethodOptions idempotencyLevel */
            idempotencyLevel?: (google.protobuf.MethodOptions.IdempotencyLevel|null);

            /** MethodOptions features */
            features?: (google.protobuf.IFeatureSet|null);

            /** MethodOptions uninterpretedOption */
            uninterpretedOption?: (google.protobuf.IUninterpretedOption[]|null);

            /** MethodOptions .google.api.http */
            ".google.api.http"?: (google.api.IHttpRule|null);

            /** MethodOptions .google.api.methodSignature */
            ".google.api.methodSignature"?: (string[]|null);

            /** MethodOptions .google.longrunning.operationInfo */
            ".google.longrunning.operationInfo"?: (google.longrunning.IOperationInfo|null);
        }

        /** Represents a MethodOptions. */
        class MethodOptions implements IMethodOptions {

            /**
             * Constructs a new MethodOptions.
             * @param [properties] Properties to set
             */
            constructor(properties?: google.protobuf.IMethodOptions);

            /** MethodOptions deprecated. */
            public deprecated: boolean;

            /** MethodOptions idempotencyLevel. */
            public idempotencyLevel: google.protobuf.MethodOptions.IdempotencyLevel;

            /** MethodOptions features. */
            public features?: (google.protobuf.IFeatureSet|null);

            /** MethodOptions uninterpretedOption. */
            public uninterpretedOption: google.protobuf.IUninterpretedOption[];

            /**
             * Creates a MethodOptions message from a plain object. Also converts values to their respective internal types.
             * @param object Plain object
             * @returns MethodOptions
             */
            public static fromObject(object: { [k: string]: any }): google.protobuf.MethodOptions;

            /**
             * Creates a plain object from a MethodOptions message. Also converts values to other types if specified.
             * @param message MethodOptions
             * @param [options] Conversion options
             * @returns Plain object
             */
            public static toObject(message: google.protobuf.MethodOptions, options?: $protobuf.IConversionOptions): { [k: string]: any };

            /**
             * Converts this MethodOptions to JSON.
             * @returns JSON object
             */
            public toJSON(): { [k: string]: any };

            /**
             * Gets the default type url for MethodOptions
             * @param [typeUrlPrefix] your custom typeUrlPrefix(default "type.googleapis.com")
             * @returns The default type url
             */
            public static getTypeUrl(typeUrlPrefix?: string): string;
        }

        namespace MethodOptions {

            /** IdempotencyLevel enum. */
            type IdempotencyLevel =
                "IDEMPOTENCY_UNKNOWN"| "NO_SIDE_EFFECTS"| "IDEMPOTENT";
        }

        /** Properties of an UninterpretedOption. */
        interface IUninterpretedOption {

            /** UninterpretedOption name */
            name?: (google.protobuf.UninterpretedOption.INamePart[]|null);

            /** UninterpretedOption identifierValue */
            identifierValue?: (string|null);

            /** UninterpretedOption positiveIntValue */
            positiveIntValue?: (number|string|null);

            /** UninterpretedOption negativeIntValue */
            negativeIntValue?: (number|string|null);

            /** UninterpretedOption doubleValue */
            doubleValue?: (number|null);

            /** UninterpretedOption stringValue */
            stringValue?: (Uint8Array|null);

            /** UninterpretedOption aggregateValue */
            aggregateValue?: (string|null);
        }

        /** Represents an UninterpretedOption. */
        class UninterpretedOption implements IUninterpretedOption {

            /**
             * Constructs a new UninterpretedOption.
             * @param [properties] Properties to set
             */
            constructor(properties?: google.protobuf.IUninterpretedOption);

            /** UninterpretedOption name. */
            public name: google.protobuf.UninterpretedOption.INamePart[];

            /** UninterpretedOption identifierValue. */
            public identifierValue: string;

            /** UninterpretedOption positiveIntValue. */
            public positiveIntValue: (number|string);

            /** UninterpretedOption negativeIntValue. */
            public negativeIntValue: (number|string);

            /** UninterpretedOption doubleValue. */
            public doubleValue: number;

            /** UninterpretedOption stringValue. */
            public stringValue: Uint8Array;

            /** UninterpretedOption aggregateValue. */
            public aggregateValue: string;

            /**
             * Creates an UninterpretedOption message from a plain object. Also converts values to their respective internal types.
             * @param object Plain object
             * @returns UninterpretedOption
             */
            public static fromObject(object: { [k: string]: any }): google.protobuf.UninterpretedOption;

            /**
             * Creates a plain object from an UninterpretedOption message. Also converts values to other types if specified.
             * @param message UninterpretedOption
             * @param [options] Conversion options
             * @returns Plain object
             */
            public static toObject(message: google.protobuf.UninterpretedOption, options?: $protobuf.IConversionOptions): { [k: string]: any };

            /**
             * Converts this UninterpretedOption to JSON.
             * @returns JSON object
             */
            public toJSON(): { [k: string]: any };

            /**
             * Gets the default type url for UninterpretedOption
             * @param [typeUrlPrefix] your custom typeUrlPrefix(default "type.googleapis.com")
             * @returns The default type url
             */
            public static getTypeUrl(typeUrlPrefix?: string): string;
        }

        namespace UninterpretedOption {

            /** Properties of a NamePart. */
            interface INamePart {

                /** NamePart namePart */
                namePart: string;

                /** NamePart isExtension */
                isExtension: boolean;
            }

            /** Represents a NamePart. */
            class NamePart implements INamePart {

                /**
                 * Constructs a new NamePart.
                 * @param [properties] Properties to set
                 */
                constructor(properties?: google.protobuf.UninterpretedOption.INamePart);

                /** NamePart namePart. */
                public namePart: string;

                /** NamePart isExtension. */
                public isExtension: boolean;

                /**
                 * Creates a NamePart message from a plain object. Also converts values to their respective internal types.
                 * @param object Plain object
                 * @returns NamePart
                 */
                public static fromObject(object: { [k: string]: any }): google.protobuf.UninterpretedOption.NamePart;

                /**
                 * Creates a plain object from a NamePart message. Also converts values to other types if specified.
                 * @param message NamePart
                 * @param [options] Conversion options
                 * @returns Plain object
                 */
                public static toObject(message: google.protobuf.UninterpretedOption.NamePart, options?: $protobuf.IConversionOptions): { [k: string]: any };

                /**
                 * Converts this NamePart to JSON.
                 * @returns JSON object
                 */
                public toJSON(): { [k: string]: any };

                /**
                 * Gets the default type url for NamePart
                 * @param [typeUrlPrefix] your custom typeUrlPrefix(default "type.googleapis.com")
                 * @returns The default type url
                 */
                public static getTypeUrl(typeUrlPrefix?: string): string;
            }
        }

        /** Properties of a FeatureSet. */
        interface IFeatureSet {

            /** FeatureSet fieldPresence */
            fieldPresence?: (google.protobuf.FeatureSet.FieldPresence|null);

            /** FeatureSet enumType */
            enumType?: (google.protobuf.FeatureSet.EnumType|null);

            /** FeatureSet repeatedFieldEncoding */
            repeatedFieldEncoding?: (google.protobuf.FeatureSet.RepeatedFieldEncoding|null);

            /** FeatureSet utf8Validation */
            utf8Validation?: (google.protobuf.FeatureSet.Utf8Validation|null);

            /** FeatureSet messageEncoding */
            messageEncoding?: (google.protobuf.FeatureSet.MessageEncoding|null);

            /** FeatureSet jsonFormat */
            jsonFormat?: (google.protobuf.FeatureSet.JsonFormat|null);
        }

        /** Represents a FeatureSet. */
        class FeatureSet implements IFeatureSet {

            /**
             * Constructs a new FeatureSet.
             * @param [properties] Properties to set
             */
            constructor(properties?: google.protobuf.IFeatureSet);

            /** FeatureSet fieldPresence. */
            public fieldPresence: google.protobuf.FeatureSet.FieldPresence;

            /** FeatureSet enumType. */
            public enumType: google.protobuf.FeatureSet.EnumType;

            /** FeatureSet repeatedFieldEncoding. */
            public repeatedFieldEncoding: google.protobuf.FeatureSet.RepeatedFieldEncoding;

            /** FeatureSet utf8Validation. */
            public utf8Validation: google.protobuf.FeatureSet.Utf8Validation;

            /** FeatureSet messageEncoding. */
            public messageEncoding: google.protobuf.FeatureSet.MessageEncoding;

            /** FeatureSet jsonFormat. */
            public jsonFormat: google.protobuf.FeatureSet.JsonFormat;

            /**
             * Creates a FeatureSet message from a plain object. Also converts values to their respective internal types.
             * @param object Plain object
             * @returns FeatureSet
             */
            public static fromObject(object: { [k: string]: any }): google.protobuf.FeatureSet;

            /**
             * Creates a plain object from a FeatureSet message. Also converts values to other types if specified.
             * @param message FeatureSet
             * @param [options] Conversion options
             * @returns Plain object
             */
            public static toObject(message: google.protobuf.FeatureSet, options?: $protobuf.IConversionOptions): { [k: string]: any };

            /**
             * Converts this FeatureSet to JSON.
             * @returns JSON object
             */
            public toJSON(): { [k: string]: any };

            /**
             * Gets the default type url for FeatureSet
             * @param [typeUrlPrefix] your custom typeUrlPrefix(default "type.googleapis.com")
             * @returns The default type url
             */
            public static getTypeUrl(typeUrlPrefix?: string): string;
        }

        namespace FeatureSet {

            /** FieldPresence enum. */
            type FieldPresence =
                "FIELD_PRESENCE_UNKNOWN"| "EXPLICIT"| "IMPLICIT"| "LEGACY_REQUIRED";

            /** EnumType enum. */
            type EnumType =
                "ENUM_TYPE_UNKNOWN"| "OPEN"| "CLOSED";

            /** RepeatedFieldEncoding enum. */
            type RepeatedFieldEncoding =
                "REPEATED_FIELD_ENCODING_UNKNOWN"| "PACKED"| "EXPANDED";

            /** Utf8Validation enum. */
            type Utf8Validation =
                "UTF8_VALIDATION_UNKNOWN"| "VERIFY"| "NONE";

            /** MessageEncoding enum. */
            type MessageEncoding =
                "MESSAGE_ENCODING_UNKNOWN"| "LENGTH_PREFIXED"| "DELIMITED";

            /** JsonFormat enum. */
            type JsonFormat =
                "JSON_FORMAT_UNKNOWN"| "ALLOW"| "LEGACY_BEST_EFFORT";
        }

        /** Properties of a FeatureSetDefaults. */
        interface IFeatureSetDefaults {

            /** FeatureSetDefaults defaults */
            defaults?: (google.protobuf.FeatureSetDefaults.IFeatureSetEditionDefault[]|null);

            /** FeatureSetDefaults minimumEdition */
            minimumEdition?: (google.protobuf.Edition|null);

            /** FeatureSetDefaults maximumEdition */
            maximumEdition?: (google.protobuf.Edition|null);
        }

        /** Represents a FeatureSetDefaults. */
        class FeatureSetDefaults implements IFeatureSetDefaults {

            /**
             * Constructs a new FeatureSetDefaults.
             * @param [properties] Properties to set
             */
            constructor(properties?: google.protobuf.IFeatureSetDefaults);

            /** FeatureSetDefaults defaults. */
            public defaults: google.protobuf.FeatureSetDefaults.IFeatureSetEditionDefault[];

            /** FeatureSetDefaults minimumEdition. */
            public minimumEdition: google.protobuf.Edition;

            /** FeatureSetDefaults maximumEdition. */
            public maximumEdition: google.protobuf.Edition;

            /**
             * Creates a FeatureSetDefaults message from a plain object. Also converts values to their respective internal types.
             * @param object Plain object
             * @returns FeatureSetDefaults
             */
            public static fromObject(object: { [k: string]: any }): google.protobuf.FeatureSetDefaults;

            /**
             * Creates a plain object from a FeatureSetDefaults message. Also converts values to other types if specified.
             * @param message FeatureSetDefaults
             * @param [options] Conversion options
             * @returns Plain object
             */
            public static toObject(message: google.protobuf.FeatureSetDefaults, options?: $protobuf.IConversionOptions): { [k: string]: any };

            /**
             * Converts this FeatureSetDefaults to JSON.
             * @returns JSON object
             */
            public toJSON(): { [k: string]: any };

            /**
             * Gets the default type url for FeatureSetDefaults
             * @param [typeUrlPrefix] your custom typeUrlPrefix(default "type.googleapis.com")
             * @returns The default type url
             */
            public static getTypeUrl(typeUrlPrefix?: string): string;
        }

        namespace FeatureSetDefaults {

            /** Properties of a FeatureSetEditionDefault. */
            interface IFeatureSetEditionDefault {

                /** FeatureSetEditionDefault edition */
                edition?: (google.protobuf.Edition|null);

                /** FeatureSetEditionDefault features */
                features?: (google.protobuf.IFeatureSet|null);
            }

            /** Represents a FeatureSetEditionDefault. */
            class FeatureSetEditionDefault implements IFeatureSetEditionDefault {

                /**
                 * Constructs a new FeatureSetEditionDefault.
                 * @param [properties] Properties to set
                 */
                constructor(properties?: google.protobuf.FeatureSetDefaults.IFeatureSetEditionDefault);

                /** FeatureSetEditionDefault edition. */
                public edition: google.protobuf.Edition;

                /** FeatureSetEditionDefault features. */
                public features?: (google.protobuf.IFeatureSet|null);

                /**
                 * Creates a FeatureSetEditionDefault message from a plain object. Also converts values to their respective internal types.
                 * @param object Plain object
                 * @returns FeatureSetEditionDefault
                 */
                public static fromObject(object: { [k: string]: any }): google.protobuf.FeatureSetDefaults.FeatureSetEditionDefault;

                /**
                 * Creates a plain object from a FeatureSetEditionDefault message. Also converts values to other types if specified.
                 * @param message FeatureSetEditionDefault
                 * @param [options] Conversion options
                 * @returns Plain object
                 */
                public static toObject(message: google.protobuf.FeatureSetDefaults.FeatureSetEditionDefault, options?: $protobuf.IConversionOptions): { [k: string]: any };

                /**
                 * Converts this FeatureSetEditionDefault to JSON.
                 * @returns JSON object
                 */
                public toJSON(): { [k: string]: any };

                /**
                 * Gets the default type url for FeatureSetEditionDefault
                 * @param [typeUrlPrefix] your custom typeUrlPrefix(default "type.googleapis.com")
                 * @returns The default type url
                 */
                public static getTypeUrl(typeUrlPrefix?: string): string;
            }
        }

        /** Properties of a SourceCodeInfo. */
        interface ISourceCodeInfo {

            /** SourceCodeInfo location */
            location?: (google.protobuf.SourceCodeInfo.ILocation[]|null);
        }

        /** Represents a SourceCodeInfo. */
        class SourceCodeInfo implements ISourceCodeInfo {

            /**
             * Constructs a new SourceCodeInfo.
             * @param [properties] Properties to set
             */
            constructor(properties?: google.protobuf.ISourceCodeInfo);

            /** SourceCodeInfo location. */
            public location: google.protobuf.SourceCodeInfo.ILocation[];

            /**
             * Creates a SourceCodeInfo message from a plain object. Also converts values to their respective internal types.
             * @param object Plain object
             * @returns SourceCodeInfo
             */
            public static fromObject(object: { [k: string]: any }): google.protobuf.SourceCodeInfo;

            /**
             * Creates a plain object from a SourceCodeInfo message. Also converts values to other types if specified.
             * @param message SourceCodeInfo
             * @param [options] Conversion options
             * @returns Plain object
             */
            public static toObject(message: google.protobuf.SourceCodeInfo, options?: $protobuf.IConversionOptions): { [k: string]: any };

            /**
             * Converts this SourceCodeInfo to JSON.
             * @returns JSON object
             */
            public toJSON(): { [k: string]: any };

            /**
             * Gets the default type url for SourceCodeInfo
             * @param [typeUrlPrefix] your custom typeUrlPrefix(default "type.googleapis.com")
             * @returns The default type url
             */
            public static getTypeUrl(typeUrlPrefix?: string): string;
        }

        namespace SourceCodeInfo {

            /** Properties of a Location. */
            interface ILocation {

                /** Location path */
                path?: (number[]|null);

                /** Location span */
                span?: (number[]|null);

                /** Location leadingComments */
                leadingComments?: (string|null);

                /** Location trailingComments */
                trailingComments?: (string|null);

                /** Location leadingDetachedComments */
                leadingDetachedComments?: (string[]|null);
            }

            /** Represents a Location. */
            class Location implements ILocation {

                /**
                 * Constructs a new Location.
                 * @param [properties] Properties to set
                 */
                constructor(properties?: google.protobuf.SourceCodeInfo.ILocation);

                /** Location path. */
                public path: number[];

                /** Location span. */
                public span: number[];

                /** Location leadingComments. */
                public leadingComments: string;

                /** Location trailingComments. */
                public trailingComments: string;

                /** Location leadingDetachedComments. */
                public leadingDetachedComments: string[];

                /**
                 * Creates a Location message from a plain object. Also converts values to their respective internal types.
                 * @param object Plain object
                 * @returns Location
                 */
                public static fromObject(object: { [k: string]: any }): google.protobuf.SourceCodeInfo.Location;

                /**
                 * Creates a plain object from a Location message. Also converts values to other types if specified.
                 * @param message Location
                 * @param [options] Conversion options
                 * @returns Plain object
                 */
                public static toObject(message: google.protobuf.SourceCodeInfo.Location, options?: $protobuf.IConversionOptions): { [k: string]: any };

                /**
                 * Converts this Location to JSON.
                 * @returns JSON object
                 */
                public toJSON(): { [k: string]: any };

                /**
                 * Gets the default type url for Location
                 * @param [typeUrlPrefix] your custom typeUrlPrefix(default "type.googleapis.com")
                 * @returns The default type url
                 */
                public static getTypeUrl(typeUrlPrefix?: string): string;
            }
        }

        /** Properties of a GeneratedCodeInfo. */
        interface IGeneratedCodeInfo {

            /** GeneratedCodeInfo annotation */
            annotation?: (google.protobuf.GeneratedCodeInfo.IAnnotation[]|null);
        }

        /** Represents a GeneratedCodeInfo. */
        class GeneratedCodeInfo implements IGeneratedCodeInfo {

            /**
             * Constructs a new GeneratedCodeInfo.
             * @param [properties] Properties to set
             */
            constructor(properties?: google.protobuf.IGeneratedCodeInfo);

            /** GeneratedCodeInfo annotation. */
            public annotation: google.protobuf.GeneratedCodeInfo.IAnnotation[];

            /**
             * Creates a GeneratedCodeInfo message from a plain object. Also converts values to their respective internal types.
             * @param object Plain object
             * @returns GeneratedCodeInfo
             */
            public static fromObject(object: { [k: string]: any }): google.protobuf.GeneratedCodeInfo;

            /**
             * Creates a plain object from a GeneratedCodeInfo message. Also converts values to other types if specified.
             * @param message GeneratedCodeInfo
             * @param [options] Conversion options
             * @returns Plain object
             */
            public static toObject(message: google.protobuf.GeneratedCodeInfo, options?: $protobuf.IConversionOptions): { [k: string]: any };

            /**
             * Converts this GeneratedCodeInfo to JSON.
             * @returns JSON object
             */
            public toJSON(): { [k: string]: any };

            /**
             * Gets the default type url for GeneratedCodeInfo
             * @param [typeUrlPrefix] your custom typeUrlPrefix(default "type.googleapis.com")
             * @returns The default type url
             */
            public static getTypeUrl(typeUrlPrefix?: string): string;
        }

        namespace GeneratedCodeInfo {

            /** Properties of an Annotation. */
            interface IAnnotation {

                /** Annotation path */
                path?: (number[]|null);

                /** Annotation sourceFile */
                sourceFile?: (string|null);

                /** Annotation begin */
                begin?: (number|null);

                /** Annotation end */
                end?: (number|null);

                /** Annotation semantic */
                semantic?: (google.protobuf.GeneratedCodeInfo.Annotation.Semantic|null);
            }

            /** Represents an Annotation. */
            class Annotation implements IAnnotation {

                /**
                 * Constructs a new Annotation.
                 * @param [properties] Properties to set
                 */
                constructor(properties?: google.protobuf.GeneratedCodeInfo.IAnnotation);

                /** Annotation path. */
                public path: number[];

                /** Annotation sourceFile. */
                public sourceFile: string;

                /** Annotation begin. */
                public begin: number;

                /** Annotation end. */
                public end: number;

                /** Annotation semantic. */
                public semantic: google.protobuf.GeneratedCodeInfo.Annotation.Semantic;

                /**
                 * Creates an Annotation message from a plain object. Also converts values to their respective internal types.
                 * @param object Plain object
                 * @returns Annotation
                 */
                public static fromObject(object: { [k: string]: any }): google.protobuf.GeneratedCodeInfo.Annotation;

                /**
                 * Creates a plain object from an Annotation message. Also converts values to other types if specified.
                 * @param message Annotation
                 * @param [options] Conversion options
                 * @returns Plain object
                 */
                public static toObject(message: google.protobuf.GeneratedCodeInfo.Annotation, options?: $protobuf.IConversionOptions): { [k: string]: any };

                /**
                 * Converts this Annotation to JSON.
                 * @returns JSON object
                 */
                public toJSON(): { [k: string]: any };

                /**
                 * Gets the default type url for Annotation
                 * @param [typeUrlPrefix] your custom typeUrlPrefix(default "type.googleapis.com")
                 * @returns The default type url
                 */
                public static getTypeUrl(typeUrlPrefix?: string): string;
            }

            namespace Annotation {

                /** Semantic enum. */
                type Semantic =
                    "NONE"| "SET"| "ALIAS";
            }
        }

        /** Properties of a Struct. */
        interface IStruct {

            /** Struct fields */
            fields?: ({ [k: string]: google.protobuf.IValue }|null);
        }

        /** Represents a Struct. */
        class Struct implements IStruct {

            /**
             * Constructs a new Struct.
             * @param [properties] Properties to set
             */
            constructor(properties?: google.protobuf.IStruct);

            /** Struct fields. */
            public fields: { [k: string]: google.protobuf.IValue };

            /**
             * Creates a Struct message from a plain object. Also converts values to their respective internal types.
             * @param object Plain object
             * @returns Struct
             */
            public static fromObject(object: { [k: string]: any }): google.protobuf.Struct;

            /**
             * Creates a plain object from a Struct message. Also converts values to other types if specified.
             * @param message Struct
             * @param [options] Conversion options
             * @returns Plain object
             */
            public static toObject(message: google.protobuf.Struct, options?: $protobuf.IConversionOptions): { [k: string]: any };

            /**
             * Converts this Struct to JSON.
             * @returns JSON object
             */
            public toJSON(): { [k: string]: any };

            /**
             * Gets the default type url for Struct
             * @param [typeUrlPrefix] your custom typeUrlPrefix(default "type.googleapis.com")
             * @returns The default type url
             */
            public static getTypeUrl(typeUrlPrefix?: string): string;
        }

        /** Properties of a Value. */
        interface IValue {

            /** Value nullValue */
            nullValue?: (google.protobuf.NullValue|null);

            /** Value numberValue */
            numberValue?: (number|null);

            /** Value stringValue */
            stringValue?: (string|null);

            /** Value boolValue */
            boolValue?: (boolean|null);

            /** Value structValue */
            structValue?: (google.protobuf.IStruct|null);

            /** Value listValue */
            listValue?: (google.protobuf.IListValue|null);
        }

        /** Represents a Value. */
        class Value implements IValue {

            /**
             * Constructs a new Value.
             * @param [properties] Properties to set
             */
            constructor(properties?: google.protobuf.IValue);

            /** Value nullValue. */
            public nullValue?: (google.protobuf.NullValue|null);

            /** Value numberValue. */
            public numberValue?: (number|null);

            /** Value stringValue. */
            public stringValue?: (string|null);

            /** Value boolValue. */
            public boolValue?: (boolean|null);

            /** Value structValue. */
            public structValue?: (google.protobuf.IStruct|null);

            /** Value listValue. */
            public listValue?: (google.protobuf.IListValue|null);

            /** Value kind. */
            public kind?: ("nullValue"|"numberValue"|"stringValue"|"boolValue"|"structValue"|"listValue");

            /**
             * Creates a Value message from a plain object. Also converts values to their respective internal types.
             * @param object Plain object
             * @returns Value
             */
            public static fromObject(object: { [k: string]: any }): google.protobuf.Value;

            /**
             * Creates a plain object from a Value message. Also converts values to other types if specified.
             * @param message Value
             * @param [options] Conversion options
             * @returns Plain object
             */
            public static toObject(message: google.protobuf.Value, options?: $protobuf.IConversionOptions): { [k: string]: any };

            /**
             * Converts this Value to JSON.
             * @returns JSON object
             */
            public toJSON(): { [k: string]: any };

            /**
             * Gets the default type url for Value
             * @param [typeUrlPrefix] your custom typeUrlPrefix(default "type.googleapis.com")
             * @returns The default type url
             */
            public static getTypeUrl(typeUrlPrefix?: string): string;
        }

        /** NullValue enum. */
        type NullValue =
            "NULL_VALUE";

        /** Properties of a ListValue. */
        interface IListValue {

            /** ListValue values */
            values?: (google.protobuf.IValue[]|null);
        }

        /** Represents a ListValue. */
        class ListValue implements IListValue {

            /**
             * Constructs a new ListValue.
             * @param [properties] Properties to set
             */
            constructor(properties?: google.protobuf.IListValue);

            /** ListValue values. */
            public values: google.protobuf.IValue[];

            /**
             * Creates a ListValue message from a plain object. Also converts values to their respective internal types.
             * @param object Plain object
             * @returns ListValue
             */
            public static fromObject(object: { [k: string]: any }): google.protobuf.ListValue;

            /**
             * Creates a plain object from a ListValue message. Also converts values to other types if specified.
             * @param message ListValue
             * @param [options] Conversion options
             * @returns Plain object
             */
            public static toObject(message: google.protobuf.ListValue, options?: $protobuf.IConversionOptions): { [k: string]: any };

            /**
             * Converts this ListValue to JSON.
             * @returns JSON object
             */
            public toJSON(): { [k: string]: any };

            /**
             * Gets the default type url for ListValue
             * @param [typeUrlPrefix] your custom typeUrlPrefix(default "type.googleapis.com")
             * @returns The default type url
             */
            public static getTypeUrl(typeUrlPrefix?: string): string;
        }

        /** Properties of a Timestamp. */
        interface ITimestamp {

            /** Timestamp seconds */
            seconds?: (number|string|null);

            /** Timestamp nanos */
            nanos?: (number|null);
        }

        /** Represents a Timestamp. */
        class Timestamp implements ITimestamp {

            /**
             * Constructs a new Timestamp.
             * @param [properties] Properties to set
             */
            constructor(properties?: google.protobuf.ITimestamp);

            /** Timestamp seconds. */
            public seconds: (number|string);

            /** Timestamp nanos. */
            public nanos: number;

            /**
             * Creates a Timestamp message from a plain object. Also converts values to their respective internal types.
             * @param object Plain object
             * @returns Timestamp
             */
            public static fromObject(object: { [k: string]: any }): google.protobuf.Timestamp;

            /**
             * Creates a plain object from a Timestamp message. Also converts values to other types if specified.
             * @param message Timestamp
             * @param [options] Conversion options
             * @returns Plain object
             */
            public static toObject(message: google.protobuf.Timestamp, options?: $protobuf.IConversionOptions): { [k: string]: any };

            /**
             * Converts this Timestamp to JSON.
             * @returns JSON object
             */
            public toJSON(): { [k: string]: any };

            /**
             * Gets the default type url for Timestamp
             * @param [typeUrlPrefix] your custom typeUrlPrefix(default "type.googleapis.com")
             * @returns The default type url
             */
            public static getTypeUrl(typeUrlPrefix?: string): string;
        }

        /** Properties of a Duration. */
        interface IDuration {

            /** Duration seconds */
            seconds?: (number|string|null);

            /** Duration nanos */
            nanos?: (number|null);
        }

        /** Represents a Duration. */
        class Duration implements IDuration {

            /**
             * Constructs a new Duration.
             * @param [properties] Properties to set
             */
            constructor(properties?: google.protobuf.IDuration);

            /** Duration seconds. */
            public seconds: (number|string);

            /** Duration nanos. */
            public nanos: number;

            /**
             * Creates a Duration message from a plain object. Also converts values to their respective internal types.
             * @param object Plain object
             * @returns Duration
             */
            public static fromObject(object: { [k: string]: any }): google.protobuf.Duration;

            /**
             * Creates a plain object from a Duration message. Also converts values to other types if specified.
             * @param message Duration
             * @param [options] Conversion options
             * @returns Plain object
             */
            public static toObject(message: google.protobuf.Duration, options?: $protobuf.IConversionOptions): { [k: string]: any };

            /**
             * Converts this Duration to JSON.
             * @returns JSON object
             */
            public toJSON(): { [k: string]: any };

            /**
             * Gets the default type url for Duration
             * @param [typeUrlPrefix] your custom typeUrlPrefix(default "type.googleapis.com")
             * @returns The default type url
             */
            public static getTypeUrl(typeUrlPrefix?: string): string;
        }

        /** Properties of a DoubleValue. */
        interface IDoubleValue {

            /** DoubleValue value */
            value?: (number|null);
        }

        /** Represents a DoubleValue. */
        class DoubleValue implements IDoubleValue {

            /**
             * Constructs a new DoubleValue.
             * @param [properties] Properties to set
             */
            constructor(properties?: google.protobuf.IDoubleValue);

            /** DoubleValue value. */
            public value: number;

            /**
             * Creates a DoubleValue message from a plain object. Also converts values to their respective internal types.
             * @param object Plain object
             * @returns DoubleValue
             */
            public static fromObject(object: { [k: string]: any }): google.protobuf.DoubleValue;

            /**
             * Creates a plain object from a DoubleValue message. Also converts values to other types if specified.
             * @param message DoubleValue
             * @param [options] Conversion options
             * @returns Plain object
             */
            public static toObject(message: google.protobuf.DoubleValue, options?: $protobuf.IConversionOptions): { [k: string]: any };

            /**
             * Converts this DoubleValue to JSON.
             * @returns JSON object
             */
            public toJSON(): { [k: string]: any };

            /**
             * Gets the default type url for DoubleValue
             * @param [typeUrlPrefix] your custom typeUrlPrefix(default "type.googleapis.com")
             * @returns The default type url
             */
            public static getTypeUrl(typeUrlPrefix?: string): string;
        }

        /** Properties of a FloatValue. */
        interface IFloatValue {

            /** FloatValue value */
            value?: (number|null);
        }

        /** Represents a FloatValue. */
        class FloatValue implements IFloatValue {

            /**
             * Constructs a new FloatValue.
             * @param [properties] Properties to set
             */
            constructor(properties?: google.protobuf.IFloatValue);

            /** FloatValue value. */
            public value: number;

            /**
             * Creates a FloatValue message from a plain object. Also converts values to their respective internal types.
             * @param object Plain object
             * @returns FloatValue
             */
            public static fromObject(object: { [k: string]: any }): google.protobuf.FloatValue;

            /**
             * Creates a plain object from a FloatValue message. Also converts values to other types if specified.
             * @param message FloatValue
             * @param [options] Conversion options
             * @returns Plain object
             */
            public static toObject(message: google.protobuf.FloatValue, options?: $protobuf.IConversionOptions): { [k: string]: any };

            /**
             * Converts this FloatValue to JSON.
             * @returns JSON object
             */
            public toJSON(): { [k: string]: any };

            /**
             * Gets the default type url for FloatValue
             * @param [typeUrlPrefix] your custom typeUrlPrefix(default "type.googleapis.com")
             * @returns The default type url
             */
            public static getTypeUrl(typeUrlPrefix?: string): string;
        }

        /** Properties of an Int64Value. */
        interface IInt64Value {

            /** Int64Value value */
            value?: (number|string|null);
        }

        /** Represents an Int64Value. */
        class Int64Value implements IInt64Value {

            /**
             * Constructs a new Int64Value.
             * @param [properties] Properties to set
             */
            constructor(properties?: google.protobuf.IInt64Value);

            /** Int64Value value. */
            public value: (number|string);

            /**
             * Creates an Int64Value message from a plain object. Also converts values to their respective internal types.
             * @param object Plain object
             * @returns Int64Value
             */
            public static fromObject(object: { [k: string]: any }): google.protobuf.Int64Value;

            /**
             * Creates a plain object from an Int64Value message. Also converts values to other types if specified.
             * @param message Int64Value
             * @param [options] Conversion options
             * @returns Plain object
             */
            public static toObject(message: google.protobuf.Int64Value, options?: $protobuf.IConversionOptions): { [k: string]: any };

            /**
             * Converts this Int64Value to JSON.
             * @returns JSON object
             */
            public toJSON(): { [k: string]: any };

            /**
             * Gets the default type url for Int64Value
             * @param [typeUrlPrefix] your custom typeUrlPrefix(default "type.googleapis.com")
             * @returns The default type url
             */
            public static getTypeUrl(typeUrlPrefix?: string): string;
        }

        /** Properties of a UInt64Value. */
        interface IUInt64Value {

            /** UInt64Value value */
            value?: (number|string|null);
        }

        /** Represents a UInt64Value. */
        class UInt64Value implements IUInt64Value {

            /**
             * Constructs a new UInt64Value.
             * @param [properties] Properties to set
             */
            constructor(properties?: google.protobuf.IUInt64Value);

            /** UInt64Value value. */
            public value: (number|string);

            /**
             * Creates a UInt64Value message from a plain object. Also converts values to their respective internal types.
             * @param object Plain object
             * @returns UInt64Value
             */
            public static fromObject(object: { [k: string]: any }): google.protobuf.UInt64Value;

            /**
             * Creates a plain object from a UInt64Value message. Also converts values to other types if specified.
             * @param message UInt64Value
             * @param [options] Conversion options
             * @returns Plain object
             */
            public static toObject(message: google.protobuf.UInt64Value, options?: $protobuf.IConversionOptions): { [k: string]: any };

            /**
             * Converts this UInt64Value to JSON.
             * @returns JSON object
             */
            public toJSON(): { [k: string]: any };

            /**
             * Gets the default type url for UInt64Value
             * @param [typeUrlPrefix] your custom typeUrlPrefix(default "type.googleapis.com")
             * @returns The default type url
             */
            public static getTypeUrl(typeUrlPrefix?: string): string;
        }

        /** Properties of an Int32Value. */
        interface IInt32Value {

            /** Int32Value value */
            value?: (number|null);
        }

        /** Represents an Int32Value. */
        class Int32Value implements IInt32Value {

            /**
             * Constructs a new Int32Value.
             * @param [properties] Properties to set
             */
            constructor(properties?: google.protobuf.IInt32Value);

            /** Int32Value value. */
            public value: number;

            /**
             * Creates an Int32Value message from a plain object. Also converts values to their respective internal types.
             * @param object Plain object
             * @returns Int32Value
             */
            public static fromObject(object: { [k: string]: any }): google.protobuf.Int32Value;

            /**
             * Creates a plain object from an Int32Value message. Also converts values to other types if specified.
             * @param message Int32Value
             * @param [options] Conversion options
             * @returns Plain object
             */
            public static toObject(message: google.protobuf.Int32Value, options?: $protobuf.IConversionOptions): { [k: string]: any };

            /**
             * Converts this Int32Value to JSON.
             * @returns JSON object
             */
            public toJSON(): { [k: string]: any };

            /**
             * Gets the default type url for Int32Value
             * @param [typeUrlPrefix] your custom typeUrlPrefix(default "type.googleapis.com")
             * @returns The default type url
             */
            public static getTypeUrl(typeUrlPrefix?: string): string;
        }

        /** Properties of a UInt32Value. */
        interface IUInt32Value {

            /** UInt32Value value */
            value?: (number|null);
        }

        /** Represents a UInt32Value. */
        class UInt32Value implements IUInt32Value {

            /**
             * Constructs a new UInt32Value.
             * @param [properties] Properties to set
             */
            constructor(properties?: google.protobuf.IUInt32Value);

            /** UInt32Value value. */
            public value: number;

            /**
             * Creates a UInt32Value message from a plain object. Also converts values to their respective internal types.
             * @param object Plain object
             * @returns UInt32Value
             */
            public static fromObject(object: { [k: string]: any }): google.protobuf.UInt32Value;

            /**
             * Creates a plain object from a UInt32Value message. Also converts values to other types if specified.
             * @param message UInt32Value
             * @param [options] Conversion options
             * @returns Plain object
             */
            public static toObject(message: google.protobuf.UInt32Value, options?: $protobuf.IConversionOptions): { [k: string]: any };

            /**
             * Converts this UInt32Value to JSON.
             * @returns JSON object
             */
            public toJSON(): { [k: string]: any };

            /**
             * Gets the default type url for UInt32Value
             * @param [typeUrlPrefix] your custom typeUrlPrefix(default "type.googleapis.com")
             * @returns The default type url
             */
            public static getTypeUrl(typeUrlPrefix?: string): string;
        }

        /** Properties of a BoolValue. */
        interface IBoolValue {

            /** BoolValue value */
            value?: (boolean|null);
        }

        /** Represents a BoolValue. */
        class BoolValue implements IBoolValue {

            /**
             * Constructs a new BoolValue.
             * @param [properties] Properties to set
             */
            constructor(properties?: google.protobuf.IBoolValue);

            /** BoolValue value. */
            public value: boolean;

            /**
             * Creates a BoolValue message from a plain object. Also converts values to their respective internal types.
             * @param object Plain object
             * @returns BoolValue
             */
            public static fromObject(object: { [k: string]: any }): google.protobuf.BoolValue;

            /**
             * Creates a plain object from a BoolValue message. Also converts values to other types if specified.
             * @param message BoolValue
             * @param [options] Conversion options
             * @returns Plain object
             */
            public static toObject(message: google.protobuf.BoolValue, options?: $protobuf.IConversionOptions): { [k: string]: any };

            /**
             * Converts this BoolValue to JSON.
             * @returns JSON object
             */
            public toJSON(): { [k: string]: any };

            /**
             * Gets the default type url for BoolValue
             * @param [typeUrlPrefix] your custom typeUrlPrefix(default "type.googleapis.com")
             * @returns The default type url
             */
            public static getTypeUrl(typeUrlPrefix?: string): string;
        }

        /** Properties of a StringValue. */
        interface IStringValue {

            /** StringValue value */
            value?: (string|null);
        }

        /** Represents a StringValue. */
        class StringValue implements IStringValue {

            /**
             * Constructs a new StringValue.
             * @param [properties] Properties to set
             */
            constructor(properties?: google.protobuf.IStringValue);

            /** StringValue value. */
            public value: string;

            /**
             * Creates a StringValue message from a plain object. Also converts values to their respective internal types.
             * @param object Plain object
             * @returns StringValue
             */
            public static fromObject(object: { [k: string]: any }): google.protobuf.StringValue;

            /**
             * Creates a plain object from a StringValue message. Also converts values to other types if specified.
             * @param message StringValue
             * @param [options] Conversion options
             * @returns Plain object
             */
            public static toObject(message: google.protobuf.StringValue, options?: $protobuf.IConversionOptions): { [k: string]: any };

            /**
             * Converts this StringValue to JSON.
             * @returns JSON object
             */
            public toJSON(): { [k: string]: any };

            /**
             * Gets the default type url for StringValue
             * @param [typeUrlPrefix] your custom typeUrlPrefix(default "type.googleapis.com")
             * @returns The default type url
             */
            public static getTypeUrl(typeUrlPrefix?: string): string;
        }

        /** Properties of a BytesValue. */
        interface IBytesValue {

            /** BytesValue value */
            value?: (Uint8Array|null);
        }

        /** Represents a BytesValue. */
        class BytesValue implements IBytesValue {

            /**
             * Constructs a new BytesValue.
             * @param [properties] Properties to set
             */
            constructor(properties?: google.protobuf.IBytesValue);

            /** BytesValue value. */
            public value: Uint8Array;

            /**
             * Creates a BytesValue message from a plain object. Also converts values to their respective internal types.
             * @param object Plain object
             * @returns BytesValue
             */
            public static fromObject(object: { [k: string]: any }): google.protobuf.BytesValue;

            /**
             * Creates a plain object from a BytesValue message. Also converts values to other types if specified.
             * @param message BytesValue
             * @param [options] Conversion options
             * @returns Plain object
             */
            public static toObject(message: google.protobuf.BytesValue, options?: $protobuf.IConversionOptions): { [k: string]: any };

            /**
             * Converts this BytesValue to JSON.
             * @returns JSON object
             */
            public toJSON(): { [k: string]: any };

            /**
             * Gets the default type url for BytesValue
             * @param [typeUrlPrefix] your custom typeUrlPrefix(default "type.googleapis.com")
             * @returns The default type url
             */
            public static getTypeUrl(typeUrlPrefix?: string): string;
        }

        /** Properties of an Empty. */
        interface IEmpty {
        }

        /** Represents an Empty. */
        class Empty implements IEmpty {

            /**
             * Constructs a new Empty.
             * @param [properties] Properties to set
             */
            constructor(properties?: google.protobuf.IEmpty);

            /**
             * Creates an Empty message from a plain object. Also converts values to their respective internal types.
             * @param object Plain object
             * @returns Empty
             */
            public static fromObject(object: { [k: string]: any }): google.protobuf.Empty;

            /**
             * Creates a plain object from an Empty message. Also converts values to other types if specified.
             * @param message Empty
             * @param [options] Conversion options
             * @returns Plain object
             */
            public static toObject(message: google.protobuf.Empty, options?: $protobuf.IConversionOptions): { [k: string]: any };

            /**
             * Converts this Empty to JSON.
             * @returns JSON object
             */
            public toJSON(): { [k: string]: any };

            /**
             * Gets the default type url for Empty
             * @param [typeUrlPrefix] your custom typeUrlPrefix(default "type.googleapis.com")
             * @returns The default type url
             */
            public static getTypeUrl(typeUrlPrefix?: string): string;
        }

        /** Properties of an Any. */
        interface IAny {

            /** Any type_url */
            type_url?: (string|null);

            /** Any value */
            value?: (Uint8Array|null);
        }

        /** Represents an Any. */
        class Any implements IAny {

            /**
             * Constructs a new Any.
             * @param [properties] Properties to set
             */
            constructor(properties?: google.protobuf.IAny);

            /** Any type_url. */
            public type_url: string;

            /** Any value. */
            public value: Uint8Array;

            /**
             * Creates an Any message from a plain object. Also converts values to their respective internal types.
             * @param object Plain object
             * @returns Any
             */
            public static fromObject(object: { [k: string]: any }): google.protobuf.Any;

            /**
             * Creates a plain object from an Any message. Also converts values to other types if specified.
             * @param message Any
             * @param [options] Conversion options
             * @returns Plain object
             */
            public static toObject(message: google.protobuf.Any, options?: $protobuf.IConversionOptions): { [k: string]: any };

            /**
             * Converts this Any to JSON.
             * @returns JSON object
             */
            public toJSON(): { [k: string]: any };

            /**
             * Gets the default type url for Any
             * @param [typeUrlPrefix] your custom typeUrlPrefix(default "type.googleapis.com")
             * @returns The default type url
             */
            public static getTypeUrl(typeUrlPrefix?: string): string;
        }

        /** Properties of a FieldMask. */
        interface IFieldMask {

            /** FieldMask paths */
            paths?: (string[]|null);
        }

        /** Represents a FieldMask. */
        class FieldMask implements IFieldMask {

            /**
             * Constructs a new FieldMask.
             * @param [properties] Properties to set
             */
            constructor(properties?: google.protobuf.IFieldMask);

            /** FieldMask paths. */
            public paths: string[];

            /**
             * Creates a FieldMask message from a plain object. Also converts values to their respective internal types.
             * @param object Plain object
             * @returns FieldMask
             */
            public static fromObject(object: { [k: string]: any }): google.protobuf.FieldMask;

            /**
             * Creates a plain object from a FieldMask message. Also converts values to other types if specified.
             * @param message FieldMask
             * @param [options] Conversion options
             * @returns Plain object
             */
            public static toObject(message: google.protobuf.FieldMask, options?: $protobuf.IConversionOptions): { [k: string]: any };

            /**
             * Converts this FieldMask to JSON.
             * @returns JSON object
             */
            public toJSON(): { [k: string]: any };

            /**
             * Gets the default type url for FieldMask
             * @param [typeUrlPrefix] your custom typeUrlPrefix(default "type.googleapis.com")
             * @returns The default type url
             */
            public static getTypeUrl(typeUrlPrefix?: string): string;
        }
    }

    /** Namespace type. */
    namespace type {

        /** Properties of a LatLng. */
        interface ILatLng {

            /** LatLng latitude */
            latitude?: (number|null);

            /** LatLng longitude */
            longitude?: (number|null);
        }

        /** Represents a LatLng. */
        class LatLng implements ILatLng {

            /**
             * Constructs a new LatLng.
             * @param [properties] Properties to set
             */
            constructor(properties?: google.type.ILatLng);

            /** LatLng latitude. */
            public latitude: number;

            /** LatLng longitude. */
            public longitude: number;

            /**
             * Creates a LatLng message from a plain object. Also converts values to their respective internal types.
             * @param object Plain object
             * @returns LatLng
             */
            public static fromObject(object: { [k: string]: any }): google.type.LatLng;

            /**
             * Creates a plain object from a LatLng message. Also converts values to other types if specified.
             * @param message LatLng
             * @param [options] Conversion options
             * @returns Plain object
             */
            public static toObject(message: google.type.LatLng, options?: $protobuf.IConversionOptions): { [k: string]: any };

            /**
             * Converts this LatLng to JSON.
             * @returns JSON object
             */
            public toJSON(): { [k: string]: any };

            /**
             * Gets the default type url for LatLng
             * @param [typeUrlPrefix] your custom typeUrlPrefix(default "type.googleapis.com")
             * @returns The default type url
             */
            public static getTypeUrl(typeUrlPrefix?: string): string;
        }

        /** DayOfWeek enum. */
        type DayOfWeek =
            "DAY_OF_WEEK_UNSPECIFIED"| "MONDAY"| "TUESDAY"| "WEDNESDAY"| "THURSDAY"| "FRIDAY"| "SATURDAY"| "SUNDAY";
    }

    /** Namespace rpc. */
    namespace rpc {

        /** Properties of a Status. */
        interface IStatus {

            /** Status code */
            code?: (number|null);

            /** Status message */
            message?: (string|null);

            /** Status details */
            details?: (google.protobuf.IAny[]|null);
        }

        /** Represents a Status. */
        class Status implements IStatus {

            /**
             * Constructs a new Status.
             * @param [properties] Properties to set
             */
            constructor(properties?: google.rpc.IStatus);

            /** Status code. */
            public code: number;

            /** Status message. */
            public message: string;

            /** Status details. */
            public details: google.protobuf.IAny[];

            /**
             * Creates a Status message from a plain object. Also converts values to their respective internal types.
             * @param object Plain object
             * @returns Status
             */
            public static fromObject(object: { [k: string]: any }): google.rpc.Status;

            /**
             * Creates a plain object from a Status message. Also converts values to other types if specified.
             * @param message Status
             * @param [options] Conversion options
             * @returns Plain object
             */
            public static toObject(message: google.rpc.Status, options?: $protobuf.IConversionOptions): { [k: string]: any };

            /**
             * Converts this Status to JSON.
             * @returns JSON object
             */
            public toJSON(): { [k: string]: any };

            /**
             * Gets the default type url for Status
             * @param [typeUrlPrefix] your custom typeUrlPrefix(default "type.googleapis.com")
             * @returns The default type url
             */
            public static getTypeUrl(typeUrlPrefix?: string): string;
        }
    }

    /** Namespace longrunning. */
    namespace longrunning {

        /** Represents an Operations */
        class Operations extends $protobuf.rpc.Service {

            /**
             * Constructs a new Operations service.
             * @param rpcImpl RPC implementation
             * @param [requestDelimited=false] Whether requests are length-delimited
             * @param [responseDelimited=false] Whether responses are length-delimited
             */
            constructor(rpcImpl: $protobuf.RPCImpl, requestDelimited?: boolean, responseDelimited?: boolean);

            /**
             * Calls ListOperations.
             * @param request ListOperationsRequest message or plain object
             * @param callback Node-style callback called with the error, if any, and ListOperationsResponse
             */
            public listOperations(request: google.longrunning.IListOperationsRequest, callback: google.longrunning.Operations.ListOperationsCallback): void;

            /**
             * Calls ListOperations.
             * @param request ListOperationsRequest message or plain object
             * @returns Promise
             */
            public listOperations(request: google.longrunning.IListOperationsRequest): Promise<google.longrunning.ListOperationsResponse>;

            /**
             * Calls GetOperation.
             * @param request GetOperationRequest message or plain object
             * @param callback Node-style callback called with the error, if any, and Operation
             */
            public getOperation(request: google.longrunning.IGetOperationRequest, callback: google.longrunning.Operations.GetOperationCallback): void;

            /**
             * Calls GetOperation.
             * @param request GetOperationRequest message or plain object
             * @returns Promise
             */
            public getOperation(request: google.longrunning.IGetOperationRequest): Promise<google.longrunning.Operation>;

            /**
             * Calls DeleteOperation.
             * @param request DeleteOperationRequest message or plain object
             * @param callback Node-style callback called with the error, if any, and Empty
             */
            public deleteOperation(request: google.longrunning.IDeleteOperationRequest, callback: google.longrunning.Operations.DeleteOperationCallback): void;

            /**
             * Calls DeleteOperation.
             * @param request DeleteOperationRequest message or plain object
             * @returns Promise
             */
            public deleteOperation(request: google.longrunning.IDeleteOperationRequest): Promise<google.protobuf.Empty>;

            /**
             * Calls CancelOperation.
             * @param request CancelOperationRequest message or plain object
             * @param callback Node-style callback called with the error, if any, and Empty
             */
            public cancelOperation(request: google.longrunning.ICancelOperationRequest, callback: google.longrunning.Operations.CancelOperationCallback): void;

            /**
             * Calls CancelOperation.
             * @param request CancelOperationRequest message or plain object
             * @returns Promise
             */
            public cancelOperation(request: google.longrunning.ICancelOperationRequest): Promise<google.protobuf.Empty>;

            /**
             * Calls WaitOperation.
             * @param request WaitOperationRequest message or plain object
             * @param callback Node-style callback called with the error, if any, and Operation
             */
            public waitOperation(request: google.longrunning.IWaitOperationRequest, callback: google.longrunning.Operations.WaitOperationCallback): void;

            /**
             * Calls WaitOperation.
             * @param request WaitOperationRequest message or plain object
             * @returns Promise
             */
            public waitOperation(request: google.longrunning.IWaitOperationRequest): Promise<google.longrunning.Operation>;
        }

        namespace Operations {

            /**
             * Callback as used by {@link google.longrunning.Operations#listOperations}.
             * @param error Error, if any
             * @param [response] ListOperationsResponse
             */
            type ListOperationsCallback = (error: (Error|null), response?: google.longrunning.ListOperationsResponse) => void;

            /**
             * Callback as used by {@link google.longrunning.Operations#getOperation}.
             * @param error Error, if any
             * @param [response] Operation
             */
            type GetOperationCallback = (error: (Error|null), response?: google.longrunning.Operation) => void;

            /**
             * Callback as used by {@link google.longrunning.Operations#deleteOperation}.
             * @param error Error, if any
             * @param [response] Empty
             */
            type DeleteOperationCallback = (error: (Error|null), response?: google.protobuf.Empty) => void;

            /**
             * Callback as used by {@link google.longrunning.Operations#cancelOperation}.
             * @param error Error, if any
             * @param [response] Empty
             */
            type CancelOperationCallback = (error: (Error|null), response?: google.protobuf.Empty) => void;

            /**
             * Callback as used by {@link google.longrunning.Operations#waitOperation}.
             * @param error Error, if any
             * @param [response] Operation
             */
            type WaitOperationCallback = (error: (Error|null), response?: google.longrunning.Operation) => void;
        }

        /** Properties of an Operation. */
        interface IOperation {

            /** Operation name */
            name?: (string|null);

            /** Operation metadata */
            metadata?: (google.protobuf.IAny|null);

            /** Operation done */
            done?: (boolean|null);

            /** Operation error */
            error?: (google.rpc.IStatus|null);

            /** Operation response */
            response?: (google.protobuf.IAny|null);
        }

        /** Represents an Operation. */
        class Operation implements IOperation {

            /**
             * Constructs a new Operation.
             * @param [properties] Properties to set
             */
            constructor(properties?: google.longrunning.IOperation);

            /** Operation name. */
            public name: string;

            /** Operation metadata. */
            public metadata?: (google.protobuf.IAny|null);

            /** Operation done. */
            public done: boolean;

            /** Operation error. */
            public error?: (google.rpc.IStatus|null);

            /** Operation response. */
            public response?: (google.protobuf.IAny|null);

            /** Operation result. */
            public result?: ("error"|"response");

            /**
             * Creates an Operation message from a plain object. Also converts values to their respective internal types.
             * @param object Plain object
             * @returns Operation
             */
            public static fromObject(object: { [k: string]: any }): google.longrunning.Operation;

            /**
             * Creates a plain object from an Operation message. Also converts values to other types if specified.
             * @param message Operation
             * @param [options] Conversion options
             * @returns Plain object
             */
            public static toObject(message: google.longrunning.Operation, options?: $protobuf.IConversionOptions): { [k: string]: any };

            /**
             * Converts this Operation to JSON.
             * @returns JSON object
             */
            public toJSON(): { [k: string]: any };

            /**
             * Gets the default type url for Operation
             * @param [typeUrlPrefix] your custom typeUrlPrefix(default "type.googleapis.com")
             * @returns The default type url
             */
            public static getTypeUrl(typeUrlPrefix?: string): string;
        }

        /** Properties of a GetOperationRequest. */
        interface IGetOperationRequest {

            /** GetOperationRequest name */
            name?: (string|null);
        }

        /** Represents a GetOperationRequest. */
        class GetOperationRequest implements IGetOperationRequest {

            /**
             * Constructs a new GetOperationRequest.
             * @param [properties] Properties to set
             */
            constructor(properties?: google.longrunning.IGetOperationRequest);

            /** GetOperationRequest name. */
            public name: string;

            /**
             * Creates a GetOperationRequest message from a plain object. Also converts values to their respective internal types.
             * @param object Plain object
             * @returns GetOperationRequest
             */
            public static fromObject(object: { [k: string]: any }): google.longrunning.GetOperationRequest;

            /**
             * Creates a plain object from a GetOperationRequest message. Also converts values to other types if specified.
             * @param message GetOperationRequest
             * @param [options] Conversion options
             * @returns Plain object
             */
            public static toObject(message: google.longrunning.GetOperationRequest, options?: $protobuf.IConversionOptions): { [k: string]: any };

            /**
             * Converts this GetOperationRequest to JSON.
             * @returns JSON object
             */
            public toJSON(): { [k: string]: any };

            /**
             * Gets the default type url for GetOperationRequest
             * @param [typeUrlPrefix] your custom typeUrlPrefix(default "type.googleapis.com")
             * @returns The default type url
             */
            public static getTypeUrl(typeUrlPrefix?: string): string;
        }

        /** Properties of a ListOperationsRequest. */
        interface IListOperationsRequest {

            /** ListOperationsRequest name */
            name?: (string|null);

            /** ListOperationsRequest filter */
            filter?: (string|null);

            /** ListOperationsRequest pageSize */
            pageSize?: (number|null);

            /** ListOperationsRequest pageToken */
            pageToken?: (string|null);
        }

        /** Represents a ListOperationsRequest. */
        class ListOperationsRequest implements IListOperationsRequest {

            /**
             * Constructs a new ListOperationsRequest.
             * @param [properties] Properties to set
             */
            constructor(properties?: google.longrunning.IListOperationsRequest);

            /** ListOperationsRequest name. */
            public name: string;

            /** ListOperationsRequest filter. */
            public filter: string;

            /** ListOperationsRequest pageSize. */
            public pageSize: number;

            /** ListOperationsRequest pageToken. */
            public pageToken: string;

            /**
             * Creates a ListOperationsRequest message from a plain object. Also converts values to their respective internal types.
             * @param object Plain object
             * @returns ListOperationsRequest
             */
            public static fromObject(object: { [k: string]: any }): google.longrunning.ListOperationsRequest;

            /**
             * Creates a plain object from a ListOperationsRequest message. Also converts values to other types if specified.
             * @param message ListOperationsRequest
             * @param [options] Conversion options
             * @returns Plain object
             */
            public static toObject(message: google.longrunning.ListOperationsRequest, options?: $protobuf.IConversionOptions): { [k: string]: any };

            /**
             * Converts this ListOperationsRequest to JSON.
             * @returns JSON object
             */
            public toJSON(): { [k: string]: any };

            /**
             * Gets the default type url for ListOperationsRequest
             * @param [typeUrlPrefix] your custom typeUrlPrefix(default "type.googleapis.com")
             * @returns The default type url
             */
            public static getTypeUrl(typeUrlPrefix?: string): string;
        }

        /** Properties of a ListOperationsResponse. */
        interface IListOperationsResponse {

            /** ListOperationsResponse operations */
            operations?: (google.longrunning.IOperation[]|null);

            /** ListOperationsResponse nextPageToken */
            nextPageToken?: (string|null);
        }

        /** Represents a ListOperationsResponse. */
        class ListOperationsResponse implements IListOperationsResponse {

            /**
             * Constructs a new ListOperationsResponse.
             * @param [properties] Properties to set
             */
            constructor(properties?: google.longrunning.IListOperationsResponse);

            /** ListOperationsResponse operations. */
            public operations: google.longrunning.IOperation[];

            /** ListOperationsResponse nextPageToken. */
            public nextPageToken: string;

            /**
             * Creates a ListOperationsResponse message from a plain object. Also converts values to their respective internal types.
             * @param object Plain object
             * @returns ListOperationsResponse
             */
            public static fromObject(object: { [k: string]: any }): google.longrunning.ListOperationsResponse;

            /**
             * Creates a plain object from a ListOperationsResponse message. Also converts values to other types if specified.
             * @param message ListOperationsResponse
             * @param [options] Conversion options
             * @returns Plain object
             */
            public static toObject(message: google.longrunning.ListOperationsResponse, options?: $protobuf.IConversionOptions): { [k: string]: any };

            /**
             * Converts this ListOperationsResponse to JSON.
             * @returns JSON object
             */
            public toJSON(): { [k: string]: any };

            /**
             * Gets the default type url for ListOperationsResponse
             * @param [typeUrlPrefix] your custom typeUrlPrefix(default "type.googleapis.com")
             * @returns The default type url
             */
            public static getTypeUrl(typeUrlPrefix?: string): string;
        }

        /** Properties of a CancelOperationRequest. */
        interface ICancelOperationRequest {

            /** CancelOperationRequest name */
            name?: (string|null);
        }

        /** Represents a CancelOperationRequest. */
        class CancelOperationRequest implements ICancelOperationRequest {

            /**
             * Constructs a new CancelOperationRequest.
             * @param [properties] Properties to set
             */
            constructor(properties?: google.longrunning.ICancelOperationRequest);

            /** CancelOperationRequest name. */
            public name: string;

            /**
             * Creates a CancelOperationRequest message from a plain object. Also converts values to their respective internal types.
             * @param object Plain object
             * @returns CancelOperationRequest
             */
            public static fromObject(object: { [k: string]: any }): google.longrunning.CancelOperationRequest;

            /**
             * Creates a plain object from a CancelOperationRequest message. Also converts values to other types if specified.
             * @param message CancelOperationRequest
             * @param [options] Conversion options
             * @returns Plain object
             */
            public static toObject(message: google.longrunning.CancelOperationRequest, options?: $protobuf.IConversionOptions): { [k: string]: any };

            /**
             * Converts this CancelOperationRequest to JSON.
             * @returns JSON object
             */
            public toJSON(): { [k: string]: any };

            /**
             * Gets the default type url for CancelOperationRequest
             * @param [typeUrlPrefix] your custom typeUrlPrefix(default "type.googleapis.com")
             * @returns The default type url
             */
            public static getTypeUrl(typeUrlPrefix?: string): string;
        }

        /** Properties of a DeleteOperationRequest. */
        interface IDeleteOperationRequest {

            /** DeleteOperationRequest name */
            name?: (string|null);
        }

        /** Represents a DeleteOperationRequest. */
        class DeleteOperationRequest implements IDeleteOperationRequest {

            /**
             * Constructs a new DeleteOperationRequest.
             * @param [properties] Properties to set
             */
            constructor(properties?: google.longrunning.IDeleteOperationRequest);

            /** DeleteOperationRequest name. */
            public name: string;

            /**
             * Creates a DeleteOperationRequest message from a plain object. Also converts values to their respective internal types.
             * @param object Plain object
             * @returns DeleteOperationRequest
             */
            public static fromObject(object: { [k: string]: any }): google.longrunning.DeleteOperationRequest;

            /**
             * Creates a plain object from a DeleteOperationRequest message. Also converts values to other types if specified.
             * @param message DeleteOperationRequest
             * @param [options] Conversion options
             * @returns Plain object
             */
            public static toObject(message: google.longrunning.DeleteOperationRequest, options?: $protobuf.IConversionOptions): { [k: string]: any };

            /**
             * Converts this DeleteOperationRequest to JSON.
             * @returns JSON object
             */
            public toJSON(): { [k: string]: any };

            /**
             * Gets the default type url for DeleteOperationRequest
             * @param [typeUrlPrefix] your custom typeUrlPrefix(default "type.googleapis.com")
             * @returns The default type url
             */
            public static getTypeUrl(typeUrlPrefix?: string): string;
        }

        /** Properties of a WaitOperationRequest. */
        interface IWaitOperationRequest {

            /** WaitOperationRequest name */
            name?: (string|null);

            /** WaitOperationRequest timeout */
            timeout?: (google.protobuf.IDuration|null);
        }

        /** Represents a WaitOperationRequest. */
        class WaitOperationRequest implements IWaitOperationRequest {

            /**
             * Constructs a new WaitOperationRequest.
             * @param [properties] Properties to set
             */
            constructor(properties?: google.longrunning.IWaitOperationRequest);

            /** WaitOperationRequest name. */
            public name: string;

            /** WaitOperationRequest timeout. */
            public timeout?: (google.protobuf.IDuration|null);

            /**
             * Creates a WaitOperationRequest message from a plain object. Also converts values to their respective internal types.
             * @param object Plain object
             * @returns WaitOperationRequest
             */
            public static fromObject(object: { [k: string]: any }): google.longrunning.WaitOperationRequest;

            /**
             * Creates a plain object from a WaitOperationRequest message. Also converts values to other types if specified.
             * @param message WaitOperationRequest
             * @param [options] Conversion options
             * @returns Plain object
             */
            public static toObject(message: google.longrunning.WaitOperationRequest, options?: $protobuf.IConversionOptions): { [k: string]: any };

            /**
             * Converts this WaitOperationRequest to JSON.
             * @returns JSON object
             */
            public toJSON(): { [k: string]: any };

            /**
             * Gets the default type url for WaitOperationRequest
             * @param [typeUrlPrefix] your custom typeUrlPrefix(default "type.googleapis.com")
             * @returns The default type url
             */
            public static getTypeUrl(typeUrlPrefix?: string): string;
        }

        /** Properties of an OperationInfo. */
        interface IOperationInfo {

            /** OperationInfo responseType */
            responseType?: (string|null);

            /** OperationInfo metadataType */
            metadataType?: (string|null);
        }

        /** Represents an OperationInfo. */
        class OperationInfo implements IOperationInfo {

            /**
             * Constructs a new OperationInfo.
             * @param [properties] Properties to set
             */
            constructor(properties?: google.longrunning.IOperationInfo);

            /** OperationInfo responseType. */
            public responseType: string;

            /** OperationInfo metadataType. */
            public metadataType: string;

            /**
             * Creates an OperationInfo message from a plain object. Also converts values to their respective internal types.
             * @param object Plain object
             * @returns OperationInfo
             */
            public static fromObject(object: { [k: string]: any }): google.longrunning.OperationInfo;

            /**
             * Creates a plain object from an OperationInfo message. Also converts values to other types if specified.
             * @param message OperationInfo
             * @param [options] Conversion options
             * @returns Plain object
             */
            public static toObject(message: google.longrunning.OperationInfo, options?: $protobuf.IConversionOptions): { [k: string]: any };

            /**
             * Converts this OperationInfo to JSON.
             * @returns JSON object
             */
            public toJSON(): { [k: string]: any };

            /**
             * Gets the default type url for OperationInfo
             * @param [typeUrlPrefix] your custom typeUrlPrefix(default "type.googleapis.com")
             * @returns The default type url
             */
            public static getTypeUrl(typeUrlPrefix?: string): string;
        }
    }
}<|MERGE_RESOLUTION|>--- conflicted
+++ resolved
@@ -514,7 +514,6 @@
 
                 /** Value mapValue */
                 mapValue?: (google.firestore.v1.IMapValue|null);
-<<<<<<< HEAD
 
                 /** Value fieldReferenceValue */
                 fieldReferenceValue?: (string|null);
@@ -753,239 +752,18 @@
 
                 /**
                  * Converts this Function to JSON.
-=======
-            }
-
-            /** Represents a Value. */
-            class Value implements IValue {
-
-                /**
-                 * Constructs a new Value.
-                 * @param [properties] Properties to set
-                 */
-                constructor(properties?: google.firestore.v1.IValue);
-
-                /** Value nullValue. */
-                public nullValue?: (google.protobuf.NullValue|null);
-
-                /** Value booleanValue. */
-                public booleanValue?: (boolean|null);
-
-                /** Value integerValue. */
-                public integerValue?: (number|string|null);
-
-                /** Value doubleValue. */
-                public doubleValue?: (number|null);
-
-                /** Value timestampValue. */
-                public timestampValue?: (google.protobuf.ITimestamp|null);
-
-                /** Value stringValue. */
-                public stringValue?: (string|null);
-
-                /** Value bytesValue. */
-                public bytesValue?: (Uint8Array|null);
-
-                /** Value referenceValue. */
-                public referenceValue?: (string|null);
-
-                /** Value geoPointValue. */
-                public geoPointValue?: (google.type.ILatLng|null);
-
-                /** Value arrayValue. */
-                public arrayValue?: (google.firestore.v1.IArrayValue|null);
-
-                /** Value mapValue. */
-                public mapValue?: (google.firestore.v1.IMapValue|null);
-
-                /** Value valueType. */
-                public valueType?: ("nullValue"|"booleanValue"|"integerValue"|"doubleValue"|"timestampValue"|"stringValue"|"bytesValue"|"referenceValue"|"geoPointValue"|"arrayValue"|"mapValue");
-
-                /**
-                 * Creates a Value message from a plain object. Also converts values to their respective internal types.
-                 * @param object Plain object
-                 * @returns Value
-                 */
-                public static fromObject(object: { [k: string]: any }): google.firestore.v1.Value;
-
-                /**
-                 * Creates a plain object from a Value message. Also converts values to other types if specified.
-                 * @param message Value
-                 * @param [options] Conversion options
-                 * @returns Plain object
-                 */
-                public static toObject(message: google.firestore.v1.Value, options?: $protobuf.IConversionOptions): { [k: string]: any };
-
-                /**
-                 * Converts this Value to JSON.
                  * @returns JSON object
                  */
                 public toJSON(): { [k: string]: any };
 
                 /**
-                 * Gets the default type url for Value
+                 * Gets the default type url for Function
                  * @param [typeUrlPrefix] your custom typeUrlPrefix(default "type.googleapis.com")
                  * @returns The default type url
                  */
                 public static getTypeUrl(typeUrlPrefix?: string): string;
             }
 
-            /** Properties of an ArrayValue. */
-            interface IArrayValue {
-
-                /** ArrayValue values */
-                values?: (google.firestore.v1.IValue[]|null);
-            }
-
-            /** Represents an ArrayValue. */
-            class ArrayValue implements IArrayValue {
-
-                /**
-                 * Constructs a new ArrayValue.
-                 * @param [properties] Properties to set
-                 */
-                constructor(properties?: google.firestore.v1.IArrayValue);
-
-                /** ArrayValue values. */
-                public values: google.firestore.v1.IValue[];
-
-                /**
-                 * Creates an ArrayValue message from a plain object. Also converts values to their respective internal types.
-                 * @param object Plain object
-                 * @returns ArrayValue
-                 */
-                public static fromObject(object: { [k: string]: any }): google.firestore.v1.ArrayValue;
-
-                /**
-                 * Creates a plain object from an ArrayValue message. Also converts values to other types if specified.
-                 * @param message ArrayValue
-                 * @param [options] Conversion options
-                 * @returns Plain object
-                 */
-                public static toObject(message: google.firestore.v1.ArrayValue, options?: $protobuf.IConversionOptions): { [k: string]: any };
-
-                /**
-                 * Converts this ArrayValue to JSON.
-                 * @returns JSON object
-                 */
-                public toJSON(): { [k: string]: any };
-
-                /**
-                 * Gets the default type url for ArrayValue
-                 * @param [typeUrlPrefix] your custom typeUrlPrefix(default "type.googleapis.com")
-                 * @returns The default type url
-                 */
-                public static getTypeUrl(typeUrlPrefix?: string): string;
-            }
-
-            /** Properties of a MapValue. */
-            interface IMapValue {
-
-                /** MapValue fields */
-                fields?: ({ [k: string]: google.firestore.v1.IValue }|null);
-            }
-
-            /** Represents a MapValue. */
-            class MapValue implements IMapValue {
-
-                /**
-                 * Constructs a new MapValue.
-                 * @param [properties] Properties to set
-                 */
-                constructor(properties?: google.firestore.v1.IMapValue);
-
-                /** MapValue fields. */
-                public fields: { [k: string]: google.firestore.v1.IValue };
-
-                /**
-                 * Creates a MapValue message from a plain object. Also converts values to their respective internal types.
-                 * @param object Plain object
-                 * @returns MapValue
-                 */
-                public static fromObject(object: { [k: string]: any }): google.firestore.v1.MapValue;
-
-                /**
-                 * Creates a plain object from a MapValue message. Also converts values to other types if specified.
-                 * @param message MapValue
-                 * @param [options] Conversion options
-                 * @returns Plain object
-                 */
-                public static toObject(message: google.firestore.v1.MapValue, options?: $protobuf.IConversionOptions): { [k: string]: any };
-
-                /**
-                 * Converts this MapValue to JSON.
-                 * @returns JSON object
-                 */
-                public toJSON(): { [k: string]: any };
-
-                /**
-                 * Gets the default type url for MapValue
-                 * @param [typeUrlPrefix] your custom typeUrlPrefix(default "type.googleapis.com")
-                 * @returns The default type url
-                 */
-                public static getTypeUrl(typeUrlPrefix?: string): string;
-            }
-
-            /** Properties of a BitSequence. */
-            interface IBitSequence {
-
-                /** BitSequence bitmap */
-                bitmap?: (Uint8Array|null);
-
-                /** BitSequence padding */
-                padding?: (number|null);
-            }
-
-            /** Represents a BitSequence. */
-            class BitSequence implements IBitSequence {
-
-                /**
-                 * Constructs a new BitSequence.
-                 * @param [properties] Properties to set
-                 */
-                constructor(properties?: google.firestore.v1.IBitSequence);
-
-                /** BitSequence bitmap. */
-                public bitmap: Uint8Array;
-
-                /** BitSequence padding. */
-                public padding: number;
-
-                /**
-                 * Creates a BitSequence message from a plain object. Also converts values to their respective internal types.
-                 * @param object Plain object
-                 * @returns BitSequence
-                 */
-                public static fromObject(object: { [k: string]: any }): google.firestore.v1.BitSequence;
-
-                /**
-                 * Creates a plain object from a BitSequence message. Also converts values to other types if specified.
-                 * @param message BitSequence
-                 * @param [options] Conversion options
-                 * @returns Plain object
-                 */
-                public static toObject(message: google.firestore.v1.BitSequence, options?: $protobuf.IConversionOptions): { [k: string]: any };
-
-                /**
-                 * Converts this BitSequence to JSON.
->>>>>>> 5937b93a
-                 * @returns JSON object
-                 */
-                public toJSON(): { [k: string]: any };
-
-                /**
-<<<<<<< HEAD
-                 * Gets the default type url for Function
-=======
-                 * Gets the default type url for BitSequence
->>>>>>> 5937b93a
-                 * @param [typeUrlPrefix] your custom typeUrlPrefix(default "type.googleapis.com")
-                 * @returns The default type url
-                 */
-                public static getTypeUrl(typeUrlPrefix?: string): string;
-            }
-
-<<<<<<< HEAD
             /** Properties of a Pipeline. */
             interface IPipeline {
 
@@ -1022,67 +800,18 @@
 
                 /**
                  * Converts this Pipeline to JSON.
-=======
-            /** Properties of a BloomFilter. */
-            interface IBloomFilter {
-
-                /** BloomFilter bits */
-                bits?: (google.firestore.v1.IBitSequence|null);
-
-                /** BloomFilter hashCount */
-                hashCount?: (number|null);
-            }
-
-            /** Represents a BloomFilter. */
-            class BloomFilter implements IBloomFilter {
-
-                /**
-                 * Constructs a new BloomFilter.
-                 * @param [properties] Properties to set
-                 */
-                constructor(properties?: google.firestore.v1.IBloomFilter);
-
-                /** BloomFilter bits. */
-                public bits?: (google.firestore.v1.IBitSequence|null);
-
-                /** BloomFilter hashCount. */
-                public hashCount: number;
-
-                /**
-                 * Creates a BloomFilter message from a plain object. Also converts values to their respective internal types.
-                 * @param object Plain object
-                 * @returns BloomFilter
-                 */
-                public static fromObject(object: { [k: string]: any }): google.firestore.v1.BloomFilter;
-
-                /**
-                 * Creates a plain object from a BloomFilter message. Also converts values to other types if specified.
-                 * @param message BloomFilter
-                 * @param [options] Conversion options
-                 * @returns Plain object
-                 */
-                public static toObject(message: google.firestore.v1.BloomFilter, options?: $protobuf.IConversionOptions): { [k: string]: any };
-
-                /**
-                 * Converts this BloomFilter to JSON.
->>>>>>> 5937b93a
                  * @returns JSON object
                  */
                 public toJSON(): { [k: string]: any };
 
                 /**
-<<<<<<< HEAD
                  * Gets the default type url for Pipeline
-=======
-                 * Gets the default type url for BloomFilter
->>>>>>> 5937b93a
                  * @param [typeUrlPrefix] your custom typeUrlPrefix(default "type.googleapis.com")
                  * @returns The default type url
                  */
                 public static getTypeUrl(typeUrlPrefix?: string): string;
             }
 
-<<<<<<< HEAD
             namespace Pipeline {
 
                 /** Properties of a Stage. */
@@ -1188,7 +917,72 @@
 
                 /**
                  * Converts this BitSequence to JSON.
-=======
+                 * @returns JSON object
+                 */
+                public toJSON(): { [k: string]: any };
+
+                /**
+                 * Gets the default type url for BitSequence
+                 * @param [typeUrlPrefix] your custom typeUrlPrefix(default "type.googleapis.com")
+                 * @returns The default type url
+                 */
+                public static getTypeUrl(typeUrlPrefix?: string): string;
+            }
+
+            /** Properties of a BloomFilter. */
+            interface IBloomFilter {
+
+                /** BloomFilter bits */
+                bits?: (google.firestore.v1.IBitSequence|null);
+
+                /** BloomFilter hashCount */
+                hashCount?: (number|null);
+            }
+
+            /** Represents a BloomFilter. */
+            class BloomFilter implements IBloomFilter {
+
+                /**
+                 * Constructs a new BloomFilter.
+                 * @param [properties] Properties to set
+                 */
+                constructor(properties?: google.firestore.v1.IBloomFilter);
+
+                /** BloomFilter bits. */
+                public bits?: (google.firestore.v1.IBitSequence|null);
+
+                /** BloomFilter hashCount. */
+                public hashCount: number;
+
+                /**
+                 * Creates a BloomFilter message from a plain object. Also converts values to their respective internal types.
+                 * @param object Plain object
+                 * @returns BloomFilter
+                 */
+                public static fromObject(object: { [k: string]: any }): google.firestore.v1.BloomFilter;
+
+                /**
+                 * Creates a plain object from a BloomFilter message. Also converts values to other types if specified.
+                 * @param message BloomFilter
+                 * @param [options] Conversion options
+                 * @returns Plain object
+                 */
+                public static toObject(message: google.firestore.v1.BloomFilter, options?: $protobuf.IConversionOptions): { [k: string]: any };
+
+                /**
+                 * Converts this BloomFilter to JSON.
+                 * @returns JSON object
+                 */
+                public toJSON(): { [k: string]: any };
+
+                /**
+                 * Gets the default type url for BloomFilter
+                 * @param [typeUrlPrefix] your custom typeUrlPrefix(default "type.googleapis.com")
+                 * @returns The default type url
+                 */
+                public static getTypeUrl(typeUrlPrefix?: string): string;
+            }
+
             /** Properties of a DocumentMask. */
             interface IDocumentMask {
 
@@ -1339,229 +1133,18 @@
 
                 /**
                  * Converts this TransactionOptions to JSON.
->>>>>>> 5937b93a
                  * @returns JSON object
                  */
                 public toJSON(): { [k: string]: any };
 
                 /**
-<<<<<<< HEAD
-                 * Gets the default type url for BitSequence
-=======
                  * Gets the default type url for TransactionOptions
->>>>>>> 5937b93a
                  * @param [typeUrlPrefix] your custom typeUrlPrefix(default "type.googleapis.com")
                  * @returns The default type url
                  */
                 public static getTypeUrl(typeUrlPrefix?: string): string;
             }
 
-<<<<<<< HEAD
-            /** Properties of a BloomFilter. */
-            interface IBloomFilter {
-
-                /** BloomFilter bits */
-                bits?: (google.firestore.v1.IBitSequence|null);
-
-                /** BloomFilter hashCount */
-                hashCount?: (number|null);
-            }
-
-            /** Represents a BloomFilter. */
-            class BloomFilter implements IBloomFilter {
-
-                /**
-                 * Constructs a new BloomFilter.
-                 * @param [properties] Properties to set
-                 */
-                constructor(properties?: google.firestore.v1.IBloomFilter);
-
-                /** BloomFilter bits. */
-                public bits?: (google.firestore.v1.IBitSequence|null);
-
-                /** BloomFilter hashCount. */
-                public hashCount: number;
-
-                /**
-                 * Creates a BloomFilter message from a plain object. Also converts values to their respective internal types.
-                 * @param object Plain object
-                 * @returns BloomFilter
-                 */
-                public static fromObject(object: { [k: string]: any }): google.firestore.v1.BloomFilter;
-
-                /**
-                 * Creates a plain object from a BloomFilter message. Also converts values to other types if specified.
-                 * @param message BloomFilter
-                 * @param [options] Conversion options
-                 * @returns Plain object
-                 */
-                public static toObject(message: google.firestore.v1.BloomFilter, options?: $protobuf.IConversionOptions): { [k: string]: any };
-
-                /**
-                 * Converts this BloomFilter to JSON.
-                 * @returns JSON object
-                 */
-                public toJSON(): { [k: string]: any };
-
-                /**
-                 * Gets the default type url for BloomFilter
-                 * @param [typeUrlPrefix] your custom typeUrlPrefix(default "type.googleapis.com")
-                 * @returns The default type url
-                 */
-                public static getTypeUrl(typeUrlPrefix?: string): string;
-            }
-
-            /** Properties of a DocumentMask. */
-            interface IDocumentMask {
-
-                /** DocumentMask fieldPaths */
-                fieldPaths?: (string[]|null);
-            }
-
-            /** Represents a DocumentMask. */
-            class DocumentMask implements IDocumentMask {
-
-                /**
-                 * Constructs a new DocumentMask.
-                 * @param [properties] Properties to set
-                 */
-                constructor(properties?: google.firestore.v1.IDocumentMask);
-
-                /** DocumentMask fieldPaths. */
-                public fieldPaths: string[];
-
-                /**
-                 * Creates a DocumentMask message from a plain object. Also converts values to their respective internal types.
-                 * @param object Plain object
-                 * @returns DocumentMask
-                 */
-                public static fromObject(object: { [k: string]: any }): google.firestore.v1.DocumentMask;
-
-                /**
-                 * Creates a plain object from a DocumentMask message. Also converts values to other types if specified.
-                 * @param message DocumentMask
-                 * @param [options] Conversion options
-                 * @returns Plain object
-                 */
-                public static toObject(message: google.firestore.v1.DocumentMask, options?: $protobuf.IConversionOptions): { [k: string]: any };
-
-                /**
-                 * Converts this DocumentMask to JSON.
-                 * @returns JSON object
-                 */
-                public toJSON(): { [k: string]: any };
-
-                /**
-                 * Gets the default type url for DocumentMask
-                 * @param [typeUrlPrefix] your custom typeUrlPrefix(default "type.googleapis.com")
-                 * @returns The default type url
-                 */
-                public static getTypeUrl(typeUrlPrefix?: string): string;
-            }
-
-            /** Properties of a Precondition. */
-            interface IPrecondition {
-
-                /** Precondition exists */
-                exists?: (boolean|null);
-
-                /** Precondition updateTime */
-                updateTime?: (google.protobuf.ITimestamp|null);
-            }
-
-            /** Represents a Precondition. */
-            class Precondition implements IPrecondition {
-
-                /**
-                 * Constructs a new Precondition.
-                 * @param [properties] Properties to set
-                 */
-                constructor(properties?: google.firestore.v1.IPrecondition);
-
-                /** Precondition exists. */
-                public exists?: (boolean|null);
-
-                /** Precondition updateTime. */
-                public updateTime?: (google.protobuf.ITimestamp|null);
-
-                /** Precondition conditionType. */
-                public conditionType?: ("exists"|"updateTime");
-
-                /**
-                 * Creates a Precondition message from a plain object. Also converts values to their respective internal types.
-                 * @param object Plain object
-                 * @returns Precondition
-                 */
-                public static fromObject(object: { [k: string]: any }): google.firestore.v1.Precondition;
-
-                /**
-                 * Creates a plain object from a Precondition message. Also converts values to other types if specified.
-                 * @param message Precondition
-                 * @param [options] Conversion options
-                 * @returns Plain object
-                 */
-                public static toObject(message: google.firestore.v1.Precondition, options?: $protobuf.IConversionOptions): { [k: string]: any };
-
-                /**
-                 * Converts this Precondition to JSON.
-                 * @returns JSON object
-                 */
-                public toJSON(): { [k: string]: any };
-
-                /**
-                 * Gets the default type url for Precondition
-                 * @param [typeUrlPrefix] your custom typeUrlPrefix(default "type.googleapis.com")
-                 * @returns The default type url
-                 */
-                public static getTypeUrl(typeUrlPrefix?: string): string;
-            }
-
-            /** Properties of a TransactionOptions. */
-            interface ITransactionOptions {
-
-                /** TransactionOptions readOnly */
-                readOnly?: (google.firestore.v1.TransactionOptions.IReadOnly|null);
-
-                /** TransactionOptions readWrite */
-                readWrite?: (google.firestore.v1.TransactionOptions.IReadWrite|null);
-            }
-
-            /** Represents a TransactionOptions. */
-            class TransactionOptions implements ITransactionOptions {
-
-                /**
-                 * Constructs a new TransactionOptions.
-                 * @param [properties] Properties to set
-                 */
-                constructor(properties?: google.firestore.v1.ITransactionOptions);
-
-                /** TransactionOptions readOnly. */
-                public readOnly?: (google.firestore.v1.TransactionOptions.IReadOnly|null);
-
-                /** TransactionOptions readWrite. */
-                public readWrite?: (google.firestore.v1.TransactionOptions.IReadWrite|null);
-
-                /** TransactionOptions mode. */
-                public mode?: ("readOnly"|"readWrite");
-
-                /**
-                 * Creates a TransactionOptions message from a plain object. Also converts values to their respective internal types.
-                 * @param object Plain object
-                 * @returns TransactionOptions
-                 */
-                public static fromObject(object: { [k: string]: any }): google.firestore.v1.TransactionOptions;
-
-                /**
-                 * Creates a plain object from a TransactionOptions message. Also converts values to other types if specified.
-                 * @param message TransactionOptions
-                 * @param [options] Conversion options
-                 * @returns Plain object
-                 */
-                public static toObject(message: google.firestore.v1.TransactionOptions, options?: $protobuf.IConversionOptions): { [k: string]: any };
-
-                /**
-                 * Converts this TransactionOptions to JSON.
-=======
             namespace TransactionOptions {
 
                 /** Properties of a ReadWrite. */
@@ -1802,6 +1385,20 @@
                 public runQuery(request: google.firestore.v1.IRunQueryRequest): Promise<google.firestore.v1.RunQueryResponse>;
 
                 /**
+                 * Calls ExecutePipeline.
+                 * @param request ExecutePipelineRequest message or plain object
+                 * @param callback Node-style callback called with the error, if any, and ExecutePipelineResponse
+                 */
+                public executePipeline(request: google.firestore.v1.IExecutePipelineRequest, callback: google.firestore.v1.Firestore.ExecutePipelineCallback): void;
+
+                /**
+                 * Calls ExecutePipeline.
+                 * @param request ExecutePipelineRequest message or plain object
+                 * @returns Promise
+                 */
+                public executePipeline(request: google.firestore.v1.IExecutePipelineRequest): Promise<google.firestore.v1.ExecutePipelineResponse>;
+
+                /**
                  * Calls RunAggregationQuery.
                  * @param request RunAggregationQueryRequest message or plain object
                  * @param callback Node-style callback called with the error, if any, and RunAggregationQueryResponse
@@ -1964,6 +1561,13 @@
                  * @param [response] RunQueryResponse
                  */
                 type RunQueryCallback = (error: (Error|null), response?: google.firestore.v1.RunQueryResponse) => void;
+
+                /**
+                 * Callback as used by {@link google.firestore.v1.Firestore#executePipeline}.
+                 * @param error Error, if any
+                 * @param [response] ExecutePipelineResponse
+                 */
+                type ExecutePipelineCallback = (error: (Error|null), response?: google.firestore.v1.ExecutePipelineResponse) => void;
 
                 /**
                  * Callback as used by {@link google.firestore.v1.Firestore#runAggregationQuery}.
@@ -2363,846 +1967,6 @@
 
                 /**
                  * Converts this UpdateDocumentRequest to JSON.
->>>>>>> 5937b93a
-                 * @returns JSON object
-                 */
-                public toJSON(): { [k: string]: any };
-
-                /**
-<<<<<<< HEAD
-                 * Gets the default type url for TransactionOptions
-=======
-                 * Gets the default type url for UpdateDocumentRequest
->>>>>>> 5937b93a
-                 * @param [typeUrlPrefix] your custom typeUrlPrefix(default "type.googleapis.com")
-                 * @returns The default type url
-                 */
-                public static getTypeUrl(typeUrlPrefix?: string): string;
-            }
-<<<<<<< HEAD
-
-            namespace TransactionOptions {
-
-                /** Properties of a ReadWrite. */
-                interface IReadWrite {
-
-                    /** ReadWrite retryTransaction */
-                    retryTransaction?: (Uint8Array|null);
-                }
-
-                /** Represents a ReadWrite. */
-                class ReadWrite implements IReadWrite {
-
-                    /**
-                     * Constructs a new ReadWrite.
-                     * @param [properties] Properties to set
-                     */
-                    constructor(properties?: google.firestore.v1.TransactionOptions.IReadWrite);
-
-                    /** ReadWrite retryTransaction. */
-                    public retryTransaction: Uint8Array;
-
-                    /**
-                     * Creates a ReadWrite message from a plain object. Also converts values to their respective internal types.
-                     * @param object Plain object
-                     * @returns ReadWrite
-                     */
-                    public static fromObject(object: { [k: string]: any }): google.firestore.v1.TransactionOptions.ReadWrite;
-
-                    /**
-                     * Creates a plain object from a ReadWrite message. Also converts values to other types if specified.
-                     * @param message ReadWrite
-                     * @param [options] Conversion options
-                     * @returns Plain object
-                     */
-                    public static toObject(message: google.firestore.v1.TransactionOptions.ReadWrite, options?: $protobuf.IConversionOptions): { [k: string]: any };
-
-                    /**
-                     * Converts this ReadWrite to JSON.
-                     * @returns JSON object
-                     */
-                    public toJSON(): { [k: string]: any };
-
-                    /**
-                     * Gets the default type url for ReadWrite
-                     * @param [typeUrlPrefix] your custom typeUrlPrefix(default "type.googleapis.com")
-                     * @returns The default type url
-                     */
-                    public static getTypeUrl(typeUrlPrefix?: string): string;
-                }
-
-                /** Properties of a ReadOnly. */
-                interface IReadOnly {
-
-                    /** ReadOnly readTime */
-                    readTime?: (google.protobuf.ITimestamp|null);
-                }
-
-                /** Represents a ReadOnly. */
-                class ReadOnly implements IReadOnly {
-
-                    /**
-                     * Constructs a new ReadOnly.
-                     * @param [properties] Properties to set
-                     */
-                    constructor(properties?: google.firestore.v1.TransactionOptions.IReadOnly);
-
-                    /** ReadOnly readTime. */
-                    public readTime?: (google.protobuf.ITimestamp|null);
-
-                    /** ReadOnly consistencySelector. */
-                    public consistencySelector?: "readTime";
-
-                    /**
-                     * Creates a ReadOnly message from a plain object. Also converts values to their respective internal types.
-                     * @param object Plain object
-                     * @returns ReadOnly
-                     */
-                    public static fromObject(object: { [k: string]: any }): google.firestore.v1.TransactionOptions.ReadOnly;
-
-                    /**
-                     * Creates a plain object from a ReadOnly message. Also converts values to other types if specified.
-                     * @param message ReadOnly
-                     * @param [options] Conversion options
-                     * @returns Plain object
-                     */
-                    public static toObject(message: google.firestore.v1.TransactionOptions.ReadOnly, options?: $protobuf.IConversionOptions): { [k: string]: any };
-
-                    /**
-                     * Converts this ReadOnly to JSON.
-                     * @returns JSON object
-                     */
-                    public toJSON(): { [k: string]: any };
-
-                    /**
-                     * Gets the default type url for ReadOnly
-                     * @param [typeUrlPrefix] your custom typeUrlPrefix(default "type.googleapis.com")
-                     * @returns The default type url
-                     */
-                    public static getTypeUrl(typeUrlPrefix?: string): string;
-                }
-            }
-
-            /** Represents a Firestore */
-            class Firestore extends $protobuf.rpc.Service {
-
-                /**
-                 * Constructs a new Firestore service.
-                 * @param rpcImpl RPC implementation
-                 * @param [requestDelimited=false] Whether requests are length-delimited
-                 * @param [responseDelimited=false] Whether responses are length-delimited
-                 */
-                constructor(rpcImpl: $protobuf.RPCImpl, requestDelimited?: boolean, responseDelimited?: boolean);
-
-                /**
-                 * Calls GetDocument.
-                 * @param request GetDocumentRequest message or plain object
-                 * @param callback Node-style callback called with the error, if any, and Document
-                 */
-                public getDocument(request: google.firestore.v1.IGetDocumentRequest, callback: google.firestore.v1.Firestore.GetDocumentCallback): void;
-
-                /**
-                 * Calls GetDocument.
-                 * @param request GetDocumentRequest message or plain object
-                 * @returns Promise
-                 */
-                public getDocument(request: google.firestore.v1.IGetDocumentRequest): Promise<google.firestore.v1.Document>;
-
-                /**
-                 * Calls ListDocuments.
-                 * @param request ListDocumentsRequest message or plain object
-                 * @param callback Node-style callback called with the error, if any, and ListDocumentsResponse
-                 */
-                public listDocuments(request: google.firestore.v1.IListDocumentsRequest, callback: google.firestore.v1.Firestore.ListDocumentsCallback): void;
-
-                /**
-                 * Calls ListDocuments.
-                 * @param request ListDocumentsRequest message or plain object
-                 * @returns Promise
-                 */
-                public listDocuments(request: google.firestore.v1.IListDocumentsRequest): Promise<google.firestore.v1.ListDocumentsResponse>;
-
-                /**
-                 * Calls UpdateDocument.
-                 * @param request UpdateDocumentRequest message or plain object
-                 * @param callback Node-style callback called with the error, if any, and Document
-                 */
-                public updateDocument(request: google.firestore.v1.IUpdateDocumentRequest, callback: google.firestore.v1.Firestore.UpdateDocumentCallback): void;
-
-                /**
-                 * Calls UpdateDocument.
-                 * @param request UpdateDocumentRequest message or plain object
-                 * @returns Promise
-                 */
-                public updateDocument(request: google.firestore.v1.IUpdateDocumentRequest): Promise<google.firestore.v1.Document>;
-
-                /**
-                 * Calls DeleteDocument.
-                 * @param request DeleteDocumentRequest message or plain object
-                 * @param callback Node-style callback called with the error, if any, and Empty
-                 */
-                public deleteDocument(request: google.firestore.v1.IDeleteDocumentRequest, callback: google.firestore.v1.Firestore.DeleteDocumentCallback): void;
-
-                /**
-                 * Calls DeleteDocument.
-                 * @param request DeleteDocumentRequest message or plain object
-                 * @returns Promise
-                 */
-                public deleteDocument(request: google.firestore.v1.IDeleteDocumentRequest): Promise<google.protobuf.Empty>;
-
-                /**
-                 * Calls BatchGetDocuments.
-                 * @param request BatchGetDocumentsRequest message or plain object
-                 * @param callback Node-style callback called with the error, if any, and BatchGetDocumentsResponse
-                 */
-                public batchGetDocuments(request: google.firestore.v1.IBatchGetDocumentsRequest, callback: google.firestore.v1.Firestore.BatchGetDocumentsCallback): void;
-
-                /**
-                 * Calls BatchGetDocuments.
-                 * @param request BatchGetDocumentsRequest message or plain object
-                 * @returns Promise
-                 */
-                public batchGetDocuments(request: google.firestore.v1.IBatchGetDocumentsRequest): Promise<google.firestore.v1.BatchGetDocumentsResponse>;
-
-                /**
-                 * Calls BeginTransaction.
-                 * @param request BeginTransactionRequest message or plain object
-                 * @param callback Node-style callback called with the error, if any, and BeginTransactionResponse
-                 */
-                public beginTransaction(request: google.firestore.v1.IBeginTransactionRequest, callback: google.firestore.v1.Firestore.BeginTransactionCallback): void;
-
-                /**
-                 * Calls BeginTransaction.
-                 * @param request BeginTransactionRequest message or plain object
-                 * @returns Promise
-                 */
-                public beginTransaction(request: google.firestore.v1.IBeginTransactionRequest): Promise<google.firestore.v1.BeginTransactionResponse>;
-
-                /**
-                 * Calls Commit.
-                 * @param request CommitRequest message or plain object
-                 * @param callback Node-style callback called with the error, if any, and CommitResponse
-                 */
-                public commit(request: google.firestore.v1.ICommitRequest, callback: google.firestore.v1.Firestore.CommitCallback): void;
-
-                /**
-                 * Calls Commit.
-                 * @param request CommitRequest message or plain object
-                 * @returns Promise
-                 */
-                public commit(request: google.firestore.v1.ICommitRequest): Promise<google.firestore.v1.CommitResponse>;
-
-                /**
-                 * Calls Rollback.
-                 * @param request RollbackRequest message or plain object
-                 * @param callback Node-style callback called with the error, if any, and Empty
-                 */
-                public rollback(request: google.firestore.v1.IRollbackRequest, callback: google.firestore.v1.Firestore.RollbackCallback): void;
-
-                /**
-                 * Calls Rollback.
-                 * @param request RollbackRequest message or plain object
-                 * @returns Promise
-                 */
-                public rollback(request: google.firestore.v1.IRollbackRequest): Promise<google.protobuf.Empty>;
-
-                /**
-                 * Calls RunQuery.
-                 * @param request RunQueryRequest message or plain object
-                 * @param callback Node-style callback called with the error, if any, and RunQueryResponse
-                 */
-                public runQuery(request: google.firestore.v1.IRunQueryRequest, callback: google.firestore.v1.Firestore.RunQueryCallback): void;
-
-                /**
-                 * Calls RunQuery.
-                 * @param request RunQueryRequest message or plain object
-                 * @returns Promise
-                 */
-                public runQuery(request: google.firestore.v1.IRunQueryRequest): Promise<google.firestore.v1.RunQueryResponse>;
-
-                /**
-                 * Calls ExecutePipeline.
-                 * @param request ExecutePipelineRequest message or plain object
-                 * @param callback Node-style callback called with the error, if any, and ExecutePipelineResponse
-                 */
-                public executePipeline(request: google.firestore.v1.IExecutePipelineRequest, callback: google.firestore.v1.Firestore.ExecutePipelineCallback): void;
-
-                /**
-                 * Calls ExecutePipeline.
-                 * @param request ExecutePipelineRequest message or plain object
-                 * @returns Promise
-                 */
-                public executePipeline(request: google.firestore.v1.IExecutePipelineRequest): Promise<google.firestore.v1.ExecutePipelineResponse>;
-
-                /**
-                 * Calls RunAggregationQuery.
-                 * @param request RunAggregationQueryRequest message or plain object
-                 * @param callback Node-style callback called with the error, if any, and RunAggregationQueryResponse
-                 */
-                public runAggregationQuery(request: google.firestore.v1.IRunAggregationQueryRequest, callback: google.firestore.v1.Firestore.RunAggregationQueryCallback): void;
-
-                /**
-                 * Calls RunAggregationQuery.
-                 * @param request RunAggregationQueryRequest message or plain object
-                 * @returns Promise
-                 */
-                public runAggregationQuery(request: google.firestore.v1.IRunAggregationQueryRequest): Promise<google.firestore.v1.RunAggregationQueryResponse>;
-
-                /**
-                 * Calls PartitionQuery.
-                 * @param request PartitionQueryRequest message or plain object
-                 * @param callback Node-style callback called with the error, if any, and PartitionQueryResponse
-                 */
-                public partitionQuery(request: google.firestore.v1.IPartitionQueryRequest, callback: google.firestore.v1.Firestore.PartitionQueryCallback): void;
-
-                /**
-                 * Calls PartitionQuery.
-                 * @param request PartitionQueryRequest message or plain object
-                 * @returns Promise
-                 */
-                public partitionQuery(request: google.firestore.v1.IPartitionQueryRequest): Promise<google.firestore.v1.PartitionQueryResponse>;
-
-                /**
-                 * Calls Write.
-                 * @param request WriteRequest message or plain object
-                 * @param callback Node-style callback called with the error, if any, and WriteResponse
-                 */
-                public write(request: google.firestore.v1.IWriteRequest, callback: google.firestore.v1.Firestore.WriteCallback): void;
-
-                /**
-                 * Calls Write.
-                 * @param request WriteRequest message or plain object
-                 * @returns Promise
-                 */
-                public write(request: google.firestore.v1.IWriteRequest): Promise<google.firestore.v1.WriteResponse>;
-
-                /**
-                 * Calls Listen.
-                 * @param request ListenRequest message or plain object
-                 * @param callback Node-style callback called with the error, if any, and ListenResponse
-                 */
-                public listen(request: google.firestore.v1.IListenRequest, callback: google.firestore.v1.Firestore.ListenCallback): void;
-
-                /**
-                 * Calls Listen.
-                 * @param request ListenRequest message or plain object
-                 * @returns Promise
-                 */
-                public listen(request: google.firestore.v1.IListenRequest): Promise<google.firestore.v1.ListenResponse>;
-
-                /**
-                 * Calls ListCollectionIds.
-                 * @param request ListCollectionIdsRequest message or plain object
-                 * @param callback Node-style callback called with the error, if any, and ListCollectionIdsResponse
-                 */
-                public listCollectionIds(request: google.firestore.v1.IListCollectionIdsRequest, callback: google.firestore.v1.Firestore.ListCollectionIdsCallback): void;
-
-                /**
-                 * Calls ListCollectionIds.
-                 * @param request ListCollectionIdsRequest message or plain object
-                 * @returns Promise
-                 */
-                public listCollectionIds(request: google.firestore.v1.IListCollectionIdsRequest): Promise<google.firestore.v1.ListCollectionIdsResponse>;
-
-                /**
-                 * Calls BatchWrite.
-                 * @param request BatchWriteRequest message or plain object
-                 * @param callback Node-style callback called with the error, if any, and BatchWriteResponse
-                 */
-                public batchWrite(request: google.firestore.v1.IBatchWriteRequest, callback: google.firestore.v1.Firestore.BatchWriteCallback): void;
-
-                /**
-                 * Calls BatchWrite.
-                 * @param request BatchWriteRequest message or plain object
-                 * @returns Promise
-                 */
-                public batchWrite(request: google.firestore.v1.IBatchWriteRequest): Promise<google.firestore.v1.BatchWriteResponse>;
-
-                /**
-                 * Calls CreateDocument.
-                 * @param request CreateDocumentRequest message or plain object
-                 * @param callback Node-style callback called with the error, if any, and Document
-                 */
-                public createDocument(request: google.firestore.v1.ICreateDocumentRequest, callback: google.firestore.v1.Firestore.CreateDocumentCallback): void;
-
-                /**
-                 * Calls CreateDocument.
-                 * @param request CreateDocumentRequest message or plain object
-                 * @returns Promise
-                 */
-                public createDocument(request: google.firestore.v1.ICreateDocumentRequest): Promise<google.firestore.v1.Document>;
-            }
-
-            namespace Firestore {
-
-                /**
-                 * Callback as used by {@link google.firestore.v1.Firestore#getDocument}.
-                 * @param error Error, if any
-                 * @param [response] Document
-                 */
-                type GetDocumentCallback = (error: (Error|null), response?: google.firestore.v1.Document) => void;
-
-                /**
-                 * Callback as used by {@link google.firestore.v1.Firestore#listDocuments}.
-                 * @param error Error, if any
-                 * @param [response] ListDocumentsResponse
-                 */
-                type ListDocumentsCallback = (error: (Error|null), response?: google.firestore.v1.ListDocumentsResponse) => void;
-
-                /**
-                 * Callback as used by {@link google.firestore.v1.Firestore#updateDocument}.
-                 * @param error Error, if any
-                 * @param [response] Document
-                 */
-                type UpdateDocumentCallback = (error: (Error|null), response?: google.firestore.v1.Document) => void;
-
-                /**
-                 * Callback as used by {@link google.firestore.v1.Firestore#deleteDocument}.
-                 * @param error Error, if any
-                 * @param [response] Empty
-                 */
-                type DeleteDocumentCallback = (error: (Error|null), response?: google.protobuf.Empty) => void;
-
-                /**
-                 * Callback as used by {@link google.firestore.v1.Firestore#batchGetDocuments}.
-                 * @param error Error, if any
-                 * @param [response] BatchGetDocumentsResponse
-                 */
-                type BatchGetDocumentsCallback = (error: (Error|null), response?: google.firestore.v1.BatchGetDocumentsResponse) => void;
-
-                /**
-                 * Callback as used by {@link google.firestore.v1.Firestore#beginTransaction}.
-                 * @param error Error, if any
-                 * @param [response] BeginTransactionResponse
-                 */
-                type BeginTransactionCallback = (error: (Error|null), response?: google.firestore.v1.BeginTransactionResponse) => void;
-
-                /**
-                 * Callback as used by {@link google.firestore.v1.Firestore#commit}.
-                 * @param error Error, if any
-                 * @param [response] CommitResponse
-                 */
-                type CommitCallback = (error: (Error|null), response?: google.firestore.v1.CommitResponse) => void;
-
-                /**
-                 * Callback as used by {@link google.firestore.v1.Firestore#rollback}.
-                 * @param error Error, if any
-                 * @param [response] Empty
-                 */
-                type RollbackCallback = (error: (Error|null), response?: google.protobuf.Empty) => void;
-
-                /**
-                 * Callback as used by {@link google.firestore.v1.Firestore#runQuery}.
-                 * @param error Error, if any
-                 * @param [response] RunQueryResponse
-                 */
-                type RunQueryCallback = (error: (Error|null), response?: google.firestore.v1.RunQueryResponse) => void;
-
-                /**
-                 * Callback as used by {@link google.firestore.v1.Firestore#executePipeline}.
-                 * @param error Error, if any
-                 * @param [response] ExecutePipelineResponse
-                 */
-                type ExecutePipelineCallback = (error: (Error|null), response?: google.firestore.v1.ExecutePipelineResponse) => void;
-
-                /**
-                 * Callback as used by {@link google.firestore.v1.Firestore#runAggregationQuery}.
-                 * @param error Error, if any
-                 * @param [response] RunAggregationQueryResponse
-                 */
-                type RunAggregationQueryCallback = (error: (Error|null), response?: google.firestore.v1.RunAggregationQueryResponse) => void;
-
-                /**
-                 * Callback as used by {@link google.firestore.v1.Firestore#partitionQuery}.
-                 * @param error Error, if any
-                 * @param [response] PartitionQueryResponse
-                 */
-                type PartitionQueryCallback = (error: (Error|null), response?: google.firestore.v1.PartitionQueryResponse) => void;
-
-                /**
-                 * Callback as used by {@link google.firestore.v1.Firestore#write}.
-                 * @param error Error, if any
-                 * @param [response] WriteResponse
-                 */
-                type WriteCallback = (error: (Error|null), response?: google.firestore.v1.WriteResponse) => void;
-
-                /**
-                 * Callback as used by {@link google.firestore.v1.Firestore#listen}.
-                 * @param error Error, if any
-                 * @param [response] ListenResponse
-                 */
-                type ListenCallback = (error: (Error|null), response?: google.firestore.v1.ListenResponse) => void;
-
-                /**
-                 * Callback as used by {@link google.firestore.v1.Firestore#listCollectionIds}.
-                 * @param error Error, if any
-                 * @param [response] ListCollectionIdsResponse
-                 */
-                type ListCollectionIdsCallback = (error: (Error|null), response?: google.firestore.v1.ListCollectionIdsResponse) => void;
-
-                /**
-                 * Callback as used by {@link google.firestore.v1.Firestore#batchWrite}.
-                 * @param error Error, if any
-                 * @param [response] BatchWriteResponse
-                 */
-                type BatchWriteCallback = (error: (Error|null), response?: google.firestore.v1.BatchWriteResponse) => void;
-
-                /**
-                 * Callback as used by {@link google.firestore.v1.Firestore#createDocument}.
-                 * @param error Error, if any
-                 * @param [response] Document
-                 */
-                type CreateDocumentCallback = (error: (Error|null), response?: google.firestore.v1.Document) => void;
-            }
-
-            /** Properties of a GetDocumentRequest. */
-            interface IGetDocumentRequest {
-
-                /** GetDocumentRequest name */
-                name?: (string|null);
-
-                /** GetDocumentRequest mask */
-                mask?: (google.firestore.v1.IDocumentMask|null);
-
-                /** GetDocumentRequest transaction */
-                transaction?: (Uint8Array|null);
-
-                /** GetDocumentRequest readTime */
-                readTime?: (google.protobuf.ITimestamp|null);
-            }
-
-            /** Represents a GetDocumentRequest. */
-            class GetDocumentRequest implements IGetDocumentRequest {
-
-                /**
-                 * Constructs a new GetDocumentRequest.
-                 * @param [properties] Properties to set
-                 */
-                constructor(properties?: google.firestore.v1.IGetDocumentRequest);
-
-                /** GetDocumentRequest name. */
-                public name: string;
-
-                /** GetDocumentRequest mask. */
-                public mask?: (google.firestore.v1.IDocumentMask|null);
-
-                /** GetDocumentRequest transaction. */
-                public transaction?: (Uint8Array|null);
-
-                /** GetDocumentRequest readTime. */
-                public readTime?: (google.protobuf.ITimestamp|null);
-
-                /** GetDocumentRequest consistencySelector. */
-                public consistencySelector?: ("transaction"|"readTime");
-
-                /**
-                 * Creates a GetDocumentRequest message from a plain object. Also converts values to their respective internal types.
-                 * @param object Plain object
-                 * @returns GetDocumentRequest
-                 */
-                public static fromObject(object: { [k: string]: any }): google.firestore.v1.GetDocumentRequest;
-
-                /**
-                 * Creates a plain object from a GetDocumentRequest message. Also converts values to other types if specified.
-                 * @param message GetDocumentRequest
-                 * @param [options] Conversion options
-                 * @returns Plain object
-                 */
-                public static toObject(message: google.firestore.v1.GetDocumentRequest, options?: $protobuf.IConversionOptions): { [k: string]: any };
-
-                /**
-                 * Converts this GetDocumentRequest to JSON.
-                 * @returns JSON object
-                 */
-                public toJSON(): { [k: string]: any };
-
-                /**
-                 * Gets the default type url for GetDocumentRequest
-                 * @param [typeUrlPrefix] your custom typeUrlPrefix(default "type.googleapis.com")
-                 * @returns The default type url
-                 */
-                public static getTypeUrl(typeUrlPrefix?: string): string;
-            }
-
-            /** Properties of a ListDocumentsRequest. */
-            interface IListDocumentsRequest {
-
-                /** ListDocumentsRequest parent */
-                parent?: (string|null);
-
-                /** ListDocumentsRequest collectionId */
-                collectionId?: (string|null);
-
-                /** ListDocumentsRequest pageSize */
-                pageSize?: (number|null);
-
-                /** ListDocumentsRequest pageToken */
-                pageToken?: (string|null);
-
-                /** ListDocumentsRequest orderBy */
-                orderBy?: (string|null);
-
-                /** ListDocumentsRequest mask */
-                mask?: (google.firestore.v1.IDocumentMask|null);
-
-                /** ListDocumentsRequest transaction */
-                transaction?: (Uint8Array|null);
-
-                /** ListDocumentsRequest readTime */
-                readTime?: (google.protobuf.ITimestamp|null);
-
-                /** ListDocumentsRequest showMissing */
-                showMissing?: (boolean|null);
-            }
-
-            /** Represents a ListDocumentsRequest. */
-            class ListDocumentsRequest implements IListDocumentsRequest {
-
-                /**
-                 * Constructs a new ListDocumentsRequest.
-                 * @param [properties] Properties to set
-                 */
-                constructor(properties?: google.firestore.v1.IListDocumentsRequest);
-
-                /** ListDocumentsRequest parent. */
-                public parent: string;
-
-                /** ListDocumentsRequest collectionId. */
-                public collectionId: string;
-
-                /** ListDocumentsRequest pageSize. */
-                public pageSize: number;
-
-                /** ListDocumentsRequest pageToken. */
-                public pageToken: string;
-
-                /** ListDocumentsRequest orderBy. */
-                public orderBy: string;
-
-                /** ListDocumentsRequest mask. */
-                public mask?: (google.firestore.v1.IDocumentMask|null);
-
-                /** ListDocumentsRequest transaction. */
-                public transaction?: (Uint8Array|null);
-
-                /** ListDocumentsRequest readTime. */
-                public readTime?: (google.protobuf.ITimestamp|null);
-
-                /** ListDocumentsRequest showMissing. */
-                public showMissing: boolean;
-
-                /** ListDocumentsRequest consistencySelector. */
-                public consistencySelector?: ("transaction"|"readTime");
-
-                /**
-                 * Creates a ListDocumentsRequest message from a plain object. Also converts values to their respective internal types.
-                 * @param object Plain object
-                 * @returns ListDocumentsRequest
-                 */
-                public static fromObject(object: { [k: string]: any }): google.firestore.v1.ListDocumentsRequest;
-
-                /**
-                 * Creates a plain object from a ListDocumentsRequest message. Also converts values to other types if specified.
-                 * @param message ListDocumentsRequest
-                 * @param [options] Conversion options
-                 * @returns Plain object
-                 */
-                public static toObject(message: google.firestore.v1.ListDocumentsRequest, options?: $protobuf.IConversionOptions): { [k: string]: any };
-
-                /**
-                 * Converts this ListDocumentsRequest to JSON.
-                 * @returns JSON object
-                 */
-                public toJSON(): { [k: string]: any };
-
-                /**
-                 * Gets the default type url for ListDocumentsRequest
-                 * @param [typeUrlPrefix] your custom typeUrlPrefix(default "type.googleapis.com")
-                 * @returns The default type url
-                 */
-                public static getTypeUrl(typeUrlPrefix?: string): string;
-            }
-
-            /** Properties of a ListDocumentsResponse. */
-            interface IListDocumentsResponse {
-
-                /** ListDocumentsResponse documents */
-                documents?: (google.firestore.v1.IDocument[]|null);
-
-                /** ListDocumentsResponse nextPageToken */
-                nextPageToken?: (string|null);
-            }
-
-            /** Represents a ListDocumentsResponse. */
-            class ListDocumentsResponse implements IListDocumentsResponse {
-
-                /**
-                 * Constructs a new ListDocumentsResponse.
-                 * @param [properties] Properties to set
-                 */
-                constructor(properties?: google.firestore.v1.IListDocumentsResponse);
-
-                /** ListDocumentsResponse documents. */
-                public documents: google.firestore.v1.IDocument[];
-
-                /** ListDocumentsResponse nextPageToken. */
-                public nextPageToken: string;
-
-                /**
-                 * Creates a ListDocumentsResponse message from a plain object. Also converts values to their respective internal types.
-                 * @param object Plain object
-                 * @returns ListDocumentsResponse
-                 */
-                public static fromObject(object: { [k: string]: any }): google.firestore.v1.ListDocumentsResponse;
-
-                /**
-                 * Creates a plain object from a ListDocumentsResponse message. Also converts values to other types if specified.
-                 * @param message ListDocumentsResponse
-                 * @param [options] Conversion options
-                 * @returns Plain object
-                 */
-                public static toObject(message: google.firestore.v1.ListDocumentsResponse, options?: $protobuf.IConversionOptions): { [k: string]: any };
-
-                /**
-                 * Converts this ListDocumentsResponse to JSON.
-                 * @returns JSON object
-                 */
-                public toJSON(): { [k: string]: any };
-
-                /**
-                 * Gets the default type url for ListDocumentsResponse
-                 * @param [typeUrlPrefix] your custom typeUrlPrefix(default "type.googleapis.com")
-                 * @returns The default type url
-                 */
-                public static getTypeUrl(typeUrlPrefix?: string): string;
-            }
-
-            /** Properties of a CreateDocumentRequest. */
-            interface ICreateDocumentRequest {
-
-                /** CreateDocumentRequest parent */
-                parent?: (string|null);
-
-                /** CreateDocumentRequest collectionId */
-                collectionId?: (string|null);
-
-                /** CreateDocumentRequest documentId */
-                documentId?: (string|null);
-
-                /** CreateDocumentRequest document */
-                document?: (google.firestore.v1.IDocument|null);
-
-                /** CreateDocumentRequest mask */
-                mask?: (google.firestore.v1.IDocumentMask|null);
-            }
-
-            /** Represents a CreateDocumentRequest. */
-            class CreateDocumentRequest implements ICreateDocumentRequest {
-
-                /**
-                 * Constructs a new CreateDocumentRequest.
-                 * @param [properties] Properties to set
-                 */
-                constructor(properties?: google.firestore.v1.ICreateDocumentRequest);
-
-                /** CreateDocumentRequest parent. */
-                public parent: string;
-
-                /** CreateDocumentRequest collectionId. */
-                public collectionId: string;
-
-                /** CreateDocumentRequest documentId. */
-                public documentId: string;
-
-                /** CreateDocumentRequest document. */
-                public document?: (google.firestore.v1.IDocument|null);
-
-                /** CreateDocumentRequest mask. */
-                public mask?: (google.firestore.v1.IDocumentMask|null);
-
-                /**
-                 * Creates a CreateDocumentRequest message from a plain object. Also converts values to their respective internal types.
-                 * @param object Plain object
-                 * @returns CreateDocumentRequest
-                 */
-                public static fromObject(object: { [k: string]: any }): google.firestore.v1.CreateDocumentRequest;
-
-                /**
-                 * Creates a plain object from a CreateDocumentRequest message. Also converts values to other types if specified.
-                 * @param message CreateDocumentRequest
-                 * @param [options] Conversion options
-                 * @returns Plain object
-                 */
-                public static toObject(message: google.firestore.v1.CreateDocumentRequest, options?: $protobuf.IConversionOptions): { [k: string]: any };
-
-                /**
-                 * Converts this CreateDocumentRequest to JSON.
-                 * @returns JSON object
-                 */
-                public toJSON(): { [k: string]: any };
-
-                /**
-                 * Gets the default type url for CreateDocumentRequest
-                 * @param [typeUrlPrefix] your custom typeUrlPrefix(default "type.googleapis.com")
-                 * @returns The default type url
-                 */
-                public static getTypeUrl(typeUrlPrefix?: string): string;
-            }
-
-            /** Properties of an UpdateDocumentRequest. */
-            interface IUpdateDocumentRequest {
-
-                /** UpdateDocumentRequest document */
-                document?: (google.firestore.v1.IDocument|null);
-
-                /** UpdateDocumentRequest updateMask */
-                updateMask?: (google.firestore.v1.IDocumentMask|null);
-
-                /** UpdateDocumentRequest mask */
-                mask?: (google.firestore.v1.IDocumentMask|null);
-
-                /** UpdateDocumentRequest currentDocument */
-                currentDocument?: (google.firestore.v1.IPrecondition|null);
-            }
-
-            /** Represents an UpdateDocumentRequest. */
-            class UpdateDocumentRequest implements IUpdateDocumentRequest {
-
-                /**
-                 * Constructs a new UpdateDocumentRequest.
-                 * @param [properties] Properties to set
-                 */
-                constructor(properties?: google.firestore.v1.IUpdateDocumentRequest);
-
-                /** UpdateDocumentRequest document. */
-                public document?: (google.firestore.v1.IDocument|null);
-
-                /** UpdateDocumentRequest updateMask. */
-                public updateMask?: (google.firestore.v1.IDocumentMask|null);
-
-                /** UpdateDocumentRequest mask. */
-                public mask?: (google.firestore.v1.IDocumentMask|null);
-
-                /** UpdateDocumentRequest currentDocument. */
-                public currentDocument?: (google.firestore.v1.IPrecondition|null);
-
-                /**
-                 * Creates an UpdateDocumentRequest message from a plain object. Also converts values to their respective internal types.
-                 * @param object Plain object
-                 * @returns UpdateDocumentRequest
-                 */
-                public static fromObject(object: { [k: string]: any }): google.firestore.v1.UpdateDocumentRequest;
-
-                /**
-                 * Creates a plain object from an UpdateDocumentRequest message. Also converts values to other types if specified.
-                 * @param message UpdateDocumentRequest
-                 * @param [options] Conversion options
-                 * @returns Plain object
-                 */
-                public static toObject(message: google.firestore.v1.UpdateDocumentRequest, options?: $protobuf.IConversionOptions): { [k: string]: any };
-
-                /**
-                 * Converts this UpdateDocumentRequest to JSON.
                  * @returns JSON object
                  */
                 public toJSON(): { [k: string]: any };
@@ -3761,434 +2525,18 @@
 
                 /**
                  * Converts this RunQueryRequest to JSON.
-=======
-
-            /** Properties of a DeleteDocumentRequest. */
-            interface IDeleteDocumentRequest {
-
-                /** DeleteDocumentRequest name */
-                name?: (string|null);
-
-                /** DeleteDocumentRequest currentDocument */
-                currentDocument?: (google.firestore.v1.IPrecondition|null);
-            }
-
-            /** Represents a DeleteDocumentRequest. */
-            class DeleteDocumentRequest implements IDeleteDocumentRequest {
-
-                /**
-                 * Constructs a new DeleteDocumentRequest.
-                 * @param [properties] Properties to set
-                 */
-                constructor(properties?: google.firestore.v1.IDeleteDocumentRequest);
-
-                /** DeleteDocumentRequest name. */
-                public name: string;
-
-                /** DeleteDocumentRequest currentDocument. */
-                public currentDocument?: (google.firestore.v1.IPrecondition|null);
-
-                /**
-                 * Creates a DeleteDocumentRequest message from a plain object. Also converts values to their respective internal types.
-                 * @param object Plain object
-                 * @returns DeleteDocumentRequest
-                 */
-                public static fromObject(object: { [k: string]: any }): google.firestore.v1.DeleteDocumentRequest;
-
-                /**
-                 * Creates a plain object from a DeleteDocumentRequest message. Also converts values to other types if specified.
-                 * @param message DeleteDocumentRequest
-                 * @param [options] Conversion options
-                 * @returns Plain object
-                 */
-                public static toObject(message: google.firestore.v1.DeleteDocumentRequest, options?: $protobuf.IConversionOptions): { [k: string]: any };
-
-                /**
-                 * Converts this DeleteDocumentRequest to JSON.
                  * @returns JSON object
                  */
                 public toJSON(): { [k: string]: any };
 
                 /**
-                 * Gets the default type url for DeleteDocumentRequest
+                 * Gets the default type url for RunQueryRequest
                  * @param [typeUrlPrefix] your custom typeUrlPrefix(default "type.googleapis.com")
                  * @returns The default type url
                  */
                 public static getTypeUrl(typeUrlPrefix?: string): string;
             }
 
-            /** Properties of a BatchGetDocumentsRequest. */
-            interface IBatchGetDocumentsRequest {
-
-                /** BatchGetDocumentsRequest database */
-                database?: (string|null);
-
-                /** BatchGetDocumentsRequest documents */
-                documents?: (string[]|null);
-
-                /** BatchGetDocumentsRequest mask */
-                mask?: (google.firestore.v1.IDocumentMask|null);
-
-                /** BatchGetDocumentsRequest transaction */
-                transaction?: (Uint8Array|null);
-
-                /** BatchGetDocumentsRequest newTransaction */
-                newTransaction?: (google.firestore.v1.ITransactionOptions|null);
-
-                /** BatchGetDocumentsRequest readTime */
-                readTime?: (google.protobuf.ITimestamp|null);
-            }
-
-            /** Represents a BatchGetDocumentsRequest. */
-            class BatchGetDocumentsRequest implements IBatchGetDocumentsRequest {
-
-                /**
-                 * Constructs a new BatchGetDocumentsRequest.
-                 * @param [properties] Properties to set
-                 */
-                constructor(properties?: google.firestore.v1.IBatchGetDocumentsRequest);
-
-                /** BatchGetDocumentsRequest database. */
-                public database: string;
-
-                /** BatchGetDocumentsRequest documents. */
-                public documents: string[];
-
-                /** BatchGetDocumentsRequest mask. */
-                public mask?: (google.firestore.v1.IDocumentMask|null);
-
-                /** BatchGetDocumentsRequest transaction. */
-                public transaction?: (Uint8Array|null);
-
-                /** BatchGetDocumentsRequest newTransaction. */
-                public newTransaction?: (google.firestore.v1.ITransactionOptions|null);
-
-                /** BatchGetDocumentsRequest readTime. */
-                public readTime?: (google.protobuf.ITimestamp|null);
-
-                /** BatchGetDocumentsRequest consistencySelector. */
-                public consistencySelector?: ("transaction"|"newTransaction"|"readTime");
-
-                /**
-                 * Creates a BatchGetDocumentsRequest message from a plain object. Also converts values to their respective internal types.
-                 * @param object Plain object
-                 * @returns BatchGetDocumentsRequest
-                 */
-                public static fromObject(object: { [k: string]: any }): google.firestore.v1.BatchGetDocumentsRequest;
-
-                /**
-                 * Creates a plain object from a BatchGetDocumentsRequest message. Also converts values to other types if specified.
-                 * @param message BatchGetDocumentsRequest
-                 * @param [options] Conversion options
-                 * @returns Plain object
-                 */
-                public static toObject(message: google.firestore.v1.BatchGetDocumentsRequest, options?: $protobuf.IConversionOptions): { [k: string]: any };
-
-                /**
-                 * Converts this BatchGetDocumentsRequest to JSON.
-                 * @returns JSON object
-                 */
-                public toJSON(): { [k: string]: any };
-
-                /**
-                 * Gets the default type url for BatchGetDocumentsRequest
-                 * @param [typeUrlPrefix] your custom typeUrlPrefix(default "type.googleapis.com")
-                 * @returns The default type url
-                 */
-                public static getTypeUrl(typeUrlPrefix?: string): string;
-            }
-
-            /** Properties of a BatchGetDocumentsResponse. */
-            interface IBatchGetDocumentsResponse {
-
-                /** BatchGetDocumentsResponse found */
-                found?: (google.firestore.v1.IDocument|null);
-
-                /** BatchGetDocumentsResponse missing */
-                missing?: (string|null);
-
-                /** BatchGetDocumentsResponse transaction */
-                transaction?: (Uint8Array|null);
-
-                /** BatchGetDocumentsResponse readTime */
-                readTime?: (google.protobuf.ITimestamp|null);
-            }
-
-            /** Represents a BatchGetDocumentsResponse. */
-            class BatchGetDocumentsResponse implements IBatchGetDocumentsResponse {
-
-                /**
-                 * Constructs a new BatchGetDocumentsResponse.
-                 * @param [properties] Properties to set
-                 */
-                constructor(properties?: google.firestore.v1.IBatchGetDocumentsResponse);
-
-                /** BatchGetDocumentsResponse found. */
-                public found?: (google.firestore.v1.IDocument|null);
-
-                /** BatchGetDocumentsResponse missing. */
-                public missing?: (string|null);
-
-                /** BatchGetDocumentsResponse transaction. */
-                public transaction: Uint8Array;
-
-                /** BatchGetDocumentsResponse readTime. */
-                public readTime?: (google.protobuf.ITimestamp|null);
-
-                /** BatchGetDocumentsResponse result. */
-                public result?: ("found"|"missing");
-
-                /**
-                 * Creates a BatchGetDocumentsResponse message from a plain object. Also converts values to their respective internal types.
-                 * @param object Plain object
-                 * @returns BatchGetDocumentsResponse
-                 */
-                public static fromObject(object: { [k: string]: any }): google.firestore.v1.BatchGetDocumentsResponse;
-
-                /**
-                 * Creates a plain object from a BatchGetDocumentsResponse message. Also converts values to other types if specified.
-                 * @param message BatchGetDocumentsResponse
-                 * @param [options] Conversion options
-                 * @returns Plain object
-                 */
-                public static toObject(message: google.firestore.v1.BatchGetDocumentsResponse, options?: $protobuf.IConversionOptions): { [k: string]: any };
-
-                /**
-                 * Converts this BatchGetDocumentsResponse to JSON.
-                 * @returns JSON object
-                 */
-                public toJSON(): { [k: string]: any };
-
-                /**
-                 * Gets the default type url for BatchGetDocumentsResponse
-                 * @param [typeUrlPrefix] your custom typeUrlPrefix(default "type.googleapis.com")
-                 * @returns The default type url
-                 */
-                public static getTypeUrl(typeUrlPrefix?: string): string;
-            }
-
-            /** Properties of a BeginTransactionRequest. */
-            interface IBeginTransactionRequest {
-
-                /** BeginTransactionRequest database */
-                database?: (string|null);
-
-                /** BeginTransactionRequest options */
-                options?: (google.firestore.v1.ITransactionOptions|null);
-            }
-
-            /** Represents a BeginTransactionRequest. */
-            class BeginTransactionRequest implements IBeginTransactionRequest {
-
-                /**
-                 * Constructs a new BeginTransactionRequest.
-                 * @param [properties] Properties to set
-                 */
-                constructor(properties?: google.firestore.v1.IBeginTransactionRequest);
-
-                /** BeginTransactionRequest database. */
-                public database: string;
-
-                /** BeginTransactionRequest options. */
-                public options?: (google.firestore.v1.ITransactionOptions|null);
-
-                /**
-                 * Creates a BeginTransactionRequest message from a plain object. Also converts values to their respective internal types.
-                 * @param object Plain object
-                 * @returns BeginTransactionRequest
-                 */
-                public static fromObject(object: { [k: string]: any }): google.firestore.v1.BeginTransactionRequest;
-
-                /**
-                 * Creates a plain object from a BeginTransactionRequest message. Also converts values to other types if specified.
-                 * @param message BeginTransactionRequest
-                 * @param [options] Conversion options
-                 * @returns Plain object
-                 */
-                public static toObject(message: google.firestore.v1.BeginTransactionRequest, options?: $protobuf.IConversionOptions): { [k: string]: any };
-
-                /**
-                 * Converts this BeginTransactionRequest to JSON.
-                 * @returns JSON object
-                 */
-                public toJSON(): { [k: string]: any };
-
-                /**
-                 * Gets the default type url for BeginTransactionRequest
-                 * @param [typeUrlPrefix] your custom typeUrlPrefix(default "type.googleapis.com")
-                 * @returns The default type url
-                 */
-                public static getTypeUrl(typeUrlPrefix?: string): string;
-            }
-
-            /** Properties of a BeginTransactionResponse. */
-            interface IBeginTransactionResponse {
-
-                /** BeginTransactionResponse transaction */
-                transaction?: (Uint8Array|null);
-            }
-
-            /** Represents a BeginTransactionResponse. */
-            class BeginTransactionResponse implements IBeginTransactionResponse {
-
-                /**
-                 * Constructs a new BeginTransactionResponse.
-                 * @param [properties] Properties to set
-                 */
-                constructor(properties?: google.firestore.v1.IBeginTransactionResponse);
-
-                /** BeginTransactionResponse transaction. */
-                public transaction: Uint8Array;
-
-                /**
-                 * Creates a BeginTransactionResponse message from a plain object. Also converts values to their respective internal types.
-                 * @param object Plain object
-                 * @returns BeginTransactionResponse
-                 */
-                public static fromObject(object: { [k: string]: any }): google.firestore.v1.BeginTransactionResponse;
-
-                /**
-                 * Creates a plain object from a BeginTransactionResponse message. Also converts values to other types if specified.
-                 * @param message BeginTransactionResponse
-                 * @param [options] Conversion options
-                 * @returns Plain object
-                 */
-                public static toObject(message: google.firestore.v1.BeginTransactionResponse, options?: $protobuf.IConversionOptions): { [k: string]: any };
-
-                /**
-                 * Converts this BeginTransactionResponse to JSON.
-                 * @returns JSON object
-                 */
-                public toJSON(): { [k: string]: any };
-
-                /**
-                 * Gets the default type url for BeginTransactionResponse
-                 * @param [typeUrlPrefix] your custom typeUrlPrefix(default "type.googleapis.com")
-                 * @returns The default type url
-                 */
-                public static getTypeUrl(typeUrlPrefix?: string): string;
-            }
-
-            /** Properties of a CommitRequest. */
-            interface ICommitRequest {
-
-                /** CommitRequest database */
-                database?: (string|null);
-
-                /** CommitRequest writes */
-                writes?: (google.firestore.v1.IWrite[]|null);
-
-                /** CommitRequest transaction */
-                transaction?: (Uint8Array|null);
-            }
-
-            /** Represents a CommitRequest. */
-            class CommitRequest implements ICommitRequest {
-
-                /**
-                 * Constructs a new CommitRequest.
-                 * @param [properties] Properties to set
-                 */
-                constructor(properties?: google.firestore.v1.ICommitRequest);
-
-                /** CommitRequest database. */
-                public database: string;
-
-                /** CommitRequest writes. */
-                public writes: google.firestore.v1.IWrite[];
-
-                /** CommitRequest transaction. */
-                public transaction: Uint8Array;
-
-                /**
-                 * Creates a CommitRequest message from a plain object. Also converts values to their respective internal types.
-                 * @param object Plain object
-                 * @returns CommitRequest
-                 */
-                public static fromObject(object: { [k: string]: any }): google.firestore.v1.CommitRequest;
-
-                /**
-                 * Creates a plain object from a CommitRequest message. Also converts values to other types if specified.
-                 * @param message CommitRequest
-                 * @param [options] Conversion options
-                 * @returns Plain object
-                 */
-                public static toObject(message: google.firestore.v1.CommitRequest, options?: $protobuf.IConversionOptions): { [k: string]: any };
-
-                /**
-                 * Converts this CommitRequest to JSON.
-                 * @returns JSON object
-                 */
-                public toJSON(): { [k: string]: any };
-
-                /**
-                 * Gets the default type url for CommitRequest
-                 * @param [typeUrlPrefix] your custom typeUrlPrefix(default "type.googleapis.com")
-                 * @returns The default type url
-                 */
-                public static getTypeUrl(typeUrlPrefix?: string): string;
-            }
-
-            /** Properties of a CommitResponse. */
-            interface ICommitResponse {
-
-                /** CommitResponse writeResults */
-                writeResults?: (google.firestore.v1.IWriteResult[]|null);
-
-                /** CommitResponse commitTime */
-                commitTime?: (google.protobuf.ITimestamp|null);
-            }
-
-            /** Represents a CommitResponse. */
-            class CommitResponse implements ICommitResponse {
-
-                /**
-                 * Constructs a new CommitResponse.
-                 * @param [properties] Properties to set
-                 */
-                constructor(properties?: google.firestore.v1.ICommitResponse);
-
-                /** CommitResponse writeResults. */
-                public writeResults: google.firestore.v1.IWriteResult[];
-
-                /** CommitResponse commitTime. */
-                public commitTime?: (google.protobuf.ITimestamp|null);
-
-                /**
-                 * Creates a CommitResponse message from a plain object. Also converts values to their respective internal types.
-                 * @param object Plain object
-                 * @returns CommitResponse
-                 */
-                public static fromObject(object: { [k: string]: any }): google.firestore.v1.CommitResponse;
-
-                /**
-                 * Creates a plain object from a CommitResponse message. Also converts values to other types if specified.
-                 * @param message CommitResponse
-                 * @param [options] Conversion options
-                 * @returns Plain object
-                 */
-                public static toObject(message: google.firestore.v1.CommitResponse, options?: $protobuf.IConversionOptions): { [k: string]: any };
-
-                /**
-                 * Converts this CommitResponse to JSON.
->>>>>>> 5937b93a
-                 * @returns JSON object
-                 */
-                public toJSON(): { [k: string]: any };
-
-                /**
-<<<<<<< HEAD
-                 * Gets the default type url for RunQueryRequest
-=======
-                 * Gets the default type url for CommitResponse
->>>>>>> 5937b93a
-                 * @param [typeUrlPrefix] your custom typeUrlPrefix(default "type.googleapis.com")
-                 * @returns The default type url
-                 */
-                public static getTypeUrl(typeUrlPrefix?: string): string;
-            }
-
-<<<<<<< HEAD
             /** Properties of a RunQueryResponse. */
             interface IRunQueryResponse {
 
@@ -4426,245 +2774,6 @@
                 /** RunAggregationQueryRequest readTime */
                 readTime?: (google.protobuf.ITimestamp|null);
 
-=======
-            /** Properties of a RollbackRequest. */
-            interface IRollbackRequest {
-
-                /** RollbackRequest database */
-                database?: (string|null);
-
-                /** RollbackRequest transaction */
-                transaction?: (Uint8Array|null);
-            }
-
-            /** Represents a RollbackRequest. */
-            class RollbackRequest implements IRollbackRequest {
-
-                /**
-                 * Constructs a new RollbackRequest.
-                 * @param [properties] Properties to set
-                 */
-                constructor(properties?: google.firestore.v1.IRollbackRequest);
-
-                /** RollbackRequest database. */
-                public database: string;
-
-                /** RollbackRequest transaction. */
-                public transaction: Uint8Array;
-
-                /**
-                 * Creates a RollbackRequest message from a plain object. Also converts values to their respective internal types.
-                 * @param object Plain object
-                 * @returns RollbackRequest
-                 */
-                public static fromObject(object: { [k: string]: any }): google.firestore.v1.RollbackRequest;
-
-                /**
-                 * Creates a plain object from a RollbackRequest message. Also converts values to other types if specified.
-                 * @param message RollbackRequest
-                 * @param [options] Conversion options
-                 * @returns Plain object
-                 */
-                public static toObject(message: google.firestore.v1.RollbackRequest, options?: $protobuf.IConversionOptions): { [k: string]: any };
-
-                /**
-                 * Converts this RollbackRequest to JSON.
-                 * @returns JSON object
-                 */
-                public toJSON(): { [k: string]: any };
-
-                /**
-                 * Gets the default type url for RollbackRequest
-                 * @param [typeUrlPrefix] your custom typeUrlPrefix(default "type.googleapis.com")
-                 * @returns The default type url
-                 */
-                public static getTypeUrl(typeUrlPrefix?: string): string;
-            }
-
-            /** Properties of a RunQueryRequest. */
-            interface IRunQueryRequest {
-
-                /** RunQueryRequest parent */
-                parent?: (string|null);
-
-                /** RunQueryRequest structuredQuery */
-                structuredQuery?: (google.firestore.v1.IStructuredQuery|null);
-
-                /** RunQueryRequest transaction */
-                transaction?: (Uint8Array|null);
-
-                /** RunQueryRequest newTransaction */
-                newTransaction?: (google.firestore.v1.ITransactionOptions|null);
-
-                /** RunQueryRequest readTime */
-                readTime?: (google.protobuf.ITimestamp|null);
-
-                /** RunQueryRequest explainOptions */
-                explainOptions?: (google.firestore.v1.IExplainOptions|null);
-            }
-
-            /** Represents a RunQueryRequest. */
-            class RunQueryRequest implements IRunQueryRequest {
-
-                /**
-                 * Constructs a new RunQueryRequest.
-                 * @param [properties] Properties to set
-                 */
-                constructor(properties?: google.firestore.v1.IRunQueryRequest);
-
-                /** RunQueryRequest parent. */
-                public parent: string;
-
-                /** RunQueryRequest structuredQuery. */
-                public structuredQuery?: (google.firestore.v1.IStructuredQuery|null);
-
-                /** RunQueryRequest transaction. */
-                public transaction?: (Uint8Array|null);
-
-                /** RunQueryRequest newTransaction. */
-                public newTransaction?: (google.firestore.v1.ITransactionOptions|null);
-
-                /** RunQueryRequest readTime. */
-                public readTime?: (google.protobuf.ITimestamp|null);
-
-                /** RunQueryRequest explainOptions. */
-                public explainOptions?: (google.firestore.v1.IExplainOptions|null);
-
-                /** RunQueryRequest queryType. */
-                public queryType?: "structuredQuery";
-
-                /** RunQueryRequest consistencySelector. */
-                public consistencySelector?: ("transaction"|"newTransaction"|"readTime");
-
-                /**
-                 * Creates a RunQueryRequest message from a plain object. Also converts values to their respective internal types.
-                 * @param object Plain object
-                 * @returns RunQueryRequest
-                 */
-                public static fromObject(object: { [k: string]: any }): google.firestore.v1.RunQueryRequest;
-
-                /**
-                 * Creates a plain object from a RunQueryRequest message. Also converts values to other types if specified.
-                 * @param message RunQueryRequest
-                 * @param [options] Conversion options
-                 * @returns Plain object
-                 */
-                public static toObject(message: google.firestore.v1.RunQueryRequest, options?: $protobuf.IConversionOptions): { [k: string]: any };
-
-                /**
-                 * Converts this RunQueryRequest to JSON.
-                 * @returns JSON object
-                 */
-                public toJSON(): { [k: string]: any };
-
-                /**
-                 * Gets the default type url for RunQueryRequest
-                 * @param [typeUrlPrefix] your custom typeUrlPrefix(default "type.googleapis.com")
-                 * @returns The default type url
-                 */
-                public static getTypeUrl(typeUrlPrefix?: string): string;
-            }
-
-            /** Properties of a RunQueryResponse. */
-            interface IRunQueryResponse {
-
-                /** RunQueryResponse transaction */
-                transaction?: (Uint8Array|null);
-
-                /** RunQueryResponse document */
-                document?: (google.firestore.v1.IDocument|null);
-
-                /** RunQueryResponse readTime */
-                readTime?: (google.protobuf.ITimestamp|null);
-
-                /** RunQueryResponse skippedResults */
-                skippedResults?: (number|null);
-
-                /** RunQueryResponse done */
-                done?: (boolean|null);
-
-                /** RunQueryResponse explainMetrics */
-                explainMetrics?: (google.firestore.v1.IExplainMetrics|null);
-            }
-
-            /** Represents a RunQueryResponse. */
-            class RunQueryResponse implements IRunQueryResponse {
-
-                /**
-                 * Constructs a new RunQueryResponse.
-                 * @param [properties] Properties to set
-                 */
-                constructor(properties?: google.firestore.v1.IRunQueryResponse);
-
-                /** RunQueryResponse transaction. */
-                public transaction: Uint8Array;
-
-                /** RunQueryResponse document. */
-                public document?: (google.firestore.v1.IDocument|null);
-
-                /** RunQueryResponse readTime. */
-                public readTime?: (google.protobuf.ITimestamp|null);
-
-                /** RunQueryResponse skippedResults. */
-                public skippedResults: number;
-
-                /** RunQueryResponse done. */
-                public done?: (boolean|null);
-
-                /** RunQueryResponse explainMetrics. */
-                public explainMetrics?: (google.firestore.v1.IExplainMetrics|null);
-
-                /** RunQueryResponse continuationSelector. */
-                public continuationSelector?: "done";
-
-                /**
-                 * Creates a RunQueryResponse message from a plain object. Also converts values to their respective internal types.
-                 * @param object Plain object
-                 * @returns RunQueryResponse
-                 */
-                public static fromObject(object: { [k: string]: any }): google.firestore.v1.RunQueryResponse;
-
-                /**
-                 * Creates a plain object from a RunQueryResponse message. Also converts values to other types if specified.
-                 * @param message RunQueryResponse
-                 * @param [options] Conversion options
-                 * @returns Plain object
-                 */
-                public static toObject(message: google.firestore.v1.RunQueryResponse, options?: $protobuf.IConversionOptions): { [k: string]: any };
-
-                /**
-                 * Converts this RunQueryResponse to JSON.
-                 * @returns JSON object
-                 */
-                public toJSON(): { [k: string]: any };
-
-                /**
-                 * Gets the default type url for RunQueryResponse
-                 * @param [typeUrlPrefix] your custom typeUrlPrefix(default "type.googleapis.com")
-                 * @returns The default type url
-                 */
-                public static getTypeUrl(typeUrlPrefix?: string): string;
-            }
-
-            /** Properties of a RunAggregationQueryRequest. */
-            interface IRunAggregationQueryRequest {
-
-                /** RunAggregationQueryRequest parent */
-                parent?: (string|null);
-
-                /** RunAggregationQueryRequest structuredAggregationQuery */
-                structuredAggregationQuery?: (google.firestore.v1.IStructuredAggregationQuery|null);
-
-                /** RunAggregationQueryRequest transaction */
-                transaction?: (Uint8Array|null);
-
-                /** RunAggregationQueryRequest newTransaction */
-                newTransaction?: (google.firestore.v1.ITransactionOptions|null);
-
-                /** RunAggregationQueryRequest readTime */
-                readTime?: (google.protobuf.ITimestamp|null);
-
->>>>>>> 5937b93a
                 /** RunAggregationQueryRequest explainOptions */
                 explainOptions?: (google.firestore.v1.IExplainOptions|null);
             }
@@ -4677,7 +2786,6 @@
                  * @param [properties] Properties to set
                  */
                 constructor(properties?: google.firestore.v1.IRunAggregationQueryRequest);
-<<<<<<< HEAD
 
                 /** RunAggregationQueryRequest parent. */
                 public parent: string;
@@ -4700,30 +2808,6 @@
                 /** RunAggregationQueryRequest queryType. */
                 public queryType?: "structuredAggregationQuery";
 
-=======
-
-                /** RunAggregationQueryRequest parent. */
-                public parent: string;
-
-                /** RunAggregationQueryRequest structuredAggregationQuery. */
-                public structuredAggregationQuery?: (google.firestore.v1.IStructuredAggregationQuery|null);
-
-                /** RunAggregationQueryRequest transaction. */
-                public transaction?: (Uint8Array|null);
-
-                /** RunAggregationQueryRequest newTransaction. */
-                public newTransaction?: (google.firestore.v1.ITransactionOptions|null);
-
-                /** RunAggregationQueryRequest readTime. */
-                public readTime?: (google.protobuf.ITimestamp|null);
-
-                /** RunAggregationQueryRequest explainOptions. */
-                public explainOptions?: (google.firestore.v1.IExplainOptions|null);
-
-                /** RunAggregationQueryRequest queryType. */
-                public queryType?: "structuredAggregationQuery";
-
->>>>>>> 5937b93a
                 /** RunAggregationQueryRequest consistencySelector. */
                 public consistencySelector?: ("transaction"|"newTransaction"|"readTime");
 
@@ -4821,7 +2905,6 @@
                  */
                 public static getTypeUrl(typeUrlPrefix?: string): string;
             }
-<<<<<<< HEAD
 
             /** Properties of a PartitionQueryRequest. */
             interface IPartitionQueryRequest {
@@ -5264,450 +3347,6 @@
                 /** Target once */
                 once?: (boolean|null);
 
-=======
-
-            /** Properties of a PartitionQueryRequest. */
-            interface IPartitionQueryRequest {
-
-                /** PartitionQueryRequest parent */
-                parent?: (string|null);
-
-                /** PartitionQueryRequest structuredQuery */
-                structuredQuery?: (google.firestore.v1.IStructuredQuery|null);
-
-                /** PartitionQueryRequest partitionCount */
-                partitionCount?: (number|string|null);
-
-                /** PartitionQueryRequest pageToken */
-                pageToken?: (string|null);
-
-                /** PartitionQueryRequest pageSize */
-                pageSize?: (number|null);
-
-                /** PartitionQueryRequest readTime */
-                readTime?: (google.protobuf.ITimestamp|null);
-            }
-
-            /** Represents a PartitionQueryRequest. */
-            class PartitionQueryRequest implements IPartitionQueryRequest {
-
-                /**
-                 * Constructs a new PartitionQueryRequest.
-                 * @param [properties] Properties to set
-                 */
-                constructor(properties?: google.firestore.v1.IPartitionQueryRequest);
-
-                /** PartitionQueryRequest parent. */
-                public parent: string;
-
-                /** PartitionQueryRequest structuredQuery. */
-                public structuredQuery?: (google.firestore.v1.IStructuredQuery|null);
-
-                /** PartitionQueryRequest partitionCount. */
-                public partitionCount: (number|string);
-
-                /** PartitionQueryRequest pageToken. */
-                public pageToken: string;
-
-                /** PartitionQueryRequest pageSize. */
-                public pageSize: number;
-
-                /** PartitionQueryRequest readTime. */
-                public readTime?: (google.protobuf.ITimestamp|null);
-
-                /** PartitionQueryRequest queryType. */
-                public queryType?: "structuredQuery";
-
-                /** PartitionQueryRequest consistencySelector. */
-                public consistencySelector?: "readTime";
-
-                /**
-                 * Creates a PartitionQueryRequest message from a plain object. Also converts values to their respective internal types.
-                 * @param object Plain object
-                 * @returns PartitionQueryRequest
-                 */
-                public static fromObject(object: { [k: string]: any }): google.firestore.v1.PartitionQueryRequest;
-
-                /**
-                 * Creates a plain object from a PartitionQueryRequest message. Also converts values to other types if specified.
-                 * @param message PartitionQueryRequest
-                 * @param [options] Conversion options
-                 * @returns Plain object
-                 */
-                public static toObject(message: google.firestore.v1.PartitionQueryRequest, options?: $protobuf.IConversionOptions): { [k: string]: any };
-
-                /**
-                 * Converts this PartitionQueryRequest to JSON.
-                 * @returns JSON object
-                 */
-                public toJSON(): { [k: string]: any };
-
-                /**
-                 * Gets the default type url for PartitionQueryRequest
-                 * @param [typeUrlPrefix] your custom typeUrlPrefix(default "type.googleapis.com")
-                 * @returns The default type url
-                 */
-                public static getTypeUrl(typeUrlPrefix?: string): string;
-            }
-
-            /** Properties of a PartitionQueryResponse. */
-            interface IPartitionQueryResponse {
-
-                /** PartitionQueryResponse partitions */
-                partitions?: (google.firestore.v1.ICursor[]|null);
-
-                /** PartitionQueryResponse nextPageToken */
-                nextPageToken?: (string|null);
-            }
-
-            /** Represents a PartitionQueryResponse. */
-            class PartitionQueryResponse implements IPartitionQueryResponse {
-
-                /**
-                 * Constructs a new PartitionQueryResponse.
-                 * @param [properties] Properties to set
-                 */
-                constructor(properties?: google.firestore.v1.IPartitionQueryResponse);
-
-                /** PartitionQueryResponse partitions. */
-                public partitions: google.firestore.v1.ICursor[];
-
-                /** PartitionQueryResponse nextPageToken. */
-                public nextPageToken: string;
-
-                /**
-                 * Creates a PartitionQueryResponse message from a plain object. Also converts values to their respective internal types.
-                 * @param object Plain object
-                 * @returns PartitionQueryResponse
-                 */
-                public static fromObject(object: { [k: string]: any }): google.firestore.v1.PartitionQueryResponse;
-
-                /**
-                 * Creates a plain object from a PartitionQueryResponse message. Also converts values to other types if specified.
-                 * @param message PartitionQueryResponse
-                 * @param [options] Conversion options
-                 * @returns Plain object
-                 */
-                public static toObject(message: google.firestore.v1.PartitionQueryResponse, options?: $protobuf.IConversionOptions): { [k: string]: any };
-
-                /**
-                 * Converts this PartitionQueryResponse to JSON.
-                 * @returns JSON object
-                 */
-                public toJSON(): { [k: string]: any };
-
-                /**
-                 * Gets the default type url for PartitionQueryResponse
-                 * @param [typeUrlPrefix] your custom typeUrlPrefix(default "type.googleapis.com")
-                 * @returns The default type url
-                 */
-                public static getTypeUrl(typeUrlPrefix?: string): string;
-            }
-
-            /** Properties of a WriteRequest. */
-            interface IWriteRequest {
-
-                /** WriteRequest database */
-                database?: (string|null);
-
-                /** WriteRequest streamId */
-                streamId?: (string|null);
-
-                /** WriteRequest writes */
-                writes?: (google.firestore.v1.IWrite[]|null);
-
-                /** WriteRequest streamToken */
-                streamToken?: (Uint8Array|null);
-
-                /** WriteRequest labels */
-                labels?: ({ [k: string]: string }|null);
-            }
-
-            /** Represents a WriteRequest. */
-            class WriteRequest implements IWriteRequest {
-
-                /**
-                 * Constructs a new WriteRequest.
-                 * @param [properties] Properties to set
-                 */
-                constructor(properties?: google.firestore.v1.IWriteRequest);
-
-                /** WriteRequest database. */
-                public database: string;
-
-                /** WriteRequest streamId. */
-                public streamId: string;
-
-                /** WriteRequest writes. */
-                public writes: google.firestore.v1.IWrite[];
-
-                /** WriteRequest streamToken. */
-                public streamToken: Uint8Array;
-
-                /** WriteRequest labels. */
-                public labels: { [k: string]: string };
-
-                /**
-                 * Creates a WriteRequest message from a plain object. Also converts values to their respective internal types.
-                 * @param object Plain object
-                 * @returns WriteRequest
-                 */
-                public static fromObject(object: { [k: string]: any }): google.firestore.v1.WriteRequest;
-
-                /**
-                 * Creates a plain object from a WriteRequest message. Also converts values to other types if specified.
-                 * @param message WriteRequest
-                 * @param [options] Conversion options
-                 * @returns Plain object
-                 */
-                public static toObject(message: google.firestore.v1.WriteRequest, options?: $protobuf.IConversionOptions): { [k: string]: any };
-
-                /**
-                 * Converts this WriteRequest to JSON.
-                 * @returns JSON object
-                 */
-                public toJSON(): { [k: string]: any };
-
-                /**
-                 * Gets the default type url for WriteRequest
-                 * @param [typeUrlPrefix] your custom typeUrlPrefix(default "type.googleapis.com")
-                 * @returns The default type url
-                 */
-                public static getTypeUrl(typeUrlPrefix?: string): string;
-            }
-
-            /** Properties of a WriteResponse. */
-            interface IWriteResponse {
-
-                /** WriteResponse streamId */
-                streamId?: (string|null);
-
-                /** WriteResponse streamToken */
-                streamToken?: (Uint8Array|null);
-
-                /** WriteResponse writeResults */
-                writeResults?: (google.firestore.v1.IWriteResult[]|null);
-
-                /** WriteResponse commitTime */
-                commitTime?: (google.protobuf.ITimestamp|null);
-            }
-
-            /** Represents a WriteResponse. */
-            class WriteResponse implements IWriteResponse {
-
-                /**
-                 * Constructs a new WriteResponse.
-                 * @param [properties] Properties to set
-                 */
-                constructor(properties?: google.firestore.v1.IWriteResponse);
-
-                /** WriteResponse streamId. */
-                public streamId: string;
-
-                /** WriteResponse streamToken. */
-                public streamToken: Uint8Array;
-
-                /** WriteResponse writeResults. */
-                public writeResults: google.firestore.v1.IWriteResult[];
-
-                /** WriteResponse commitTime. */
-                public commitTime?: (google.protobuf.ITimestamp|null);
-
-                /**
-                 * Creates a WriteResponse message from a plain object. Also converts values to their respective internal types.
-                 * @param object Plain object
-                 * @returns WriteResponse
-                 */
-                public static fromObject(object: { [k: string]: any }): google.firestore.v1.WriteResponse;
-
-                /**
-                 * Creates a plain object from a WriteResponse message. Also converts values to other types if specified.
-                 * @param message WriteResponse
-                 * @param [options] Conversion options
-                 * @returns Plain object
-                 */
-                public static toObject(message: google.firestore.v1.WriteResponse, options?: $protobuf.IConversionOptions): { [k: string]: any };
-
-                /**
-                 * Converts this WriteResponse to JSON.
-                 * @returns JSON object
-                 */
-                public toJSON(): { [k: string]: any };
-
-                /**
-                 * Gets the default type url for WriteResponse
-                 * @param [typeUrlPrefix] your custom typeUrlPrefix(default "type.googleapis.com")
-                 * @returns The default type url
-                 */
-                public static getTypeUrl(typeUrlPrefix?: string): string;
-            }
-
-            /** Properties of a ListenRequest. */
-            interface IListenRequest {
-
-                /** ListenRequest database */
-                database?: (string|null);
-
-                /** ListenRequest addTarget */
-                addTarget?: (google.firestore.v1.ITarget|null);
-
-                /** ListenRequest removeTarget */
-                removeTarget?: (number|null);
-
-                /** ListenRequest labels */
-                labels?: ({ [k: string]: string }|null);
-            }
-
-            /** Represents a ListenRequest. */
-            class ListenRequest implements IListenRequest {
-
-                /**
-                 * Constructs a new ListenRequest.
-                 * @param [properties] Properties to set
-                 */
-                constructor(properties?: google.firestore.v1.IListenRequest);
-
-                /** ListenRequest database. */
-                public database: string;
-
-                /** ListenRequest addTarget. */
-                public addTarget?: (google.firestore.v1.ITarget|null);
-
-                /** ListenRequest removeTarget. */
-                public removeTarget?: (number|null);
-
-                /** ListenRequest labels. */
-                public labels: { [k: string]: string };
-
-                /** ListenRequest targetChange. */
-                public targetChange?: ("addTarget"|"removeTarget");
-
-                /**
-                 * Creates a ListenRequest message from a plain object. Also converts values to their respective internal types.
-                 * @param object Plain object
-                 * @returns ListenRequest
-                 */
-                public static fromObject(object: { [k: string]: any }): google.firestore.v1.ListenRequest;
-
-                /**
-                 * Creates a plain object from a ListenRequest message. Also converts values to other types if specified.
-                 * @param message ListenRequest
-                 * @param [options] Conversion options
-                 * @returns Plain object
-                 */
-                public static toObject(message: google.firestore.v1.ListenRequest, options?: $protobuf.IConversionOptions): { [k: string]: any };
-
-                /**
-                 * Converts this ListenRequest to JSON.
-                 * @returns JSON object
-                 */
-                public toJSON(): { [k: string]: any };
-
-                /**
-                 * Gets the default type url for ListenRequest
-                 * @param [typeUrlPrefix] your custom typeUrlPrefix(default "type.googleapis.com")
-                 * @returns The default type url
-                 */
-                public static getTypeUrl(typeUrlPrefix?: string): string;
-            }
-
-            /** Properties of a ListenResponse. */
-            interface IListenResponse {
-
-                /** ListenResponse targetChange */
-                targetChange?: (google.firestore.v1.ITargetChange|null);
-
-                /** ListenResponse documentChange */
-                documentChange?: (google.firestore.v1.IDocumentChange|null);
-
-                /** ListenResponse documentDelete */
-                documentDelete?: (google.firestore.v1.IDocumentDelete|null);
-
-                /** ListenResponse documentRemove */
-                documentRemove?: (google.firestore.v1.IDocumentRemove|null);
-
-                /** ListenResponse filter */
-                filter?: (google.firestore.v1.IExistenceFilter|null);
-            }
-
-            /** Represents a ListenResponse. */
-            class ListenResponse implements IListenResponse {
-
-                /**
-                 * Constructs a new ListenResponse.
-                 * @param [properties] Properties to set
-                 */
-                constructor(properties?: google.firestore.v1.IListenResponse);
-
-                /** ListenResponse targetChange. */
-                public targetChange?: (google.firestore.v1.ITargetChange|null);
-
-                /** ListenResponse documentChange. */
-                public documentChange?: (google.firestore.v1.IDocumentChange|null);
-
-                /** ListenResponse documentDelete. */
-                public documentDelete?: (google.firestore.v1.IDocumentDelete|null);
-
-                /** ListenResponse documentRemove. */
-                public documentRemove?: (google.firestore.v1.IDocumentRemove|null);
-
-                /** ListenResponse filter. */
-                public filter?: (google.firestore.v1.IExistenceFilter|null);
-
-                /** ListenResponse responseType. */
-                public responseType?: ("targetChange"|"documentChange"|"documentDelete"|"documentRemove"|"filter");
-
-                /**
-                 * Creates a ListenResponse message from a plain object. Also converts values to their respective internal types.
-                 * @param object Plain object
-                 * @returns ListenResponse
-                 */
-                public static fromObject(object: { [k: string]: any }): google.firestore.v1.ListenResponse;
-
-                /**
-                 * Creates a plain object from a ListenResponse message. Also converts values to other types if specified.
-                 * @param message ListenResponse
-                 * @param [options] Conversion options
-                 * @returns Plain object
-                 */
-                public static toObject(message: google.firestore.v1.ListenResponse, options?: $protobuf.IConversionOptions): { [k: string]: any };
-
-                /**
-                 * Converts this ListenResponse to JSON.
-                 * @returns JSON object
-                 */
-                public toJSON(): { [k: string]: any };
-
-                /**
-                 * Gets the default type url for ListenResponse
-                 * @param [typeUrlPrefix] your custom typeUrlPrefix(default "type.googleapis.com")
-                 * @returns The default type url
-                 */
-                public static getTypeUrl(typeUrlPrefix?: string): string;
-            }
-
-            /** Properties of a Target. */
-            interface ITarget {
-
-                /** Target query */
-                query?: (google.firestore.v1.Target.IQueryTarget|null);
-
-                /** Target documents */
-                documents?: (google.firestore.v1.Target.IDocumentsTarget|null);
-
-                /** Target resumeToken */
-                resumeToken?: (Uint8Array|null);
-
-                /** Target readTime */
-                readTime?: (google.protobuf.ITimestamp|null);
-
-                /** Target targetId */
-                targetId?: (number|null);
-
-                /** Target once */
-                once?: (boolean|null);
-
->>>>>>> 5937b93a
                 /** Target expectedCount */
                 expectedCount?: (google.protobuf.IInt32Value|null);
             }
@@ -5776,7 +3415,6 @@
                  */
                 public static getTypeUrl(typeUrlPrefix?: string): string;
             }
-<<<<<<< HEAD
 
             namespace Target {
 
@@ -6022,193 +3660,17 @@
 
                 /**
                  * Converts this ListCollectionIdsRequest to JSON.
-=======
-
-            namespace Target {
-
-                /** Properties of a DocumentsTarget. */
-                interface IDocumentsTarget {
-
-                    /** DocumentsTarget documents */
-                    documents?: (string[]|null);
-                }
-
-                /** Represents a DocumentsTarget. */
-                class DocumentsTarget implements IDocumentsTarget {
-
-                    /**
-                     * Constructs a new DocumentsTarget.
-                     * @param [properties] Properties to set
-                     */
-                    constructor(properties?: google.firestore.v1.Target.IDocumentsTarget);
-
-                    /** DocumentsTarget documents. */
-                    public documents: string[];
-
-                    /**
-                     * Creates a DocumentsTarget message from a plain object. Also converts values to their respective internal types.
-                     * @param object Plain object
-                     * @returns DocumentsTarget
-                     */
-                    public static fromObject(object: { [k: string]: any }): google.firestore.v1.Target.DocumentsTarget;
-
-                    /**
-                     * Creates a plain object from a DocumentsTarget message. Also converts values to other types if specified.
-                     * @param message DocumentsTarget
-                     * @param [options] Conversion options
-                     * @returns Plain object
-                     */
-                    public static toObject(message: google.firestore.v1.Target.DocumentsTarget, options?: $protobuf.IConversionOptions): { [k: string]: any };
-
-                    /**
-                     * Converts this DocumentsTarget to JSON.
-                     * @returns JSON object
-                     */
-                    public toJSON(): { [k: string]: any };
-
-                    /**
-                     * Gets the default type url for DocumentsTarget
-                     * @param [typeUrlPrefix] your custom typeUrlPrefix(default "type.googleapis.com")
-                     * @returns The default type url
-                     */
-                    public static getTypeUrl(typeUrlPrefix?: string): string;
-                }
-
-                /** Properties of a QueryTarget. */
-                interface IQueryTarget {
-
-                    /** QueryTarget parent */
-                    parent?: (string|null);
-
-                    /** QueryTarget structuredQuery */
-                    structuredQuery?: (google.firestore.v1.IStructuredQuery|null);
-                }
-
-                /** Represents a QueryTarget. */
-                class QueryTarget implements IQueryTarget {
-
-                    /**
-                     * Constructs a new QueryTarget.
-                     * @param [properties] Properties to set
-                     */
-                    constructor(properties?: google.firestore.v1.Target.IQueryTarget);
-
-                    /** QueryTarget parent. */
-                    public parent: string;
-
-                    /** QueryTarget structuredQuery. */
-                    public structuredQuery?: (google.firestore.v1.IStructuredQuery|null);
-
-                    /** QueryTarget queryType. */
-                    public queryType?: "structuredQuery";
-
-                    /**
-                     * Creates a QueryTarget message from a plain object. Also converts values to their respective internal types.
-                     * @param object Plain object
-                     * @returns QueryTarget
-                     */
-                    public static fromObject(object: { [k: string]: any }): google.firestore.v1.Target.QueryTarget;
-
-                    /**
-                     * Creates a plain object from a QueryTarget message. Also converts values to other types if specified.
-                     * @param message QueryTarget
-                     * @param [options] Conversion options
-                     * @returns Plain object
-                     */
-                    public static toObject(message: google.firestore.v1.Target.QueryTarget, options?: $protobuf.IConversionOptions): { [k: string]: any };
-
-                    /**
-                     * Converts this QueryTarget to JSON.
-                     * @returns JSON object
-                     */
-                    public toJSON(): { [k: string]: any };
-
-                    /**
-                     * Gets the default type url for QueryTarget
-                     * @param [typeUrlPrefix] your custom typeUrlPrefix(default "type.googleapis.com")
-                     * @returns The default type url
-                     */
-                    public static getTypeUrl(typeUrlPrefix?: string): string;
-                }
-            }
-
-            /** Properties of a TargetChange. */
-            interface ITargetChange {
-
-                /** TargetChange targetChangeType */
-                targetChangeType?: (google.firestore.v1.TargetChange.TargetChangeType|null);
-
-                /** TargetChange targetIds */
-                targetIds?: (number[]|null);
-
-                /** TargetChange cause */
-                cause?: (google.rpc.IStatus|null);
-
-                /** TargetChange resumeToken */
-                resumeToken?: (Uint8Array|null);
-
-                /** TargetChange readTime */
-                readTime?: (google.protobuf.ITimestamp|null);
-            }
-
-            /** Represents a TargetChange. */
-            class TargetChange implements ITargetChange {
-
-                /**
-                 * Constructs a new TargetChange.
-                 * @param [properties] Properties to set
-                 */
-                constructor(properties?: google.firestore.v1.ITargetChange);
-
-                /** TargetChange targetChangeType. */
-                public targetChangeType: google.firestore.v1.TargetChange.TargetChangeType;
-
-                /** TargetChange targetIds. */
-                public targetIds: number[];
-
-                /** TargetChange cause. */
-                public cause?: (google.rpc.IStatus|null);
-
-                /** TargetChange resumeToken. */
-                public resumeToken: Uint8Array;
-
-                /** TargetChange readTime. */
-                public readTime?: (google.protobuf.ITimestamp|null);
-
-                /**
-                 * Creates a TargetChange message from a plain object. Also converts values to their respective internal types.
-                 * @param object Plain object
-                 * @returns TargetChange
-                 */
-                public static fromObject(object: { [k: string]: any }): google.firestore.v1.TargetChange;
-
-                /**
-                 * Creates a plain object from a TargetChange message. Also converts values to other types if specified.
-                 * @param message TargetChange
-                 * @param [options] Conversion options
-                 * @returns Plain object
-                 */
-                public static toObject(message: google.firestore.v1.TargetChange, options?: $protobuf.IConversionOptions): { [k: string]: any };
-
-                /**
-                 * Converts this TargetChange to JSON.
->>>>>>> 5937b93a
                  * @returns JSON object
                  */
                 public toJSON(): { [k: string]: any };
 
                 /**
-<<<<<<< HEAD
                  * Gets the default type url for ListCollectionIdsRequest
-=======
-                 * Gets the default type url for TargetChange
->>>>>>> 5937b93a
                  * @param [typeUrlPrefix] your custom typeUrlPrefix(default "type.googleapis.com")
                  * @returns The default type url
                  */
                 public static getTypeUrl(typeUrlPrefix?: string): string;
             }
-<<<<<<< HEAD
 
             /** Properties of a ListCollectionIdsResponse. */
             interface IListCollectionIdsResponse {
@@ -6312,89 +3774,17 @@
 
                 /**
                  * Converts this BatchWriteRequest to JSON.
-=======
-
-            namespace TargetChange {
-
-                /** TargetChangeType enum. */
-                type TargetChangeType =
-                    "NO_CHANGE"| "ADD"| "REMOVE"| "CURRENT"| "RESET";
-            }
-
-            /** Properties of a ListCollectionIdsRequest. */
-            interface IListCollectionIdsRequest {
-
-                /** ListCollectionIdsRequest parent */
-                parent?: (string|null);
-
-                /** ListCollectionIdsRequest pageSize */
-                pageSize?: (number|null);
-
-                /** ListCollectionIdsRequest pageToken */
-                pageToken?: (string|null);
-
-                /** ListCollectionIdsRequest readTime */
-                readTime?: (google.protobuf.ITimestamp|null);
-            }
-
-            /** Represents a ListCollectionIdsRequest. */
-            class ListCollectionIdsRequest implements IListCollectionIdsRequest {
-
-                /**
-                 * Constructs a new ListCollectionIdsRequest.
-                 * @param [properties] Properties to set
-                 */
-                constructor(properties?: google.firestore.v1.IListCollectionIdsRequest);
-
-                /** ListCollectionIdsRequest parent. */
-                public parent: string;
-
-                /** ListCollectionIdsRequest pageSize. */
-                public pageSize: number;
-
-                /** ListCollectionIdsRequest pageToken. */
-                public pageToken: string;
-
-                /** ListCollectionIdsRequest readTime. */
-                public readTime?: (google.protobuf.ITimestamp|null);
-
-                /** ListCollectionIdsRequest consistencySelector. */
-                public consistencySelector?: "readTime";
-
-                /**
-                 * Creates a ListCollectionIdsRequest message from a plain object. Also converts values to their respective internal types.
-                 * @param object Plain object
-                 * @returns ListCollectionIdsRequest
-                 */
-                public static fromObject(object: { [k: string]: any }): google.firestore.v1.ListCollectionIdsRequest;
-
-                /**
-                 * Creates a plain object from a ListCollectionIdsRequest message. Also converts values to other types if specified.
-                 * @param message ListCollectionIdsRequest
-                 * @param [options] Conversion options
-                 * @returns Plain object
-                 */
-                public static toObject(message: google.firestore.v1.ListCollectionIdsRequest, options?: $protobuf.IConversionOptions): { [k: string]: any };
-
-                /**
-                 * Converts this ListCollectionIdsRequest to JSON.
->>>>>>> 5937b93a
                  * @returns JSON object
                  */
                 public toJSON(): { [k: string]: any };
 
                 /**
-<<<<<<< HEAD
                  * Gets the default type url for BatchWriteRequest
-=======
-                 * Gets the default type url for ListCollectionIdsRequest
->>>>>>> 5937b93a
                  * @param [typeUrlPrefix] your custom typeUrlPrefix(default "type.googleapis.com")
                  * @returns The default type url
                  */
                 public static getTypeUrl(typeUrlPrefix?: string): string;
             }
-<<<<<<< HEAD
 
             /** Properties of a BatchWriteResponse. */
             interface IBatchWriteResponse {
@@ -6492,68 +3882,18 @@
 
                 /**
                  * Converts this StructuredPipeline to JSON.
-=======
-
-            /** Properties of a ListCollectionIdsResponse. */
-            interface IListCollectionIdsResponse {
-
-                /** ListCollectionIdsResponse collectionIds */
-                collectionIds?: (string[]|null);
-
-                /** ListCollectionIdsResponse nextPageToken */
-                nextPageToken?: (string|null);
-            }
-
-            /** Represents a ListCollectionIdsResponse. */
-            class ListCollectionIdsResponse implements IListCollectionIdsResponse {
-
-                /**
-                 * Constructs a new ListCollectionIdsResponse.
-                 * @param [properties] Properties to set
-                 */
-                constructor(properties?: google.firestore.v1.IListCollectionIdsResponse);
-
-                /** ListCollectionIdsResponse collectionIds. */
-                public collectionIds: string[];
-
-                /** ListCollectionIdsResponse nextPageToken. */
-                public nextPageToken: string;
-
-                /**
-                 * Creates a ListCollectionIdsResponse message from a plain object. Also converts values to their respective internal types.
-                 * @param object Plain object
-                 * @returns ListCollectionIdsResponse
-                 */
-                public static fromObject(object: { [k: string]: any }): google.firestore.v1.ListCollectionIdsResponse;
-
-                /**
-                 * Creates a plain object from a ListCollectionIdsResponse message. Also converts values to other types if specified.
-                 * @param message ListCollectionIdsResponse
-                 * @param [options] Conversion options
-                 * @returns Plain object
-                 */
-                public static toObject(message: google.firestore.v1.ListCollectionIdsResponse, options?: $protobuf.IConversionOptions): { [k: string]: any };
-
-                /**
-                 * Converts this ListCollectionIdsResponse to JSON.
->>>>>>> 5937b93a
                  * @returns JSON object
                  */
                 public toJSON(): { [k: string]: any };
 
                 /**
-<<<<<<< HEAD
                  * Gets the default type url for StructuredPipeline
-=======
-                 * Gets the default type url for ListCollectionIdsResponse
->>>>>>> 5937b93a
                  * @param [typeUrlPrefix] your custom typeUrlPrefix(default "type.googleapis.com")
                  * @returns The default type url
                  */
                 public static getTypeUrl(typeUrlPrefix?: string): string;
             }
 
-<<<<<<< HEAD
             /** Properties of a StructuredQuery. */
             interface IStructuredQuery {
 
@@ -7378,1132 +4718,6 @@
                          */
                         public static getTypeUrl(typeUrlPrefix?: string): string;
                     }
-
-                    /** Properties of a Sum. */
-                    interface ISum {
-
-                        /** Sum field */
-                        field?: (google.firestore.v1.StructuredQuery.IFieldReference|null);
-                    }
-
-                    /** Represents a Sum. */
-                    class Sum implements ISum {
-
-                        /**
-                         * Constructs a new Sum.
-                         * @param [properties] Properties to set
-                         */
-                        constructor(properties?: google.firestore.v1.StructuredAggregationQuery.Aggregation.ISum);
-
-                        /** Sum field. */
-                        public field?: (google.firestore.v1.StructuredQuery.IFieldReference|null);
-
-                        /**
-                         * Creates a Sum message from a plain object. Also converts values to their respective internal types.
-                         * @param object Plain object
-                         * @returns Sum
-                         */
-                        public static fromObject(object: { [k: string]: any }): google.firestore.v1.StructuredAggregationQuery.Aggregation.Sum;
-
-                        /**
-                         * Creates a plain object from a Sum message. Also converts values to other types if specified.
-                         * @param message Sum
-                         * @param [options] Conversion options
-                         * @returns Plain object
-                         */
-                        public static toObject(message: google.firestore.v1.StructuredAggregationQuery.Aggregation.Sum, options?: $protobuf.IConversionOptions): { [k: string]: any };
-
-                        /**
-                         * Converts this Sum to JSON.
-                         * @returns JSON object
-                         */
-                        public toJSON(): { [k: string]: any };
-
-                        /**
-                         * Gets the default type url for Sum
-                         * @param [typeUrlPrefix] your custom typeUrlPrefix(default "type.googleapis.com")
-                         * @returns The default type url
-                         */
-                        public static getTypeUrl(typeUrlPrefix?: string): string;
-                    }
-
-                    /** Properties of an Avg. */
-                    interface IAvg {
-
-                        /** Avg field */
-                        field?: (google.firestore.v1.StructuredQuery.IFieldReference|null);
-                    }
-
-                    /** Represents an Avg. */
-                    class Avg implements IAvg {
-
-                        /**
-                         * Constructs a new Avg.
-                         * @param [properties] Properties to set
-                         */
-                        constructor(properties?: google.firestore.v1.StructuredAggregationQuery.Aggregation.IAvg);
-
-                        /** Avg field. */
-                        public field?: (google.firestore.v1.StructuredQuery.IFieldReference|null);
-
-                        /**
-                         * Creates an Avg message from a plain object. Also converts values to their respective internal types.
-                         * @param object Plain object
-                         * @returns Avg
-                         */
-                        public static fromObject(object: { [k: string]: any }): google.firestore.v1.StructuredAggregationQuery.Aggregation.Avg;
-
-                        /**
-                         * Creates a plain object from an Avg message. Also converts values to other types if specified.
-                         * @param message Avg
-                         * @param [options] Conversion options
-                         * @returns Plain object
-                         */
-                        public static toObject(message: google.firestore.v1.StructuredAggregationQuery.Aggregation.Avg, options?: $protobuf.IConversionOptions): { [k: string]: any };
-
-                        /**
-                         * Converts this Avg to JSON.
-                         * @returns JSON object
-                         */
-                        public toJSON(): { [k: string]: any };
-
-                        /**
-                         * Gets the default type url for Avg
-=======
-            /** Properties of a BatchWriteRequest. */
-            interface IBatchWriteRequest {
-
-                /** BatchWriteRequest database */
-                database?: (string|null);
-
-                /** BatchWriteRequest writes */
-                writes?: (google.firestore.v1.IWrite[]|null);
-
-                /** BatchWriteRequest labels */
-                labels?: ({ [k: string]: string }|null);
-            }
-
-            /** Represents a BatchWriteRequest. */
-            class BatchWriteRequest implements IBatchWriteRequest {
-
-                /**
-                 * Constructs a new BatchWriteRequest.
-                 * @param [properties] Properties to set
-                 */
-                constructor(properties?: google.firestore.v1.IBatchWriteRequest);
-
-                /** BatchWriteRequest database. */
-                public database: string;
-
-                /** BatchWriteRequest writes. */
-                public writes: google.firestore.v1.IWrite[];
-
-                /** BatchWriteRequest labels. */
-                public labels: { [k: string]: string };
-
-                /**
-                 * Creates a BatchWriteRequest message from a plain object. Also converts values to their respective internal types.
-                 * @param object Plain object
-                 * @returns BatchWriteRequest
-                 */
-                public static fromObject(object: { [k: string]: any }): google.firestore.v1.BatchWriteRequest;
-
-                /**
-                 * Creates a plain object from a BatchWriteRequest message. Also converts values to other types if specified.
-                 * @param message BatchWriteRequest
-                 * @param [options] Conversion options
-                 * @returns Plain object
-                 */
-                public static toObject(message: google.firestore.v1.BatchWriteRequest, options?: $protobuf.IConversionOptions): { [k: string]: any };
-
-                /**
-                 * Converts this BatchWriteRequest to JSON.
-                 * @returns JSON object
-                 */
-                public toJSON(): { [k: string]: any };
-
-                /**
-                 * Gets the default type url for BatchWriteRequest
-                 * @param [typeUrlPrefix] your custom typeUrlPrefix(default "type.googleapis.com")
-                 * @returns The default type url
-                 */
-                public static getTypeUrl(typeUrlPrefix?: string): string;
-            }
-
-            /** Properties of a BatchWriteResponse. */
-            interface IBatchWriteResponse {
-
-                /** BatchWriteResponse writeResults */
-                writeResults?: (google.firestore.v1.IWriteResult[]|null);
-
-                /** BatchWriteResponse status */
-                status?: (google.rpc.IStatus[]|null);
-            }
-
-            /** Represents a BatchWriteResponse. */
-            class BatchWriteResponse implements IBatchWriteResponse {
-
-                /**
-                 * Constructs a new BatchWriteResponse.
-                 * @param [properties] Properties to set
-                 */
-                constructor(properties?: google.firestore.v1.IBatchWriteResponse);
-
-                /** BatchWriteResponse writeResults. */
-                public writeResults: google.firestore.v1.IWriteResult[];
-
-                /** BatchWriteResponse status. */
-                public status: google.rpc.IStatus[];
-
-                /**
-                 * Creates a BatchWriteResponse message from a plain object. Also converts values to their respective internal types.
-                 * @param object Plain object
-                 * @returns BatchWriteResponse
-                 */
-                public static fromObject(object: { [k: string]: any }): google.firestore.v1.BatchWriteResponse;
-
-                /**
-                 * Creates a plain object from a BatchWriteResponse message. Also converts values to other types if specified.
-                 * @param message BatchWriteResponse
-                 * @param [options] Conversion options
-                 * @returns Plain object
-                 */
-                public static toObject(message: google.firestore.v1.BatchWriteResponse, options?: $protobuf.IConversionOptions): { [k: string]: any };
-
-                /**
-                 * Converts this BatchWriteResponse to JSON.
-                 * @returns JSON object
-                 */
-                public toJSON(): { [k: string]: any };
-
-                /**
-                 * Gets the default type url for BatchWriteResponse
-                 * @param [typeUrlPrefix] your custom typeUrlPrefix(default "type.googleapis.com")
-                 * @returns The default type url
-                 */
-                public static getTypeUrl(typeUrlPrefix?: string): string;
-            }
-
-            /** Properties of a StructuredQuery. */
-            interface IStructuredQuery {
-
-                /** StructuredQuery select */
-                select?: (google.firestore.v1.StructuredQuery.IProjection|null);
-
-                /** StructuredQuery from */
-                from?: (google.firestore.v1.StructuredQuery.ICollectionSelector[]|null);
-
-                /** StructuredQuery where */
-                where?: (google.firestore.v1.StructuredQuery.IFilter|null);
-
-                /** StructuredQuery orderBy */
-                orderBy?: (google.firestore.v1.StructuredQuery.IOrder[]|null);
-
-                /** StructuredQuery startAt */
-                startAt?: (google.firestore.v1.ICursor|null);
-
-                /** StructuredQuery endAt */
-                endAt?: (google.firestore.v1.ICursor|null);
-
-                /** StructuredQuery offset */
-                offset?: (number|null);
-
-                /** StructuredQuery limit */
-                limit?: (google.protobuf.IInt32Value|null);
-
-                /** StructuredQuery findNearest */
-                findNearest?: (google.firestore.v1.StructuredQuery.IFindNearest|null);
-            }
-
-            /** Represents a StructuredQuery. */
-            class StructuredQuery implements IStructuredQuery {
-
-                /**
-                 * Constructs a new StructuredQuery.
-                 * @param [properties] Properties to set
-                 */
-                constructor(properties?: google.firestore.v1.IStructuredQuery);
-
-                /** StructuredQuery select. */
-                public select?: (google.firestore.v1.StructuredQuery.IProjection|null);
-
-                /** StructuredQuery from. */
-                public from: google.firestore.v1.StructuredQuery.ICollectionSelector[];
-
-                /** StructuredQuery where. */
-                public where?: (google.firestore.v1.StructuredQuery.IFilter|null);
-
-                /** StructuredQuery orderBy. */
-                public orderBy: google.firestore.v1.StructuredQuery.IOrder[];
-
-                /** StructuredQuery startAt. */
-                public startAt?: (google.firestore.v1.ICursor|null);
-
-                /** StructuredQuery endAt. */
-                public endAt?: (google.firestore.v1.ICursor|null);
-
-                /** StructuredQuery offset. */
-                public offset: number;
-
-                /** StructuredQuery limit. */
-                public limit?: (google.protobuf.IInt32Value|null);
-
-                /** StructuredQuery findNearest. */
-                public findNearest?: (google.firestore.v1.StructuredQuery.IFindNearest|null);
-
-                /**
-                 * Creates a StructuredQuery message from a plain object. Also converts values to their respective internal types.
-                 * @param object Plain object
-                 * @returns StructuredQuery
-                 */
-                public static fromObject(object: { [k: string]: any }): google.firestore.v1.StructuredQuery;
-
-                /**
-                 * Creates a plain object from a StructuredQuery message. Also converts values to other types if specified.
-                 * @param message StructuredQuery
-                 * @param [options] Conversion options
-                 * @returns Plain object
-                 */
-                public static toObject(message: google.firestore.v1.StructuredQuery, options?: $protobuf.IConversionOptions): { [k: string]: any };
-
-                /**
-                 * Converts this StructuredQuery to JSON.
-                 * @returns JSON object
-                 */
-                public toJSON(): { [k: string]: any };
-
-                /**
-                 * Gets the default type url for StructuredQuery
-                 * @param [typeUrlPrefix] your custom typeUrlPrefix(default "type.googleapis.com")
-                 * @returns The default type url
-                 */
-                public static getTypeUrl(typeUrlPrefix?: string): string;
-            }
-
-            namespace StructuredQuery {
-
-                /** Properties of a CollectionSelector. */
-                interface ICollectionSelector {
-
-                    /** CollectionSelector collectionId */
-                    collectionId?: (string|null);
-
-                    /** CollectionSelector allDescendants */
-                    allDescendants?: (boolean|null);
-                }
-
-                /** Represents a CollectionSelector. */
-                class CollectionSelector implements ICollectionSelector {
-
-                    /**
-                     * Constructs a new CollectionSelector.
-                     * @param [properties] Properties to set
-                     */
-                    constructor(properties?: google.firestore.v1.StructuredQuery.ICollectionSelector);
-
-                    /** CollectionSelector collectionId. */
-                    public collectionId: string;
-
-                    /** CollectionSelector allDescendants. */
-                    public allDescendants: boolean;
-
-                    /**
-                     * Creates a CollectionSelector message from a plain object. Also converts values to their respective internal types.
-                     * @param object Plain object
-                     * @returns CollectionSelector
-                     */
-                    public static fromObject(object: { [k: string]: any }): google.firestore.v1.StructuredQuery.CollectionSelector;
-
-                    /**
-                     * Creates a plain object from a CollectionSelector message. Also converts values to other types if specified.
-                     * @param message CollectionSelector
-                     * @param [options] Conversion options
-                     * @returns Plain object
-                     */
-                    public static toObject(message: google.firestore.v1.StructuredQuery.CollectionSelector, options?: $protobuf.IConversionOptions): { [k: string]: any };
-
-                    /**
-                     * Converts this CollectionSelector to JSON.
-                     * @returns JSON object
-                     */
-                    public toJSON(): { [k: string]: any };
-
-                    /**
-                     * Gets the default type url for CollectionSelector
-                     * @param [typeUrlPrefix] your custom typeUrlPrefix(default "type.googleapis.com")
-                     * @returns The default type url
-                     */
-                    public static getTypeUrl(typeUrlPrefix?: string): string;
-                }
-
-                /** Properties of a Filter. */
-                interface IFilter {
-
-                    /** Filter compositeFilter */
-                    compositeFilter?: (google.firestore.v1.StructuredQuery.ICompositeFilter|null);
-
-                    /** Filter fieldFilter */
-                    fieldFilter?: (google.firestore.v1.StructuredQuery.IFieldFilter|null);
-
-                    /** Filter unaryFilter */
-                    unaryFilter?: (google.firestore.v1.StructuredQuery.IUnaryFilter|null);
-                }
-
-                /** Represents a Filter. */
-                class Filter implements IFilter {
-
-                    /**
-                     * Constructs a new Filter.
-                     * @param [properties] Properties to set
-                     */
-                    constructor(properties?: google.firestore.v1.StructuredQuery.IFilter);
-
-                    /** Filter compositeFilter. */
-                    public compositeFilter?: (google.firestore.v1.StructuredQuery.ICompositeFilter|null);
-
-                    /** Filter fieldFilter. */
-                    public fieldFilter?: (google.firestore.v1.StructuredQuery.IFieldFilter|null);
-
-                    /** Filter unaryFilter. */
-                    public unaryFilter?: (google.firestore.v1.StructuredQuery.IUnaryFilter|null);
-
-                    /** Filter filterType. */
-                    public filterType?: ("compositeFilter"|"fieldFilter"|"unaryFilter");
-
-                    /**
-                     * Creates a Filter message from a plain object. Also converts values to their respective internal types.
-                     * @param object Plain object
-                     * @returns Filter
-                     */
-                    public static fromObject(object: { [k: string]: any }): google.firestore.v1.StructuredQuery.Filter;
-
-                    /**
-                     * Creates a plain object from a Filter message. Also converts values to other types if specified.
-                     * @param message Filter
-                     * @param [options] Conversion options
-                     * @returns Plain object
-                     */
-                    public static toObject(message: google.firestore.v1.StructuredQuery.Filter, options?: $protobuf.IConversionOptions): { [k: string]: any };
-
-                    /**
-                     * Converts this Filter to JSON.
-                     * @returns JSON object
-                     */
-                    public toJSON(): { [k: string]: any };
-
-                    /**
-                     * Gets the default type url for Filter
-                     * @param [typeUrlPrefix] your custom typeUrlPrefix(default "type.googleapis.com")
-                     * @returns The default type url
-                     */
-                    public static getTypeUrl(typeUrlPrefix?: string): string;
-                }
-
-                /** Properties of a CompositeFilter. */
-                interface ICompositeFilter {
-
-                    /** CompositeFilter op */
-                    op?: (google.firestore.v1.StructuredQuery.CompositeFilter.Operator|null);
-
-                    /** CompositeFilter filters */
-                    filters?: (google.firestore.v1.StructuredQuery.IFilter[]|null);
-                }
-
-                /** Represents a CompositeFilter. */
-                class CompositeFilter implements ICompositeFilter {
-
-                    /**
-                     * Constructs a new CompositeFilter.
-                     * @param [properties] Properties to set
-                     */
-                    constructor(properties?: google.firestore.v1.StructuredQuery.ICompositeFilter);
-
-                    /** CompositeFilter op. */
-                    public op: google.firestore.v1.StructuredQuery.CompositeFilter.Operator;
-
-                    /** CompositeFilter filters. */
-                    public filters: google.firestore.v1.StructuredQuery.IFilter[];
-
-                    /**
-                     * Creates a CompositeFilter message from a plain object. Also converts values to their respective internal types.
-                     * @param object Plain object
-                     * @returns CompositeFilter
-                     */
-                    public static fromObject(object: { [k: string]: any }): google.firestore.v1.StructuredQuery.CompositeFilter;
-
-                    /**
-                     * Creates a plain object from a CompositeFilter message. Also converts values to other types if specified.
-                     * @param message CompositeFilter
-                     * @param [options] Conversion options
-                     * @returns Plain object
-                     */
-                    public static toObject(message: google.firestore.v1.StructuredQuery.CompositeFilter, options?: $protobuf.IConversionOptions): { [k: string]: any };
-
-                    /**
-                     * Converts this CompositeFilter to JSON.
-                     * @returns JSON object
-                     */
-                    public toJSON(): { [k: string]: any };
-
-                    /**
-                     * Gets the default type url for CompositeFilter
-                     * @param [typeUrlPrefix] your custom typeUrlPrefix(default "type.googleapis.com")
-                     * @returns The default type url
-                     */
-                    public static getTypeUrl(typeUrlPrefix?: string): string;
-                }
-
-                namespace CompositeFilter {
-
-                    /** Operator enum. */
-                    type Operator =
-                        "OPERATOR_UNSPECIFIED"| "AND"| "OR";
-                }
-
-                /** Properties of a FieldFilter. */
-                interface IFieldFilter {
-
-                    /** FieldFilter field */
-                    field?: (google.firestore.v1.StructuredQuery.IFieldReference|null);
-
-                    /** FieldFilter op */
-                    op?: (google.firestore.v1.StructuredQuery.FieldFilter.Operator|null);
-
-                    /** FieldFilter value */
-                    value?: (google.firestore.v1.IValue|null);
-                }
-
-                /** Represents a FieldFilter. */
-                class FieldFilter implements IFieldFilter {
-
-                    /**
-                     * Constructs a new FieldFilter.
-                     * @param [properties] Properties to set
-                     */
-                    constructor(properties?: google.firestore.v1.StructuredQuery.IFieldFilter);
-
-                    /** FieldFilter field. */
-                    public field?: (google.firestore.v1.StructuredQuery.IFieldReference|null);
-
-                    /** FieldFilter op. */
-                    public op: google.firestore.v1.StructuredQuery.FieldFilter.Operator;
-
-                    /** FieldFilter value. */
-                    public value?: (google.firestore.v1.IValue|null);
-
-                    /**
-                     * Creates a FieldFilter message from a plain object. Also converts values to their respective internal types.
-                     * @param object Plain object
-                     * @returns FieldFilter
-                     */
-                    public static fromObject(object: { [k: string]: any }): google.firestore.v1.StructuredQuery.FieldFilter;
-
-                    /**
-                     * Creates a plain object from a FieldFilter message. Also converts values to other types if specified.
-                     * @param message FieldFilter
-                     * @param [options] Conversion options
-                     * @returns Plain object
-                     */
-                    public static toObject(message: google.firestore.v1.StructuredQuery.FieldFilter, options?: $protobuf.IConversionOptions): { [k: string]: any };
-
-                    /**
-                     * Converts this FieldFilter to JSON.
-                     * @returns JSON object
-                     */
-                    public toJSON(): { [k: string]: any };
-
-                    /**
-                     * Gets the default type url for FieldFilter
-                     * @param [typeUrlPrefix] your custom typeUrlPrefix(default "type.googleapis.com")
-                     * @returns The default type url
-                     */
-                    public static getTypeUrl(typeUrlPrefix?: string): string;
-                }
-
-                namespace FieldFilter {
-
-                    /** Operator enum. */
-                    type Operator =
-                        "OPERATOR_UNSPECIFIED"| "LESS_THAN"| "LESS_THAN_OR_EQUAL"| "GREATER_THAN"| "GREATER_THAN_OR_EQUAL"| "EQUAL"| "NOT_EQUAL"| "ARRAY_CONTAINS"| "IN"| "ARRAY_CONTAINS_ANY"| "NOT_IN";
-                }
-
-                /** Properties of an UnaryFilter. */
-                interface IUnaryFilter {
-
-                    /** UnaryFilter op */
-                    op?: (google.firestore.v1.StructuredQuery.UnaryFilter.Operator|null);
-
-                    /** UnaryFilter field */
-                    field?: (google.firestore.v1.StructuredQuery.IFieldReference|null);
-                }
-
-                /** Represents an UnaryFilter. */
-                class UnaryFilter implements IUnaryFilter {
-
-                    /**
-                     * Constructs a new UnaryFilter.
-                     * @param [properties] Properties to set
-                     */
-                    constructor(properties?: google.firestore.v1.StructuredQuery.IUnaryFilter);
-
-                    /** UnaryFilter op. */
-                    public op: google.firestore.v1.StructuredQuery.UnaryFilter.Operator;
-
-                    /** UnaryFilter field. */
-                    public field?: (google.firestore.v1.StructuredQuery.IFieldReference|null);
-
-                    /** UnaryFilter operandType. */
-                    public operandType?: "field";
-
-                    /**
-                     * Creates an UnaryFilter message from a plain object. Also converts values to their respective internal types.
-                     * @param object Plain object
-                     * @returns UnaryFilter
-                     */
-                    public static fromObject(object: { [k: string]: any }): google.firestore.v1.StructuredQuery.UnaryFilter;
-
-                    /**
-                     * Creates a plain object from an UnaryFilter message. Also converts values to other types if specified.
-                     * @param message UnaryFilter
-                     * @param [options] Conversion options
-                     * @returns Plain object
-                     */
-                    public static toObject(message: google.firestore.v1.StructuredQuery.UnaryFilter, options?: $protobuf.IConversionOptions): { [k: string]: any };
-
-                    /**
-                     * Converts this UnaryFilter to JSON.
-                     * @returns JSON object
-                     */
-                    public toJSON(): { [k: string]: any };
-
-                    /**
-                     * Gets the default type url for UnaryFilter
-                     * @param [typeUrlPrefix] your custom typeUrlPrefix(default "type.googleapis.com")
-                     * @returns The default type url
-                     */
-                    public static getTypeUrl(typeUrlPrefix?: string): string;
-                }
-
-                namespace UnaryFilter {
-
-                    /** Operator enum. */
-                    type Operator =
-                        "OPERATOR_UNSPECIFIED"| "IS_NAN"| "IS_NULL"| "IS_NOT_NAN"| "IS_NOT_NULL";
-                }
-
-                /** Properties of an Order. */
-                interface IOrder {
-
-                    /** Order field */
-                    field?: (google.firestore.v1.StructuredQuery.IFieldReference|null);
-
-                    /** Order direction */
-                    direction?: (google.firestore.v1.StructuredQuery.Direction|null);
-                }
-
-                /** Represents an Order. */
-                class Order implements IOrder {
-
-                    /**
-                     * Constructs a new Order.
-                     * @param [properties] Properties to set
-                     */
-                    constructor(properties?: google.firestore.v1.StructuredQuery.IOrder);
-
-                    /** Order field. */
-                    public field?: (google.firestore.v1.StructuredQuery.IFieldReference|null);
-
-                    /** Order direction. */
-                    public direction: google.firestore.v1.StructuredQuery.Direction;
-
-                    /**
-                     * Creates an Order message from a plain object. Also converts values to their respective internal types.
-                     * @param object Plain object
-                     * @returns Order
-                     */
-                    public static fromObject(object: { [k: string]: any }): google.firestore.v1.StructuredQuery.Order;
-
-                    /**
-                     * Creates a plain object from an Order message. Also converts values to other types if specified.
-                     * @param message Order
-                     * @param [options] Conversion options
-                     * @returns Plain object
-                     */
-                    public static toObject(message: google.firestore.v1.StructuredQuery.Order, options?: $protobuf.IConversionOptions): { [k: string]: any };
-
-                    /**
-                     * Converts this Order to JSON.
-                     * @returns JSON object
-                     */
-                    public toJSON(): { [k: string]: any };
-
-                    /**
-                     * Gets the default type url for Order
-                     * @param [typeUrlPrefix] your custom typeUrlPrefix(default "type.googleapis.com")
-                     * @returns The default type url
-                     */
-                    public static getTypeUrl(typeUrlPrefix?: string): string;
-                }
-
-                /** Direction enum. */
-                type Direction =
-                    "DIRECTION_UNSPECIFIED"| "ASCENDING"| "DESCENDING";
-
-                /** Properties of a FieldReference. */
-                interface IFieldReference {
-
-                    /** FieldReference fieldPath */
-                    fieldPath?: (string|null);
-                }
-
-                /** Represents a FieldReference. */
-                class FieldReference implements IFieldReference {
-
-                    /**
-                     * Constructs a new FieldReference.
-                     * @param [properties] Properties to set
-                     */
-                    constructor(properties?: google.firestore.v1.StructuredQuery.IFieldReference);
-
-                    /** FieldReference fieldPath. */
-                    public fieldPath: string;
-
-                    /**
-                     * Creates a FieldReference message from a plain object. Also converts values to their respective internal types.
-                     * @param object Plain object
-                     * @returns FieldReference
-                     */
-                    public static fromObject(object: { [k: string]: any }): google.firestore.v1.StructuredQuery.FieldReference;
-
-                    /**
-                     * Creates a plain object from a FieldReference message. Also converts values to other types if specified.
-                     * @param message FieldReference
-                     * @param [options] Conversion options
-                     * @returns Plain object
-                     */
-                    public static toObject(message: google.firestore.v1.StructuredQuery.FieldReference, options?: $protobuf.IConversionOptions): { [k: string]: any };
-
-                    /**
-                     * Converts this FieldReference to JSON.
-                     * @returns JSON object
-                     */
-                    public toJSON(): { [k: string]: any };
-
-                    /**
-                     * Gets the default type url for FieldReference
-                     * @param [typeUrlPrefix] your custom typeUrlPrefix(default "type.googleapis.com")
-                     * @returns The default type url
-                     */
-                    public static getTypeUrl(typeUrlPrefix?: string): string;
-                }
-
-                /** Properties of a Projection. */
-                interface IProjection {
-
-                    /** Projection fields */
-                    fields?: (google.firestore.v1.StructuredQuery.IFieldReference[]|null);
-                }
-
-                /** Represents a Projection. */
-                class Projection implements IProjection {
-
-                    /**
-                     * Constructs a new Projection.
-                     * @param [properties] Properties to set
-                     */
-                    constructor(properties?: google.firestore.v1.StructuredQuery.IProjection);
-
-                    /** Projection fields. */
-                    public fields: google.firestore.v1.StructuredQuery.IFieldReference[];
-
-                    /**
-                     * Creates a Projection message from a plain object. Also converts values to their respective internal types.
-                     * @param object Plain object
-                     * @returns Projection
-                     */
-                    public static fromObject(object: { [k: string]: any }): google.firestore.v1.StructuredQuery.Projection;
-
-                    /**
-                     * Creates a plain object from a Projection message. Also converts values to other types if specified.
-                     * @param message Projection
-                     * @param [options] Conversion options
-                     * @returns Plain object
-                     */
-                    public static toObject(message: google.firestore.v1.StructuredQuery.Projection, options?: $protobuf.IConversionOptions): { [k: string]: any };
-
-                    /**
-                     * Converts this Projection to JSON.
-                     * @returns JSON object
-                     */
-                    public toJSON(): { [k: string]: any };
-
-                    /**
-                     * Gets the default type url for Projection
-                     * @param [typeUrlPrefix] your custom typeUrlPrefix(default "type.googleapis.com")
-                     * @returns The default type url
-                     */
-                    public static getTypeUrl(typeUrlPrefix?: string): string;
-                }
-
-                /** Properties of a FindNearest. */
-                interface IFindNearest {
-
-                    /** FindNearest vectorField */
-                    vectorField?: (google.firestore.v1.StructuredQuery.IFieldReference|null);
-
-                    /** FindNearest queryVector */
-                    queryVector?: (google.firestore.v1.IValue|null);
-
-                    /** FindNearest distanceMeasure */
-                    distanceMeasure?: (google.firestore.v1.StructuredQuery.FindNearest.DistanceMeasure|null);
-
-                    /** FindNearest limit */
-                    limit?: (google.protobuf.IInt32Value|null);
-
-                    /** FindNearest distanceResultField */
-                    distanceResultField?: (string|null);
-
-                    /** FindNearest distanceThreshold */
-                    distanceThreshold?: (google.protobuf.IDoubleValue|null);
-                }
-
-                /** Represents a FindNearest. */
-                class FindNearest implements IFindNearest {
-
-                    /**
-                     * Constructs a new FindNearest.
-                     * @param [properties] Properties to set
-                     */
-                    constructor(properties?: google.firestore.v1.StructuredQuery.IFindNearest);
-
-                    /** FindNearest vectorField. */
-                    public vectorField?: (google.firestore.v1.StructuredQuery.IFieldReference|null);
-
-                    /** FindNearest queryVector. */
-                    public queryVector?: (google.firestore.v1.IValue|null);
-
-                    /** FindNearest distanceMeasure. */
-                    public distanceMeasure: google.firestore.v1.StructuredQuery.FindNearest.DistanceMeasure;
-
-                    /** FindNearest limit. */
-                    public limit?: (google.protobuf.IInt32Value|null);
-
-                    /** FindNearest distanceResultField. */
-                    public distanceResultField: string;
-
-                    /** FindNearest distanceThreshold. */
-                    public distanceThreshold?: (google.protobuf.IDoubleValue|null);
-
-                    /**
-                     * Creates a FindNearest message from a plain object. Also converts values to their respective internal types.
-                     * @param object Plain object
-                     * @returns FindNearest
-                     */
-                    public static fromObject(object: { [k: string]: any }): google.firestore.v1.StructuredQuery.FindNearest;
-
-                    /**
-                     * Creates a plain object from a FindNearest message. Also converts values to other types if specified.
-                     * @param message FindNearest
-                     * @param [options] Conversion options
-                     * @returns Plain object
-                     */
-                    public static toObject(message: google.firestore.v1.StructuredQuery.FindNearest, options?: $protobuf.IConversionOptions): { [k: string]: any };
-
-                    /**
-                     * Converts this FindNearest to JSON.
-                     * @returns JSON object
-                     */
-                    public toJSON(): { [k: string]: any };
-
-                    /**
-                     * Gets the default type url for FindNearest
-                     * @param [typeUrlPrefix] your custom typeUrlPrefix(default "type.googleapis.com")
-                     * @returns The default type url
-                     */
-                    public static getTypeUrl(typeUrlPrefix?: string): string;
-                }
-
-                namespace FindNearest {
-
-                    /** DistanceMeasure enum. */
-                    type DistanceMeasure =
-                        "DISTANCE_MEASURE_UNSPECIFIED"| "EUCLIDEAN"| "COSINE"| "DOT_PRODUCT";
-                }
-            }
-
-            /** Properties of a StructuredAggregationQuery. */
-            interface IStructuredAggregationQuery {
-
-                /** StructuredAggregationQuery structuredQuery */
-                structuredQuery?: (google.firestore.v1.IStructuredQuery|null);
-
-                /** StructuredAggregationQuery aggregations */
-                aggregations?: (google.firestore.v1.StructuredAggregationQuery.IAggregation[]|null);
-            }
-
-            /** Represents a StructuredAggregationQuery. */
-            class StructuredAggregationQuery implements IStructuredAggregationQuery {
-
-                /**
-                 * Constructs a new StructuredAggregationQuery.
-                 * @param [properties] Properties to set
-                 */
-                constructor(properties?: google.firestore.v1.IStructuredAggregationQuery);
-
-                /** StructuredAggregationQuery structuredQuery. */
-                public structuredQuery?: (google.firestore.v1.IStructuredQuery|null);
-
-                /** StructuredAggregationQuery aggregations. */
-                public aggregations: google.firestore.v1.StructuredAggregationQuery.IAggregation[];
-
-                /** StructuredAggregationQuery queryType. */
-                public queryType?: "structuredQuery";
-
-                /**
-                 * Creates a StructuredAggregationQuery message from a plain object. Also converts values to their respective internal types.
-                 * @param object Plain object
-                 * @returns StructuredAggregationQuery
-                 */
-                public static fromObject(object: { [k: string]: any }): google.firestore.v1.StructuredAggregationQuery;
-
-                /**
-                 * Creates a plain object from a StructuredAggregationQuery message. Also converts values to other types if specified.
-                 * @param message StructuredAggregationQuery
-                 * @param [options] Conversion options
-                 * @returns Plain object
-                 */
-                public static toObject(message: google.firestore.v1.StructuredAggregationQuery, options?: $protobuf.IConversionOptions): { [k: string]: any };
-
-                /**
-                 * Converts this StructuredAggregationQuery to JSON.
-                 * @returns JSON object
-                 */
-                public toJSON(): { [k: string]: any };
-
-                /**
-                 * Gets the default type url for StructuredAggregationQuery
-                 * @param [typeUrlPrefix] your custom typeUrlPrefix(default "type.googleapis.com")
-                 * @returns The default type url
-                 */
-                public static getTypeUrl(typeUrlPrefix?: string): string;
-            }
-
-            namespace StructuredAggregationQuery {
-
-                /** Properties of an Aggregation. */
-                interface IAggregation {
-
-                    /** Aggregation count */
-                    count?: (google.firestore.v1.StructuredAggregationQuery.Aggregation.ICount|null);
-
-                    /** Aggregation sum */
-                    sum?: (google.firestore.v1.StructuredAggregationQuery.Aggregation.ISum|null);
-
-                    /** Aggregation avg */
-                    avg?: (google.firestore.v1.StructuredAggregationQuery.Aggregation.IAvg|null);
-
-                    /** Aggregation alias */
-                    alias?: (string|null);
-                }
-
-                /** Represents an Aggregation. */
-                class Aggregation implements IAggregation {
-
-                    /**
-                     * Constructs a new Aggregation.
-                     * @param [properties] Properties to set
-                     */
-                    constructor(properties?: google.firestore.v1.StructuredAggregationQuery.IAggregation);
-
-                    /** Aggregation count. */
-                    public count?: (google.firestore.v1.StructuredAggregationQuery.Aggregation.ICount|null);
-
-                    /** Aggregation sum. */
-                    public sum?: (google.firestore.v1.StructuredAggregationQuery.Aggregation.ISum|null);
-
-                    /** Aggregation avg. */
-                    public avg?: (google.firestore.v1.StructuredAggregationQuery.Aggregation.IAvg|null);
-
-                    /** Aggregation alias. */
-                    public alias: string;
-
-                    /** Aggregation operator. */
-                    public operator?: ("count"|"sum"|"avg");
-
-                    /**
-                     * Creates an Aggregation message from a plain object. Also converts values to their respective internal types.
-                     * @param object Plain object
-                     * @returns Aggregation
-                     */
-                    public static fromObject(object: { [k: string]: any }): google.firestore.v1.StructuredAggregationQuery.Aggregation;
-
-                    /**
-                     * Creates a plain object from an Aggregation message. Also converts values to other types if specified.
-                     * @param message Aggregation
-                     * @param [options] Conversion options
-                     * @returns Plain object
-                     */
-                    public static toObject(message: google.firestore.v1.StructuredAggregationQuery.Aggregation, options?: $protobuf.IConversionOptions): { [k: string]: any };
-
-                    /**
-                     * Converts this Aggregation to JSON.
-                     * @returns JSON object
-                     */
-                    public toJSON(): { [k: string]: any };
-
-                    /**
-                     * Gets the default type url for Aggregation
-                     * @param [typeUrlPrefix] your custom typeUrlPrefix(default "type.googleapis.com")
-                     * @returns The default type url
-                     */
-                    public static getTypeUrl(typeUrlPrefix?: string): string;
-                }
-
-                namespace Aggregation {
-
-                    /** Properties of a Count. */
-                    interface ICount {
-
-                        /** Count upTo */
-                        upTo?: (google.protobuf.IInt64Value|null);
-                    }
-
-                    /** Represents a Count. */
-                    class Count implements ICount {
-
-                        /**
-                         * Constructs a new Count.
-                         * @param [properties] Properties to set
-                         */
-                        constructor(properties?: google.firestore.v1.StructuredAggregationQuery.Aggregation.ICount);
-
-                        /** Count upTo. */
-                        public upTo?: (google.protobuf.IInt64Value|null);
-
-                        /**
-                         * Creates a Count message from a plain object. Also converts values to their respective internal types.
-                         * @param object Plain object
-                         * @returns Count
-                         */
-                        public static fromObject(object: { [k: string]: any }): google.firestore.v1.StructuredAggregationQuery.Aggregation.Count;
-
-                        /**
-                         * Creates a plain object from a Count message. Also converts values to other types if specified.
-                         * @param message Count
-                         * @param [options] Conversion options
-                         * @returns Plain object
-                         */
-                        public static toObject(message: google.firestore.v1.StructuredAggregationQuery.Aggregation.Count, options?: $protobuf.IConversionOptions): { [k: string]: any };
-
-                        /**
-                         * Converts this Count to JSON.
-                         * @returns JSON object
-                         */
-                        public toJSON(): { [k: string]: any };
-
-                        /**
-                         * Gets the default type url for Count
->>>>>>> 5937b93a
-                         * @param [typeUrlPrefix] your custom typeUrlPrefix(default "type.googleapis.com")
-                         * @returns The default type url
-                         */
-                        public static getTypeUrl(typeUrlPrefix?: string): string;
-                    }
-<<<<<<< HEAD
-                }
-            }
-
-            /** Properties of a Cursor. */
-            interface ICursor {
-
-                /** Cursor values */
-                values?: (google.firestore.v1.IValue[]|null);
-
-                /** Cursor before */
-                before?: (boolean|null);
-            }
-
-            /** Represents a Cursor. */
-            class Cursor implements ICursor {
-
-                /**
-                 * Constructs a new Cursor.
-                 * @param [properties] Properties to set
-                 */
-                constructor(properties?: google.firestore.v1.ICursor);
-
-                /** Cursor values. */
-                public values: google.firestore.v1.IValue[];
-
-                /** Cursor before. */
-                public before: boolean;
-
-                /**
-                 * Creates a Cursor message from a plain object. Also converts values to their respective internal types.
-                 * @param object Plain object
-                 * @returns Cursor
-                 */
-                public static fromObject(object: { [k: string]: any }): google.firestore.v1.Cursor;
-
-                /**
-                 * Creates a plain object from a Cursor message. Also converts values to other types if specified.
-                 * @param message Cursor
-                 * @param [options] Conversion options
-                 * @returns Plain object
-                 */
-                public static toObject(message: google.firestore.v1.Cursor, options?: $protobuf.IConversionOptions): { [k: string]: any };
-
-                /**
-                 * Converts this Cursor to JSON.
-                 * @returns JSON object
-                 */
-                public toJSON(): { [k: string]: any };
-
-                /**
-                 * Gets the default type url for Cursor
-                 * @param [typeUrlPrefix] your custom typeUrlPrefix(default "type.googleapis.com")
-                 * @returns The default type url
-                 */
-                public static getTypeUrl(typeUrlPrefix?: string): string;
-            }
-
-            /** Properties of an ExplainOptions. */
-            interface IExplainOptions {
-
-                /** ExplainOptions analyze */
-                analyze?: (boolean|null);
-            }
-
-            /** Represents an ExplainOptions. */
-            class ExplainOptions implements IExplainOptions {
-
-                /**
-                 * Constructs a new ExplainOptions.
-                 * @param [properties] Properties to set
-                 */
-                constructor(properties?: google.firestore.v1.IExplainOptions);
-
-                /** ExplainOptions analyze. */
-                public analyze: boolean;
-
-                /**
-                 * Creates an ExplainOptions message from a plain object. Also converts values to their respective internal types.
-                 * @param object Plain object
-                 * @returns ExplainOptions
-                 */
-                public static fromObject(object: { [k: string]: any }): google.firestore.v1.ExplainOptions;
-
-                /**
-                 * Creates a plain object from an ExplainOptions message. Also converts values to other types if specified.
-                 * @param message ExplainOptions
-                 * @param [options] Conversion options
-                 * @returns Plain object
-                 */
-                public static toObject(message: google.firestore.v1.ExplainOptions, options?: $protobuf.IConversionOptions): { [k: string]: any };
-
-                /**
-                 * Converts this ExplainOptions to JSON.
-=======
 
                     /** Properties of a Sum. */
                     interface ISum {
@@ -8645,24 +4859,66 @@
 
                 /**
                  * Converts this Cursor to JSON.
->>>>>>> 5937b93a
                  * @returns JSON object
                  */
                 public toJSON(): { [k: string]: any };
 
                 /**
-<<<<<<< HEAD
-                 * Gets the default type url for ExplainOptions
-=======
                  * Gets the default type url for Cursor
->>>>>>> 5937b93a
                  * @param [typeUrlPrefix] your custom typeUrlPrefix(default "type.googleapis.com")
                  * @returns The default type url
                  */
                 public static getTypeUrl(typeUrlPrefix?: string): string;
             }
 
-<<<<<<< HEAD
+            /** Properties of an ExplainOptions. */
+            interface IExplainOptions {
+
+                /** ExplainOptions analyze */
+                analyze?: (boolean|null);
+            }
+
+            /** Represents an ExplainOptions. */
+            class ExplainOptions implements IExplainOptions {
+
+                /**
+                 * Constructs a new ExplainOptions.
+                 * @param [properties] Properties to set
+                 */
+                constructor(properties?: google.firestore.v1.IExplainOptions);
+
+                /** ExplainOptions analyze. */
+                public analyze: boolean;
+
+                /**
+                 * Creates an ExplainOptions message from a plain object. Also converts values to their respective internal types.
+                 * @param object Plain object
+                 * @returns ExplainOptions
+                 */
+                public static fromObject(object: { [k: string]: any }): google.firestore.v1.ExplainOptions;
+
+                /**
+                 * Creates a plain object from an ExplainOptions message. Also converts values to other types if specified.
+                 * @param message ExplainOptions
+                 * @param [options] Conversion options
+                 * @returns Plain object
+                 */
+                public static toObject(message: google.firestore.v1.ExplainOptions, options?: $protobuf.IConversionOptions): { [k: string]: any };
+
+                /**
+                 * Converts this ExplainOptions to JSON.
+                 * @returns JSON object
+                 */
+                public toJSON(): { [k: string]: any };
+
+                /**
+                 * Gets the default type url for ExplainOptions
+                 * @param [typeUrlPrefix] your custom typeUrlPrefix(default "type.googleapis.com")
+                 * @returns The default type url
+                 */
+                public static getTypeUrl(typeUrlPrefix?: string): string;
+            }
+
             /** Properties of an ExplainMetrics. */
             interface IExplainMetrics {
 
@@ -8705,61 +4961,18 @@
 
                 /**
                  * Converts this ExplainMetrics to JSON.
-=======
-            /** Properties of an ExplainOptions. */
-            interface IExplainOptions {
-
-                /** ExplainOptions analyze */
-                analyze?: (boolean|null);
-            }
-
-            /** Represents an ExplainOptions. */
-            class ExplainOptions implements IExplainOptions {
-
-                /**
-                 * Constructs a new ExplainOptions.
-                 * @param [properties] Properties to set
-                 */
-                constructor(properties?: google.firestore.v1.IExplainOptions);
-
-                /** ExplainOptions analyze. */
-                public analyze: boolean;
-
-                /**
-                 * Creates an ExplainOptions message from a plain object. Also converts values to their respective internal types.
-                 * @param object Plain object
-                 * @returns ExplainOptions
-                 */
-                public static fromObject(object: { [k: string]: any }): google.firestore.v1.ExplainOptions;
-
-                /**
-                 * Creates a plain object from an ExplainOptions message. Also converts values to other types if specified.
-                 * @param message ExplainOptions
-                 * @param [options] Conversion options
-                 * @returns Plain object
-                 */
-                public static toObject(message: google.firestore.v1.ExplainOptions, options?: $protobuf.IConversionOptions): { [k: string]: any };
-
-                /**
-                 * Converts this ExplainOptions to JSON.
->>>>>>> 5937b93a
                  * @returns JSON object
                  */
                 public toJSON(): { [k: string]: any };
 
                 /**
-<<<<<<< HEAD
                  * Gets the default type url for ExplainMetrics
-=======
-                 * Gets the default type url for ExplainOptions
->>>>>>> 5937b93a
                  * @param [typeUrlPrefix] your custom typeUrlPrefix(default "type.googleapis.com")
                  * @returns The default type url
                  */
                 public static getTypeUrl(typeUrlPrefix?: string): string;
             }
 
-<<<<<<< HEAD
             /** Properties of a PlanSummary. */
             interface IPlanSummary {
 
@@ -8796,67 +5009,18 @@
 
                 /**
                  * Converts this PlanSummary to JSON.
-=======
-            /** Properties of an ExplainMetrics. */
-            interface IExplainMetrics {
-
-                /** ExplainMetrics planSummary */
-                planSummary?: (google.firestore.v1.IPlanSummary|null);
-
-                /** ExplainMetrics executionStats */
-                executionStats?: (google.firestore.v1.IExecutionStats|null);
-            }
-
-            /** Represents an ExplainMetrics. */
-            class ExplainMetrics implements IExplainMetrics {
-
-                /**
-                 * Constructs a new ExplainMetrics.
-                 * @param [properties] Properties to set
-                 */
-                constructor(properties?: google.firestore.v1.IExplainMetrics);
-
-                /** ExplainMetrics planSummary. */
-                public planSummary?: (google.firestore.v1.IPlanSummary|null);
-
-                /** ExplainMetrics executionStats. */
-                public executionStats?: (google.firestore.v1.IExecutionStats|null);
-
-                /**
-                 * Creates an ExplainMetrics message from a plain object. Also converts values to their respective internal types.
-                 * @param object Plain object
-                 * @returns ExplainMetrics
-                 */
-                public static fromObject(object: { [k: string]: any }): google.firestore.v1.ExplainMetrics;
-
-                /**
-                 * Creates a plain object from an ExplainMetrics message. Also converts values to other types if specified.
-                 * @param message ExplainMetrics
-                 * @param [options] Conversion options
-                 * @returns Plain object
-                 */
-                public static toObject(message: google.firestore.v1.ExplainMetrics, options?: $protobuf.IConversionOptions): { [k: string]: any };
-
-                /**
-                 * Converts this ExplainMetrics to JSON.
->>>>>>> 5937b93a
                  * @returns JSON object
                  */
                 public toJSON(): { [k: string]: any };
 
                 /**
-<<<<<<< HEAD
                  * Gets the default type url for PlanSummary
-=======
-                 * Gets the default type url for ExplainMetrics
->>>>>>> 5937b93a
                  * @param [typeUrlPrefix] your custom typeUrlPrefix(default "type.googleapis.com")
                  * @returns The default type url
                  */
                 public static getTypeUrl(typeUrlPrefix?: string): string;
             }
 
-<<<<<<< HEAD
             /** Properties of an ExecutionStats. */
             interface IExecutionStats {
 
@@ -8911,61 +5075,18 @@
 
                 /**
                  * Converts this ExecutionStats to JSON.
-=======
-            /** Properties of a PlanSummary. */
-            interface IPlanSummary {
-
-                /** PlanSummary indexesUsed */
-                indexesUsed?: (google.protobuf.IStruct[]|null);
-            }
-
-            /** Represents a PlanSummary. */
-            class PlanSummary implements IPlanSummary {
-
-                /**
-                 * Constructs a new PlanSummary.
-                 * @param [properties] Properties to set
-                 */
-                constructor(properties?: google.firestore.v1.IPlanSummary);
-
-                /** PlanSummary indexesUsed. */
-                public indexesUsed: google.protobuf.IStruct[];
-
-                /**
-                 * Creates a PlanSummary message from a plain object. Also converts values to their respective internal types.
-                 * @param object Plain object
-                 * @returns PlanSummary
-                 */
-                public static fromObject(object: { [k: string]: any }): google.firestore.v1.PlanSummary;
-
-                /**
-                 * Creates a plain object from a PlanSummary message. Also converts values to other types if specified.
-                 * @param message PlanSummary
-                 * @param [options] Conversion options
-                 * @returns Plain object
-                 */
-                public static toObject(message: google.firestore.v1.PlanSummary, options?: $protobuf.IConversionOptions): { [k: string]: any };
-
-                /**
-                 * Converts this PlanSummary to JSON.
->>>>>>> 5937b93a
                  * @returns JSON object
                  */
                 public toJSON(): { [k: string]: any };
 
                 /**
-<<<<<<< HEAD
                  * Gets the default type url for ExecutionStats
-=======
-                 * Gets the default type url for PlanSummary
->>>>>>> 5937b93a
                  * @param [typeUrlPrefix] your custom typeUrlPrefix(default "type.googleapis.com")
                  * @returns The default type url
                  */
                 public static getTypeUrl(typeUrlPrefix?: string): string;
             }
 
-<<<<<<< HEAD
             /** Properties of a Write. */
             interface IWrite {
 
@@ -9106,214 +5227,6 @@
                 /** Properties of a FieldTransform. */
                 interface IFieldTransform {
 
-=======
-            /** Properties of an ExecutionStats. */
-            interface IExecutionStats {
-
-                /** ExecutionStats resultsReturned */
-                resultsReturned?: (number|string|null);
-
-                /** ExecutionStats executionDuration */
-                executionDuration?: (google.protobuf.IDuration|null);
-
-                /** ExecutionStats readOperations */
-                readOperations?: (number|string|null);
-
-                /** ExecutionStats debugStats */
-                debugStats?: (google.protobuf.IStruct|null);
-            }
-
-            /** Represents an ExecutionStats. */
-            class ExecutionStats implements IExecutionStats {
-
-                /**
-                 * Constructs a new ExecutionStats.
-                 * @param [properties] Properties to set
-                 */
-                constructor(properties?: google.firestore.v1.IExecutionStats);
-
-                /** ExecutionStats resultsReturned. */
-                public resultsReturned: (number|string);
-
-                /** ExecutionStats executionDuration. */
-                public executionDuration?: (google.protobuf.IDuration|null);
-
-                /** ExecutionStats readOperations. */
-                public readOperations: (number|string);
-
-                /** ExecutionStats debugStats. */
-                public debugStats?: (google.protobuf.IStruct|null);
-
-                /**
-                 * Creates an ExecutionStats message from a plain object. Also converts values to their respective internal types.
-                 * @param object Plain object
-                 * @returns ExecutionStats
-                 */
-                public static fromObject(object: { [k: string]: any }): google.firestore.v1.ExecutionStats;
-
-                /**
-                 * Creates a plain object from an ExecutionStats message. Also converts values to other types if specified.
-                 * @param message ExecutionStats
-                 * @param [options] Conversion options
-                 * @returns Plain object
-                 */
-                public static toObject(message: google.firestore.v1.ExecutionStats, options?: $protobuf.IConversionOptions): { [k: string]: any };
-
-                /**
-                 * Converts this ExecutionStats to JSON.
-                 * @returns JSON object
-                 */
-                public toJSON(): { [k: string]: any };
-
-                /**
-                 * Gets the default type url for ExecutionStats
-                 * @param [typeUrlPrefix] your custom typeUrlPrefix(default "type.googleapis.com")
-                 * @returns The default type url
-                 */
-                public static getTypeUrl(typeUrlPrefix?: string): string;
-            }
-
-            /** Properties of a Write. */
-            interface IWrite {
-
-                /** Write update */
-                update?: (google.firestore.v1.IDocument|null);
-
-                /** Write delete */
-                "delete"?: (string|null);
-
-                /** Write transform */
-                transform?: (google.firestore.v1.IDocumentTransform|null);
-
-                /** Write updateMask */
-                updateMask?: (google.firestore.v1.IDocumentMask|null);
-
-                /** Write updateTransforms */
-                updateTransforms?: (google.firestore.v1.DocumentTransform.IFieldTransform[]|null);
-
-                /** Write currentDocument */
-                currentDocument?: (google.firestore.v1.IPrecondition|null);
-            }
-
-            /** Represents a Write. */
-            class Write implements IWrite {
-
-                /**
-                 * Constructs a new Write.
-                 * @param [properties] Properties to set
-                 */
-                constructor(properties?: google.firestore.v1.IWrite);
-
-                /** Write update. */
-                public update?: (google.firestore.v1.IDocument|null);
-
-                /** Write delete. */
-                public delete?: (string|null);
-
-                /** Write transform. */
-                public transform?: (google.firestore.v1.IDocumentTransform|null);
-
-                /** Write updateMask. */
-                public updateMask?: (google.firestore.v1.IDocumentMask|null);
-
-                /** Write updateTransforms. */
-                public updateTransforms: google.firestore.v1.DocumentTransform.IFieldTransform[];
-
-                /** Write currentDocument. */
-                public currentDocument?: (google.firestore.v1.IPrecondition|null);
-
-                /** Write operation. */
-                public operation?: ("update"|"delete"|"transform");
-
-                /**
-                 * Creates a Write message from a plain object. Also converts values to their respective internal types.
-                 * @param object Plain object
-                 * @returns Write
-                 */
-                public static fromObject(object: { [k: string]: any }): google.firestore.v1.Write;
-
-                /**
-                 * Creates a plain object from a Write message. Also converts values to other types if specified.
-                 * @param message Write
-                 * @param [options] Conversion options
-                 * @returns Plain object
-                 */
-                public static toObject(message: google.firestore.v1.Write, options?: $protobuf.IConversionOptions): { [k: string]: any };
-
-                /**
-                 * Converts this Write to JSON.
-                 * @returns JSON object
-                 */
-                public toJSON(): { [k: string]: any };
-
-                /**
-                 * Gets the default type url for Write
-                 * @param [typeUrlPrefix] your custom typeUrlPrefix(default "type.googleapis.com")
-                 * @returns The default type url
-                 */
-                public static getTypeUrl(typeUrlPrefix?: string): string;
-            }
-
-            /** Properties of a DocumentTransform. */
-            interface IDocumentTransform {
-
-                /** DocumentTransform document */
-                document?: (string|null);
-
-                /** DocumentTransform fieldTransforms */
-                fieldTransforms?: (google.firestore.v1.DocumentTransform.IFieldTransform[]|null);
-            }
-
-            /** Represents a DocumentTransform. */
-            class DocumentTransform implements IDocumentTransform {
-
-                /**
-                 * Constructs a new DocumentTransform.
-                 * @param [properties] Properties to set
-                 */
-                constructor(properties?: google.firestore.v1.IDocumentTransform);
-
-                /** DocumentTransform document. */
-                public document: string;
-
-                /** DocumentTransform fieldTransforms. */
-                public fieldTransforms: google.firestore.v1.DocumentTransform.IFieldTransform[];
-
-                /**
-                 * Creates a DocumentTransform message from a plain object. Also converts values to their respective internal types.
-                 * @param object Plain object
-                 * @returns DocumentTransform
-                 */
-                public static fromObject(object: { [k: string]: any }): google.firestore.v1.DocumentTransform;
-
-                /**
-                 * Creates a plain object from a DocumentTransform message. Also converts values to other types if specified.
-                 * @param message DocumentTransform
-                 * @param [options] Conversion options
-                 * @returns Plain object
-                 */
-                public static toObject(message: google.firestore.v1.DocumentTransform, options?: $protobuf.IConversionOptions): { [k: string]: any };
-
-                /**
-                 * Converts this DocumentTransform to JSON.
-                 * @returns JSON object
-                 */
-                public toJSON(): { [k: string]: any };
-
-                /**
-                 * Gets the default type url for DocumentTransform
-                 * @param [typeUrlPrefix] your custom typeUrlPrefix(default "type.googleapis.com")
-                 * @returns The default type url
-                 */
-                public static getTypeUrl(typeUrlPrefix?: string): string;
-            }
-
-            namespace DocumentTransform {
-
-                /** Properties of a FieldTransform. */
-                interface IFieldTransform {
-
->>>>>>> 5937b93a
                     /** FieldTransform fieldPath */
                     fieldPath?: (string|null);
 
@@ -9424,7 +5337,6 @@
                  * @param [properties] Properties to set
                  */
                 constructor(properties?: google.firestore.v1.IWriteResult);
-<<<<<<< HEAD
 
                 /** WriteResult updateTime. */
                 public updateTime?: (google.protobuf.ITimestamp|null);
@@ -9483,66 +5395,6 @@
                  */
                 constructor(properties?: google.firestore.v1.IDocumentChange);
 
-=======
-
-                /** WriteResult updateTime. */
-                public updateTime?: (google.protobuf.ITimestamp|null);
-
-                /** WriteResult transformResults. */
-                public transformResults: google.firestore.v1.IValue[];
-
-                /**
-                 * Creates a WriteResult message from a plain object. Also converts values to their respective internal types.
-                 * @param object Plain object
-                 * @returns WriteResult
-                 */
-                public static fromObject(object: { [k: string]: any }): google.firestore.v1.WriteResult;
-
-                /**
-                 * Creates a plain object from a WriteResult message. Also converts values to other types if specified.
-                 * @param message WriteResult
-                 * @param [options] Conversion options
-                 * @returns Plain object
-                 */
-                public static toObject(message: google.firestore.v1.WriteResult, options?: $protobuf.IConversionOptions): { [k: string]: any };
-
-                /**
-                 * Converts this WriteResult to JSON.
-                 * @returns JSON object
-                 */
-                public toJSON(): { [k: string]: any };
-
-                /**
-                 * Gets the default type url for WriteResult
-                 * @param [typeUrlPrefix] your custom typeUrlPrefix(default "type.googleapis.com")
-                 * @returns The default type url
-                 */
-                public static getTypeUrl(typeUrlPrefix?: string): string;
-            }
-
-            /** Properties of a DocumentChange. */
-            interface IDocumentChange {
-
-                /** DocumentChange document */
-                document?: (google.firestore.v1.IDocument|null);
-
-                /** DocumentChange targetIds */
-                targetIds?: (number[]|null);
-
-                /** DocumentChange removedTargetIds */
-                removedTargetIds?: (number[]|null);
-            }
-
-            /** Represents a DocumentChange. */
-            class DocumentChange implements IDocumentChange {
-
-                /**
-                 * Constructs a new DocumentChange.
-                 * @param [properties] Properties to set
-                 */
-                constructor(properties?: google.firestore.v1.IDocumentChange);
-
->>>>>>> 5937b93a
                 /** DocumentChange document. */
                 public document?: (google.firestore.v1.IDocument|null);
 
@@ -9850,7 +5702,6 @@
 
             /** HttpRule body */
             body?: (string|null);
-<<<<<<< HEAD
 
             /** HttpRule responseBody */
             responseBody?: (string|null);
@@ -9992,6 +5843,9 @@
 
             /** CommonLanguageSettings destinations */
             destinations?: (google.api.ClientLibraryDestination[]|null);
+
+            /** CommonLanguageSettings selectiveGapicGeneration */
+            selectiveGapicGeneration?: (google.api.ISelectiveGapicGeneration|null);
         }
 
         /** Represents a CommonLanguageSettings. */
@@ -10008,6 +5862,9 @@
 
             /** CommonLanguageSettings destinations. */
             public destinations: google.api.ClientLibraryDestination[];
+
+            /** CommonLanguageSettings selectiveGapicGeneration. */
+            public selectiveGapicGeneration?: (google.api.ISelectiveGapicGeneration|null);
 
             /**
              * Creates a CommonLanguageSettings message from a plain object. Also converts values to their respective internal types.
@@ -10350,512 +6207,6 @@
 
             /**
              * Converts this CppSettings to JSON.
-=======
-
-            /** HttpRule responseBody */
-            responseBody?: (string|null);
-
-            /** HttpRule additionalBindings */
-            additionalBindings?: (google.api.IHttpRule[]|null);
-        }
-
-        /** Represents a HttpRule. */
-        class HttpRule implements IHttpRule {
-
-            /**
-             * Constructs a new HttpRule.
-             * @param [properties] Properties to set
-             */
-            constructor(properties?: google.api.IHttpRule);
-
-            /** HttpRule selector. */
-            public selector: string;
-
-            /** HttpRule get. */
-            public get?: (string|null);
-
-            /** HttpRule put. */
-            public put?: (string|null);
-
-            /** HttpRule post. */
-            public post?: (string|null);
-
-            /** HttpRule delete. */
-            public delete?: (string|null);
-
-            /** HttpRule patch. */
-            public patch?: (string|null);
-
-            /** HttpRule custom. */
-            public custom?: (google.api.ICustomHttpPattern|null);
-
-            /** HttpRule body. */
-            public body: string;
-
-            /** HttpRule responseBody. */
-            public responseBody: string;
-
-            /** HttpRule additionalBindings. */
-            public additionalBindings: google.api.IHttpRule[];
-
-            /** HttpRule pattern. */
-            public pattern?: ("get"|"put"|"post"|"delete"|"patch"|"custom");
-
-            /**
-             * Creates a HttpRule message from a plain object. Also converts values to their respective internal types.
-             * @param object Plain object
-             * @returns HttpRule
-             */
-            public static fromObject(object: { [k: string]: any }): google.api.HttpRule;
-
-            /**
-             * Creates a plain object from a HttpRule message. Also converts values to other types if specified.
-             * @param message HttpRule
-             * @param [options] Conversion options
-             * @returns Plain object
-             */
-            public static toObject(message: google.api.HttpRule, options?: $protobuf.IConversionOptions): { [k: string]: any };
-
-            /**
-             * Converts this HttpRule to JSON.
-             * @returns JSON object
-             */
-            public toJSON(): { [k: string]: any };
-
-            /**
-             * Gets the default type url for HttpRule
-             * @param [typeUrlPrefix] your custom typeUrlPrefix(default "type.googleapis.com")
-             * @returns The default type url
-             */
-            public static getTypeUrl(typeUrlPrefix?: string): string;
-        }
-
-        /** Properties of a CustomHttpPattern. */
-        interface ICustomHttpPattern {
-
-            /** CustomHttpPattern kind */
-            kind?: (string|null);
-
-            /** CustomHttpPattern path */
-            path?: (string|null);
-        }
-
-        /** Represents a CustomHttpPattern. */
-        class CustomHttpPattern implements ICustomHttpPattern {
-
-            /**
-             * Constructs a new CustomHttpPattern.
-             * @param [properties] Properties to set
-             */
-            constructor(properties?: google.api.ICustomHttpPattern);
-
-            /** CustomHttpPattern kind. */
-            public kind: string;
-
-            /** CustomHttpPattern path. */
-            public path: string;
-
-            /**
-             * Creates a CustomHttpPattern message from a plain object. Also converts values to their respective internal types.
-             * @param object Plain object
-             * @returns CustomHttpPattern
-             */
-            public static fromObject(object: { [k: string]: any }): google.api.CustomHttpPattern;
-
-            /**
-             * Creates a plain object from a CustomHttpPattern message. Also converts values to other types if specified.
-             * @param message CustomHttpPattern
-             * @param [options] Conversion options
-             * @returns Plain object
-             */
-            public static toObject(message: google.api.CustomHttpPattern, options?: $protobuf.IConversionOptions): { [k: string]: any };
-
-            /**
-             * Converts this CustomHttpPattern to JSON.
-             * @returns JSON object
-             */
-            public toJSON(): { [k: string]: any };
-
-            /**
-             * Gets the default type url for CustomHttpPattern
-             * @param [typeUrlPrefix] your custom typeUrlPrefix(default "type.googleapis.com")
-             * @returns The default type url
-             */
-            public static getTypeUrl(typeUrlPrefix?: string): string;
-        }
-
-        /** Properties of a CommonLanguageSettings. */
-        interface ICommonLanguageSettings {
-
-            /** CommonLanguageSettings referenceDocsUri */
-            referenceDocsUri?: (string|null);
-
-            /** CommonLanguageSettings destinations */
-            destinations?: (google.api.ClientLibraryDestination[]|null);
-
-            /** CommonLanguageSettings selectiveGapicGeneration */
-            selectiveGapicGeneration?: (google.api.ISelectiveGapicGeneration|null);
-        }
-
-        /** Represents a CommonLanguageSettings. */
-        class CommonLanguageSettings implements ICommonLanguageSettings {
-
-            /**
-             * Constructs a new CommonLanguageSettings.
-             * @param [properties] Properties to set
-             */
-            constructor(properties?: google.api.ICommonLanguageSettings);
-
-            /** CommonLanguageSettings referenceDocsUri. */
-            public referenceDocsUri: string;
-
-            /** CommonLanguageSettings destinations. */
-            public destinations: google.api.ClientLibraryDestination[];
-
-            /** CommonLanguageSettings selectiveGapicGeneration. */
-            public selectiveGapicGeneration?: (google.api.ISelectiveGapicGeneration|null);
-
-            /**
-             * Creates a CommonLanguageSettings message from a plain object. Also converts values to their respective internal types.
-             * @param object Plain object
-             * @returns CommonLanguageSettings
-             */
-            public static fromObject(object: { [k: string]: any }): google.api.CommonLanguageSettings;
-
-            /**
-             * Creates a plain object from a CommonLanguageSettings message. Also converts values to other types if specified.
-             * @param message CommonLanguageSettings
-             * @param [options] Conversion options
-             * @returns Plain object
-             */
-            public static toObject(message: google.api.CommonLanguageSettings, options?: $protobuf.IConversionOptions): { [k: string]: any };
-
-            /**
-             * Converts this CommonLanguageSettings to JSON.
-             * @returns JSON object
-             */
-            public toJSON(): { [k: string]: any };
-
-            /**
-             * Gets the default type url for CommonLanguageSettings
-             * @param [typeUrlPrefix] your custom typeUrlPrefix(default "type.googleapis.com")
-             * @returns The default type url
-             */
-            public static getTypeUrl(typeUrlPrefix?: string): string;
-        }
-
-        /** Properties of a ClientLibrarySettings. */
-        interface IClientLibrarySettings {
-
-            /** ClientLibrarySettings version */
-            version?: (string|null);
-
-            /** ClientLibrarySettings launchStage */
-            launchStage?: (google.api.LaunchStage|null);
-
-            /** ClientLibrarySettings restNumericEnums */
-            restNumericEnums?: (boolean|null);
-
-            /** ClientLibrarySettings javaSettings */
-            javaSettings?: (google.api.IJavaSettings|null);
-
-            /** ClientLibrarySettings cppSettings */
-            cppSettings?: (google.api.ICppSettings|null);
-
-            /** ClientLibrarySettings phpSettings */
-            phpSettings?: (google.api.IPhpSettings|null);
-
-            /** ClientLibrarySettings pythonSettings */
-            pythonSettings?: (google.api.IPythonSettings|null);
-
-            /** ClientLibrarySettings nodeSettings */
-            nodeSettings?: (google.api.INodeSettings|null);
-
-            /** ClientLibrarySettings dotnetSettings */
-            dotnetSettings?: (google.api.IDotnetSettings|null);
-
-            /** ClientLibrarySettings rubySettings */
-            rubySettings?: (google.api.IRubySettings|null);
-
-            /** ClientLibrarySettings goSettings */
-            goSettings?: (google.api.IGoSettings|null);
-        }
-
-        /** Represents a ClientLibrarySettings. */
-        class ClientLibrarySettings implements IClientLibrarySettings {
-
-            /**
-             * Constructs a new ClientLibrarySettings.
-             * @param [properties] Properties to set
-             */
-            constructor(properties?: google.api.IClientLibrarySettings);
-
-            /** ClientLibrarySettings version. */
-            public version: string;
-
-            /** ClientLibrarySettings launchStage. */
-            public launchStage: google.api.LaunchStage;
-
-            /** ClientLibrarySettings restNumericEnums. */
-            public restNumericEnums: boolean;
-
-            /** ClientLibrarySettings javaSettings. */
-            public javaSettings?: (google.api.IJavaSettings|null);
-
-            /** ClientLibrarySettings cppSettings. */
-            public cppSettings?: (google.api.ICppSettings|null);
-
-            /** ClientLibrarySettings phpSettings. */
-            public phpSettings?: (google.api.IPhpSettings|null);
-
-            /** ClientLibrarySettings pythonSettings. */
-            public pythonSettings?: (google.api.IPythonSettings|null);
-
-            /** ClientLibrarySettings nodeSettings. */
-            public nodeSettings?: (google.api.INodeSettings|null);
-
-            /** ClientLibrarySettings dotnetSettings. */
-            public dotnetSettings?: (google.api.IDotnetSettings|null);
-
-            /** ClientLibrarySettings rubySettings. */
-            public rubySettings?: (google.api.IRubySettings|null);
-
-            /** ClientLibrarySettings goSettings. */
-            public goSettings?: (google.api.IGoSettings|null);
-
-            /**
-             * Creates a ClientLibrarySettings message from a plain object. Also converts values to their respective internal types.
-             * @param object Plain object
-             * @returns ClientLibrarySettings
-             */
-            public static fromObject(object: { [k: string]: any }): google.api.ClientLibrarySettings;
-
-            /**
-             * Creates a plain object from a ClientLibrarySettings message. Also converts values to other types if specified.
-             * @param message ClientLibrarySettings
-             * @param [options] Conversion options
-             * @returns Plain object
-             */
-            public static toObject(message: google.api.ClientLibrarySettings, options?: $protobuf.IConversionOptions): { [k: string]: any };
-
-            /**
-             * Converts this ClientLibrarySettings to JSON.
-             * @returns JSON object
-             */
-            public toJSON(): { [k: string]: any };
-
-            /**
-             * Gets the default type url for ClientLibrarySettings
-             * @param [typeUrlPrefix] your custom typeUrlPrefix(default "type.googleapis.com")
-             * @returns The default type url
-             */
-            public static getTypeUrl(typeUrlPrefix?: string): string;
-        }
-
-        /** Properties of a Publishing. */
-        interface IPublishing {
-
-            /** Publishing methodSettings */
-            methodSettings?: (google.api.IMethodSettings[]|null);
-
-            /** Publishing newIssueUri */
-            newIssueUri?: (string|null);
-
-            /** Publishing documentationUri */
-            documentationUri?: (string|null);
-
-            /** Publishing apiShortName */
-            apiShortName?: (string|null);
-
-            /** Publishing githubLabel */
-            githubLabel?: (string|null);
-
-            /** Publishing codeownerGithubTeams */
-            codeownerGithubTeams?: (string[]|null);
-
-            /** Publishing docTagPrefix */
-            docTagPrefix?: (string|null);
-
-            /** Publishing organization */
-            organization?: (google.api.ClientLibraryOrganization|null);
-
-            /** Publishing librarySettings */
-            librarySettings?: (google.api.IClientLibrarySettings[]|null);
-
-            /** Publishing protoReferenceDocumentationUri */
-            protoReferenceDocumentationUri?: (string|null);
-
-            /** Publishing restReferenceDocumentationUri */
-            restReferenceDocumentationUri?: (string|null);
-        }
-
-        /** Represents a Publishing. */
-        class Publishing implements IPublishing {
-
-            /**
-             * Constructs a new Publishing.
-             * @param [properties] Properties to set
-             */
-            constructor(properties?: google.api.IPublishing);
-
-            /** Publishing methodSettings. */
-            public methodSettings: google.api.IMethodSettings[];
-
-            /** Publishing newIssueUri. */
-            public newIssueUri: string;
-
-            /** Publishing documentationUri. */
-            public documentationUri: string;
-
-            /** Publishing apiShortName. */
-            public apiShortName: string;
-
-            /** Publishing githubLabel. */
-            public githubLabel: string;
-
-            /** Publishing codeownerGithubTeams. */
-            public codeownerGithubTeams: string[];
-
-            /** Publishing docTagPrefix. */
-            public docTagPrefix: string;
-
-            /** Publishing organization. */
-            public organization: google.api.ClientLibraryOrganization;
-
-            /** Publishing librarySettings. */
-            public librarySettings: google.api.IClientLibrarySettings[];
-
-            /** Publishing protoReferenceDocumentationUri. */
-            public protoReferenceDocumentationUri: string;
-
-            /** Publishing restReferenceDocumentationUri. */
-            public restReferenceDocumentationUri: string;
-
-            /**
-             * Creates a Publishing message from a plain object. Also converts values to their respective internal types.
-             * @param object Plain object
-             * @returns Publishing
-             */
-            public static fromObject(object: { [k: string]: any }): google.api.Publishing;
-
-            /**
-             * Creates a plain object from a Publishing message. Also converts values to other types if specified.
-             * @param message Publishing
-             * @param [options] Conversion options
-             * @returns Plain object
-             */
-            public static toObject(message: google.api.Publishing, options?: $protobuf.IConversionOptions): { [k: string]: any };
-
-            /**
-             * Converts this Publishing to JSON.
-             * @returns JSON object
-             */
-            public toJSON(): { [k: string]: any };
-
-            /**
-             * Gets the default type url for Publishing
-             * @param [typeUrlPrefix] your custom typeUrlPrefix(default "type.googleapis.com")
-             * @returns The default type url
-             */
-            public static getTypeUrl(typeUrlPrefix?: string): string;
-        }
-
-        /** Properties of a JavaSettings. */
-        interface IJavaSettings {
-
-            /** JavaSettings libraryPackage */
-            libraryPackage?: (string|null);
-
-            /** JavaSettings serviceClassNames */
-            serviceClassNames?: ({ [k: string]: string }|null);
-
-            /** JavaSettings common */
-            common?: (google.api.ICommonLanguageSettings|null);
-        }
-
-        /** Represents a JavaSettings. */
-        class JavaSettings implements IJavaSettings {
-
-            /**
-             * Constructs a new JavaSettings.
-             * @param [properties] Properties to set
-             */
-            constructor(properties?: google.api.IJavaSettings);
-
-            /** JavaSettings libraryPackage. */
-            public libraryPackage: string;
-
-            /** JavaSettings serviceClassNames. */
-            public serviceClassNames: { [k: string]: string };
-
-            /** JavaSettings common. */
-            public common?: (google.api.ICommonLanguageSettings|null);
-
-            /**
-             * Creates a JavaSettings message from a plain object. Also converts values to their respective internal types.
-             * @param object Plain object
-             * @returns JavaSettings
-             */
-            public static fromObject(object: { [k: string]: any }): google.api.JavaSettings;
-
-            /**
-             * Creates a plain object from a JavaSettings message. Also converts values to other types if specified.
-             * @param message JavaSettings
-             * @param [options] Conversion options
-             * @returns Plain object
-             */
-            public static toObject(message: google.api.JavaSettings, options?: $protobuf.IConversionOptions): { [k: string]: any };
-
-            /**
-             * Converts this JavaSettings to JSON.
-             * @returns JSON object
-             */
-            public toJSON(): { [k: string]: any };
-
-            /**
-             * Gets the default type url for JavaSettings
-             * @param [typeUrlPrefix] your custom typeUrlPrefix(default "type.googleapis.com")
-             * @returns The default type url
-             */
-            public static getTypeUrl(typeUrlPrefix?: string): string;
-        }
-
-        /** Properties of a CppSettings. */
-        interface ICppSettings {
-
-            /** CppSettings common */
-            common?: (google.api.ICommonLanguageSettings|null);
-        }
-
-        /** Represents a CppSettings. */
-        class CppSettings implements ICppSettings {
-
-            /**
-             * Constructs a new CppSettings.
-             * @param [properties] Properties to set
-             */
-            constructor(properties?: google.api.ICppSettings);
-
-            /** CppSettings common. */
-            public common?: (google.api.ICommonLanguageSettings|null);
-
-            /**
-             * Creates a CppSettings message from a plain object. Also converts values to their respective internal types.
-             * @param object Plain object
-             * @returns CppSettings
-             */
-            public static fromObject(object: { [k: string]: any }): google.api.CppSettings;
-
-            /**
-             * Creates a plain object from a CppSettings message. Also converts values to other types if specified.
-             * @param message CppSettings
-             * @param [options] Conversion options
-             * @returns Plain object
-             */
-            public static toObject(message: google.api.CppSettings, options?: $protobuf.IConversionOptions): { [k: string]: any };
-
-            /**
-             * Converts this CppSettings to JSON.
              * @returns JSON object
              */
             public toJSON(): { [k: string]: any };
@@ -10958,108 +6309,6 @@
 
             /**
              * Converts this PythonSettings to JSON.
->>>>>>> 5937b93a
-             * @returns JSON object
-             */
-            public toJSON(): { [k: string]: any };
-
-            /**
-<<<<<<< HEAD
-             * Gets the default type url for CppSettings
-=======
-             * Gets the default type url for PythonSettings
->>>>>>> 5937b93a
-             * @param [typeUrlPrefix] your custom typeUrlPrefix(default "type.googleapis.com")
-             * @returns The default type url
-             */
-            public static getTypeUrl(typeUrlPrefix?: string): string;
-        }
-
-<<<<<<< HEAD
-        /** Properties of a PhpSettings. */
-        interface IPhpSettings {
-
-            /** PhpSettings common */
-            common?: (google.api.ICommonLanguageSettings|null);
-        }
-
-        /** Represents a PhpSettings. */
-        class PhpSettings implements IPhpSettings {
-
-            /**
-             * Constructs a new PhpSettings.
-             * @param [properties] Properties to set
-             */
-            constructor(properties?: google.api.IPhpSettings);
-
-            /** PhpSettings common. */
-            public common?: (google.api.ICommonLanguageSettings|null);
-
-            /**
-             * Creates a PhpSettings message from a plain object. Also converts values to their respective internal types.
-             * @param object Plain object
-             * @returns PhpSettings
-             */
-            public static fromObject(object: { [k: string]: any }): google.api.PhpSettings;
-
-            /**
-             * Creates a plain object from a PhpSettings message. Also converts values to other types if specified.
-             * @param message PhpSettings
-             * @param [options] Conversion options
-             * @returns Plain object
-             */
-            public static toObject(message: google.api.PhpSettings, options?: $protobuf.IConversionOptions): { [k: string]: any };
-
-            /**
-             * Converts this PhpSettings to JSON.
-             * @returns JSON object
-             */
-            public toJSON(): { [k: string]: any };
-
-            /**
-             * Gets the default type url for PhpSettings
-             * @param [typeUrlPrefix] your custom typeUrlPrefix(default "type.googleapis.com")
-             * @returns The default type url
-             */
-            public static getTypeUrl(typeUrlPrefix?: string): string;
-        }
-
-        /** Properties of a PythonSettings. */
-        interface IPythonSettings {
-
-            /** PythonSettings common */
-            common?: (google.api.ICommonLanguageSettings|null);
-        }
-
-        /** Represents a PythonSettings. */
-        class PythonSettings implements IPythonSettings {
-
-            /**
-             * Constructs a new PythonSettings.
-             * @param [properties] Properties to set
-             */
-            constructor(properties?: google.api.IPythonSettings);
-
-            /** PythonSettings common. */
-            public common?: (google.api.ICommonLanguageSettings|null);
-
-            /**
-             * Creates a PythonSettings message from a plain object. Also converts values to their respective internal types.
-             * @param object Plain object
-             * @returns PythonSettings
-             */
-            public static fromObject(object: { [k: string]: any }): google.api.PythonSettings;
-
-            /**
-             * Creates a plain object from a PythonSettings message. Also converts values to other types if specified.
-             * @param message PythonSettings
-             * @param [options] Conversion options
-             * @returns Plain object
-             */
-            public static toObject(message: google.api.PythonSettings, options?: $protobuf.IConversionOptions): { [k: string]: any };
-
-            /**
-             * Converts this PythonSettings to JSON.
              * @returns JSON object
              */
             public toJSON(): { [k: string]: any };
@@ -11070,6 +6319,63 @@
              * @returns The default type url
              */
             public static getTypeUrl(typeUrlPrefix?: string): string;
+        }
+
+        namespace PythonSettings {
+
+            /** Properties of an ExperimentalFeatures. */
+            interface IExperimentalFeatures {
+
+                /** ExperimentalFeatures restAsyncIoEnabled */
+                restAsyncIoEnabled?: (boolean|null);
+
+                /** ExperimentalFeatures protobufPythonicTypesEnabled */
+                protobufPythonicTypesEnabled?: (boolean|null);
+            }
+
+            /** Represents an ExperimentalFeatures. */
+            class ExperimentalFeatures implements IExperimentalFeatures {
+
+                /**
+                 * Constructs a new ExperimentalFeatures.
+                 * @param [properties] Properties to set
+                 */
+                constructor(properties?: google.api.PythonSettings.IExperimentalFeatures);
+
+                /** ExperimentalFeatures restAsyncIoEnabled. */
+                public restAsyncIoEnabled: boolean;
+
+                /** ExperimentalFeatures protobufPythonicTypesEnabled. */
+                public protobufPythonicTypesEnabled: boolean;
+
+                /**
+                 * Creates an ExperimentalFeatures message from a plain object. Also converts values to their respective internal types.
+                 * @param object Plain object
+                 * @returns ExperimentalFeatures
+                 */
+                public static fromObject(object: { [k: string]: any }): google.api.PythonSettings.ExperimentalFeatures;
+
+                /**
+                 * Creates a plain object from an ExperimentalFeatures message. Also converts values to other types if specified.
+                 * @param message ExperimentalFeatures
+                 * @param [options] Conversion options
+                 * @returns Plain object
+                 */
+                public static toObject(message: google.api.PythonSettings.ExperimentalFeatures, options?: $protobuf.IConversionOptions): { [k: string]: any };
+
+                /**
+                 * Converts this ExperimentalFeatures to JSON.
+                 * @returns JSON object
+                 */
+                public toJSON(): { [k: string]: any };
+
+                /**
+                 * Gets the default type url for ExperimentalFeatures
+                 * @param [typeUrlPrefix] your custom typeUrlPrefix(default "type.googleapis.com")
+                 * @returns The default type url
+                 */
+                public static getTypeUrl(typeUrlPrefix?: string): string;
+            }
         }
 
         /** Properties of a NodeSettings. */
@@ -11251,247 +6557,9 @@
 
             /** GoSettings common */
             common?: (google.api.ICommonLanguageSettings|null);
-=======
-        namespace PythonSettings {
-
-            /** Properties of an ExperimentalFeatures. */
-            interface IExperimentalFeatures {
-
-                /** ExperimentalFeatures restAsyncIoEnabled */
-                restAsyncIoEnabled?: (boolean|null);
-
-                /** ExperimentalFeatures protobufPythonicTypesEnabled */
-                protobufPythonicTypesEnabled?: (boolean|null);
-            }
-
-            /** Represents an ExperimentalFeatures. */
-            class ExperimentalFeatures implements IExperimentalFeatures {
-
-                /**
-                 * Constructs a new ExperimentalFeatures.
-                 * @param [properties] Properties to set
-                 */
-                constructor(properties?: google.api.PythonSettings.IExperimentalFeatures);
-
-                /** ExperimentalFeatures restAsyncIoEnabled. */
-                public restAsyncIoEnabled: boolean;
-
-                /** ExperimentalFeatures protobufPythonicTypesEnabled. */
-                public protobufPythonicTypesEnabled: boolean;
-
-                /**
-                 * Creates an ExperimentalFeatures message from a plain object. Also converts values to their respective internal types.
-                 * @param object Plain object
-                 * @returns ExperimentalFeatures
-                 */
-                public static fromObject(object: { [k: string]: any }): google.api.PythonSettings.ExperimentalFeatures;
-
-                /**
-                 * Creates a plain object from an ExperimentalFeatures message. Also converts values to other types if specified.
-                 * @param message ExperimentalFeatures
-                 * @param [options] Conversion options
-                 * @returns Plain object
-                 */
-                public static toObject(message: google.api.PythonSettings.ExperimentalFeatures, options?: $protobuf.IConversionOptions): { [k: string]: any };
-
-                /**
-                 * Converts this ExperimentalFeatures to JSON.
-                 * @returns JSON object
-                 */
-                public toJSON(): { [k: string]: any };
-
-                /**
-                 * Gets the default type url for ExperimentalFeatures
-                 * @param [typeUrlPrefix] your custom typeUrlPrefix(default "type.googleapis.com")
-                 * @returns The default type url
-                 */
-                public static getTypeUrl(typeUrlPrefix?: string): string;
-            }
-        }
-
-        /** Properties of a NodeSettings. */
-        interface INodeSettings {
-
-            /** NodeSettings common */
-            common?: (google.api.ICommonLanguageSettings|null);
-        }
-
-        /** Represents a NodeSettings. */
-        class NodeSettings implements INodeSettings {
-
-            /**
-             * Constructs a new NodeSettings.
-             * @param [properties] Properties to set
-             */
-            constructor(properties?: google.api.INodeSettings);
-
-            /** NodeSettings common. */
-            public common?: (google.api.ICommonLanguageSettings|null);
-
-            /**
-             * Creates a NodeSettings message from a plain object. Also converts values to their respective internal types.
-             * @param object Plain object
-             * @returns NodeSettings
-             */
-            public static fromObject(object: { [k: string]: any }): google.api.NodeSettings;
-
-            /**
-             * Creates a plain object from a NodeSettings message. Also converts values to other types if specified.
-             * @param message NodeSettings
-             * @param [options] Conversion options
-             * @returns Plain object
-             */
-            public static toObject(message: google.api.NodeSettings, options?: $protobuf.IConversionOptions): { [k: string]: any };
-
-            /**
-             * Converts this NodeSettings to JSON.
-             * @returns JSON object
-             */
-            public toJSON(): { [k: string]: any };
-
-            /**
-             * Gets the default type url for NodeSettings
-             * @param [typeUrlPrefix] your custom typeUrlPrefix(default "type.googleapis.com")
-             * @returns The default type url
-             */
-            public static getTypeUrl(typeUrlPrefix?: string): string;
-        }
-
-        /** Properties of a DotnetSettings. */
-        interface IDotnetSettings {
-
-            /** DotnetSettings common */
-            common?: (google.api.ICommonLanguageSettings|null);
-
-            /** DotnetSettings renamedServices */
-            renamedServices?: ({ [k: string]: string }|null);
-
-            /** DotnetSettings renamedResources */
-            renamedResources?: ({ [k: string]: string }|null);
-
-            /** DotnetSettings ignoredResources */
-            ignoredResources?: (string[]|null);
-
-            /** DotnetSettings forcedNamespaceAliases */
-            forcedNamespaceAliases?: (string[]|null);
-
-            /** DotnetSettings handwrittenSignatures */
-            handwrittenSignatures?: (string[]|null);
-        }
-
-        /** Represents a DotnetSettings. */
-        class DotnetSettings implements IDotnetSettings {
-
-            /**
-             * Constructs a new DotnetSettings.
-             * @param [properties] Properties to set
-             */
-            constructor(properties?: google.api.IDotnetSettings);
-
-            /** DotnetSettings common. */
-            public common?: (google.api.ICommonLanguageSettings|null);
-
-            /** DotnetSettings renamedServices. */
-            public renamedServices: { [k: string]: string };
-
-            /** DotnetSettings renamedResources. */
-            public renamedResources: { [k: string]: string };
-
-            /** DotnetSettings ignoredResources. */
-            public ignoredResources: string[];
-
-            /** DotnetSettings forcedNamespaceAliases. */
-            public forcedNamespaceAliases: string[];
-
-            /** DotnetSettings handwrittenSignatures. */
-            public handwrittenSignatures: string[];
-
-            /**
-             * Creates a DotnetSettings message from a plain object. Also converts values to their respective internal types.
-             * @param object Plain object
-             * @returns DotnetSettings
-             */
-            public static fromObject(object: { [k: string]: any }): google.api.DotnetSettings;
-
-            /**
-             * Creates a plain object from a DotnetSettings message. Also converts values to other types if specified.
-             * @param message DotnetSettings
-             * @param [options] Conversion options
-             * @returns Plain object
-             */
-            public static toObject(message: google.api.DotnetSettings, options?: $protobuf.IConversionOptions): { [k: string]: any };
-
-            /**
-             * Converts this DotnetSettings to JSON.
-             * @returns JSON object
-             */
-            public toJSON(): { [k: string]: any };
-
-            /**
-             * Gets the default type url for DotnetSettings
-             * @param [typeUrlPrefix] your custom typeUrlPrefix(default "type.googleapis.com")
-             * @returns The default type url
-             */
-            public static getTypeUrl(typeUrlPrefix?: string): string;
-        }
-
-        /** Properties of a RubySettings. */
-        interface IRubySettings {
-
-            /** RubySettings common */
-            common?: (google.api.ICommonLanguageSettings|null);
-        }
-
-        /** Represents a RubySettings. */
-        class RubySettings implements IRubySettings {
-
-            /**
-             * Constructs a new RubySettings.
-             * @param [properties] Properties to set
-             */
-            constructor(properties?: google.api.IRubySettings);
-
-            /** RubySettings common. */
-            public common?: (google.api.ICommonLanguageSettings|null);
-
-            /**
-             * Creates a RubySettings message from a plain object. Also converts values to their respective internal types.
-             * @param object Plain object
-             * @returns RubySettings
-             */
-            public static fromObject(object: { [k: string]: any }): google.api.RubySettings;
-
-            /**
-             * Creates a plain object from a RubySettings message. Also converts values to other types if specified.
-             * @param message RubySettings
-             * @param [options] Conversion options
-             * @returns Plain object
-             */
-            public static toObject(message: google.api.RubySettings, options?: $protobuf.IConversionOptions): { [k: string]: any };
-
-            /**
-             * Converts this RubySettings to JSON.
-             * @returns JSON object
-             */
-            public toJSON(): { [k: string]: any };
-
-            /**
-             * Gets the default type url for RubySettings
-             * @param [typeUrlPrefix] your custom typeUrlPrefix(default "type.googleapis.com")
-             * @returns The default type url
-             */
-            public static getTypeUrl(typeUrlPrefix?: string): string;
-        }
-
-        /** Properties of a GoSettings. */
-        interface IGoSettings {
-
-            /** GoSettings common */
-            common?: (google.api.ICommonLanguageSettings|null);
 
             /** GoSettings renamedServices */
             renamedServices?: ({ [k: string]: string }|null);
->>>>>>> 5937b93a
         }
 
         /** Represents a GoSettings. */
@@ -11506,7 +6574,9 @@
             /** GoSettings common. */
             public common?: (google.api.ICommonLanguageSettings|null);
 
-<<<<<<< HEAD
+            /** GoSettings renamedServices. */
+            public renamedServices: { [k: string]: string };
+
             /**
              * Creates a GoSettings message from a plain object. Also converts values to their respective internal types.
              * @param object Plain object
@@ -11604,108 +6674,6 @@
                 /** LongRunning initialPollDelay */
                 initialPollDelay?: (google.protobuf.IDuration|null);
 
-=======
-            /** GoSettings renamedServices. */
-            public renamedServices: { [k: string]: string };
-
-            /**
-             * Creates a GoSettings message from a plain object. Also converts values to their respective internal types.
-             * @param object Plain object
-             * @returns GoSettings
-             */
-            public static fromObject(object: { [k: string]: any }): google.api.GoSettings;
-
-            /**
-             * Creates a plain object from a GoSettings message. Also converts values to other types if specified.
-             * @param message GoSettings
-             * @param [options] Conversion options
-             * @returns Plain object
-             */
-            public static toObject(message: google.api.GoSettings, options?: $protobuf.IConversionOptions): { [k: string]: any };
-
-            /**
-             * Converts this GoSettings to JSON.
-             * @returns JSON object
-             */
-            public toJSON(): { [k: string]: any };
-
-            /**
-             * Gets the default type url for GoSettings
-             * @param [typeUrlPrefix] your custom typeUrlPrefix(default "type.googleapis.com")
-             * @returns The default type url
-             */
-            public static getTypeUrl(typeUrlPrefix?: string): string;
-        }
-
-        /** Properties of a MethodSettings. */
-        interface IMethodSettings {
-
-            /** MethodSettings selector */
-            selector?: (string|null);
-
-            /** MethodSettings longRunning */
-            longRunning?: (google.api.MethodSettings.ILongRunning|null);
-
-            /** MethodSettings autoPopulatedFields */
-            autoPopulatedFields?: (string[]|null);
-        }
-
-        /** Represents a MethodSettings. */
-        class MethodSettings implements IMethodSettings {
-
-            /**
-             * Constructs a new MethodSettings.
-             * @param [properties] Properties to set
-             */
-            constructor(properties?: google.api.IMethodSettings);
-
-            /** MethodSettings selector. */
-            public selector: string;
-
-            /** MethodSettings longRunning. */
-            public longRunning?: (google.api.MethodSettings.ILongRunning|null);
-
-            /** MethodSettings autoPopulatedFields. */
-            public autoPopulatedFields: string[];
-
-            /**
-             * Creates a MethodSettings message from a plain object. Also converts values to their respective internal types.
-             * @param object Plain object
-             * @returns MethodSettings
-             */
-            public static fromObject(object: { [k: string]: any }): google.api.MethodSettings;
-
-            /**
-             * Creates a plain object from a MethodSettings message. Also converts values to other types if specified.
-             * @param message MethodSettings
-             * @param [options] Conversion options
-             * @returns Plain object
-             */
-            public static toObject(message: google.api.MethodSettings, options?: $protobuf.IConversionOptions): { [k: string]: any };
-
-            /**
-             * Converts this MethodSettings to JSON.
-             * @returns JSON object
-             */
-            public toJSON(): { [k: string]: any };
-
-            /**
-             * Gets the default type url for MethodSettings
-             * @param [typeUrlPrefix] your custom typeUrlPrefix(default "type.googleapis.com")
-             * @returns The default type url
-             */
-            public static getTypeUrl(typeUrlPrefix?: string): string;
-        }
-
-        namespace MethodSettings {
-
-            /** Properties of a LongRunning. */
-            interface ILongRunning {
-
-                /** LongRunning initialPollDelay */
-                initialPollDelay?: (google.protobuf.IDuration|null);
-
->>>>>>> 5937b93a
                 /** LongRunning pollDelayMultiplier */
                 pollDelayMultiplier?: (number|null);
 
@@ -11770,11 +6738,64 @@
         /** ClientLibraryOrganization enum. */
         type ClientLibraryOrganization =
             "CLIENT_LIBRARY_ORGANIZATION_UNSPECIFIED"| "CLOUD"| "ADS"| "PHOTOS"| "STREET_VIEW"| "SHOPPING"| "GEO"| "GENERATIVE_AI";
-<<<<<<< HEAD
 
         /** ClientLibraryDestination enum. */
         type ClientLibraryDestination =
             "CLIENT_LIBRARY_DESTINATION_UNSPECIFIED"| "GITHUB"| "PACKAGE_MANAGER";
+
+        /** Properties of a SelectiveGapicGeneration. */
+        interface ISelectiveGapicGeneration {
+
+            /** SelectiveGapicGeneration methods */
+            methods?: (string[]|null);
+
+            /** SelectiveGapicGeneration generateOmittedAsInternal */
+            generateOmittedAsInternal?: (boolean|null);
+        }
+
+        /** Represents a SelectiveGapicGeneration. */
+        class SelectiveGapicGeneration implements ISelectiveGapicGeneration {
+
+            /**
+             * Constructs a new SelectiveGapicGeneration.
+             * @param [properties] Properties to set
+             */
+            constructor(properties?: google.api.ISelectiveGapicGeneration);
+
+            /** SelectiveGapicGeneration methods. */
+            public methods: string[];
+
+            /** SelectiveGapicGeneration generateOmittedAsInternal. */
+            public generateOmittedAsInternal: boolean;
+
+            /**
+             * Creates a SelectiveGapicGeneration message from a plain object. Also converts values to their respective internal types.
+             * @param object Plain object
+             * @returns SelectiveGapicGeneration
+             */
+            public static fromObject(object: { [k: string]: any }): google.api.SelectiveGapicGeneration;
+
+            /**
+             * Creates a plain object from a SelectiveGapicGeneration message. Also converts values to other types if specified.
+             * @param message SelectiveGapicGeneration
+             * @param [options] Conversion options
+             * @returns Plain object
+             */
+            public static toObject(message: google.api.SelectiveGapicGeneration, options?: $protobuf.IConversionOptions): { [k: string]: any };
+
+            /**
+             * Converts this SelectiveGapicGeneration to JSON.
+             * @returns JSON object
+             */
+            public toJSON(): { [k: string]: any };
+
+            /**
+             * Gets the default type url for SelectiveGapicGeneration
+             * @param [typeUrlPrefix] your custom typeUrlPrefix(default "type.googleapis.com")
+             * @returns The default type url
+             */
+            public static getTypeUrl(typeUrlPrefix?: string): string;
+        }
 
         /** LaunchStage enum. */
         type LaunchStage =
@@ -11866,157 +6887,6 @@
 
         namespace ResourceDescriptor {
 
-=======
-
-        /** ClientLibraryDestination enum. */
-        type ClientLibraryDestination =
-            "CLIENT_LIBRARY_DESTINATION_UNSPECIFIED"| "GITHUB"| "PACKAGE_MANAGER";
-
-        /** Properties of a SelectiveGapicGeneration. */
-        interface ISelectiveGapicGeneration {
-
-            /** SelectiveGapicGeneration methods */
-            methods?: (string[]|null);
-
-            /** SelectiveGapicGeneration generateOmittedAsInternal */
-            generateOmittedAsInternal?: (boolean|null);
-        }
-
-        /** Represents a SelectiveGapicGeneration. */
-        class SelectiveGapicGeneration implements ISelectiveGapicGeneration {
-
-            /**
-             * Constructs a new SelectiveGapicGeneration.
-             * @param [properties] Properties to set
-             */
-            constructor(properties?: google.api.ISelectiveGapicGeneration);
-
-            /** SelectiveGapicGeneration methods. */
-            public methods: string[];
-
-            /** SelectiveGapicGeneration generateOmittedAsInternal. */
-            public generateOmittedAsInternal: boolean;
-
-            /**
-             * Creates a SelectiveGapicGeneration message from a plain object. Also converts values to their respective internal types.
-             * @param object Plain object
-             * @returns SelectiveGapicGeneration
-             */
-            public static fromObject(object: { [k: string]: any }): google.api.SelectiveGapicGeneration;
-
-            /**
-             * Creates a plain object from a SelectiveGapicGeneration message. Also converts values to other types if specified.
-             * @param message SelectiveGapicGeneration
-             * @param [options] Conversion options
-             * @returns Plain object
-             */
-            public static toObject(message: google.api.SelectiveGapicGeneration, options?: $protobuf.IConversionOptions): { [k: string]: any };
-
-            /**
-             * Converts this SelectiveGapicGeneration to JSON.
-             * @returns JSON object
-             */
-            public toJSON(): { [k: string]: any };
-
-            /**
-             * Gets the default type url for SelectiveGapicGeneration
-             * @param [typeUrlPrefix] your custom typeUrlPrefix(default "type.googleapis.com")
-             * @returns The default type url
-             */
-            public static getTypeUrl(typeUrlPrefix?: string): string;
-        }
-
-        /** LaunchStage enum. */
-        type LaunchStage =
-            "LAUNCH_STAGE_UNSPECIFIED"| "UNIMPLEMENTED"| "PRELAUNCH"| "EARLY_ACCESS"| "ALPHA"| "BETA"| "GA"| "DEPRECATED";
-
-        /** Properties of a ResourceDescriptor. */
-        interface IResourceDescriptor {
-
-            /** ResourceDescriptor type */
-            type?: (string|null);
-
-            /** ResourceDescriptor pattern */
-            pattern?: (string[]|null);
-
-            /** ResourceDescriptor nameField */
-            nameField?: (string|null);
-
-            /** ResourceDescriptor history */
-            history?: (google.api.ResourceDescriptor.History|null);
-
-            /** ResourceDescriptor plural */
-            plural?: (string|null);
-
-            /** ResourceDescriptor singular */
-            singular?: (string|null);
-
-            /** ResourceDescriptor style */
-            style?: (google.api.ResourceDescriptor.Style[]|null);
-        }
-
-        /** Represents a ResourceDescriptor. */
-        class ResourceDescriptor implements IResourceDescriptor {
-
-            /**
-             * Constructs a new ResourceDescriptor.
-             * @param [properties] Properties to set
-             */
-            constructor(properties?: google.api.IResourceDescriptor);
-
-            /** ResourceDescriptor type. */
-            public type: string;
-
-            /** ResourceDescriptor pattern. */
-            public pattern: string[];
-
-            /** ResourceDescriptor nameField. */
-            public nameField: string;
-
-            /** ResourceDescriptor history. */
-            public history: google.api.ResourceDescriptor.History;
-
-            /** ResourceDescriptor plural. */
-            public plural: string;
-
-            /** ResourceDescriptor singular. */
-            public singular: string;
-
-            /** ResourceDescriptor style. */
-            public style: google.api.ResourceDescriptor.Style[];
-
-            /**
-             * Creates a ResourceDescriptor message from a plain object. Also converts values to their respective internal types.
-             * @param object Plain object
-             * @returns ResourceDescriptor
-             */
-            public static fromObject(object: { [k: string]: any }): google.api.ResourceDescriptor;
-
-            /**
-             * Creates a plain object from a ResourceDescriptor message. Also converts values to other types if specified.
-             * @param message ResourceDescriptor
-             * @param [options] Conversion options
-             * @returns Plain object
-             */
-            public static toObject(message: google.api.ResourceDescriptor, options?: $protobuf.IConversionOptions): { [k: string]: any };
-
-            /**
-             * Converts this ResourceDescriptor to JSON.
-             * @returns JSON object
-             */
-            public toJSON(): { [k: string]: any };
-
-            /**
-             * Gets the default type url for ResourceDescriptor
-             * @param [typeUrlPrefix] your custom typeUrlPrefix(default "type.googleapis.com")
-             * @returns The default type url
-             */
-            public static getTypeUrl(typeUrlPrefix?: string): string;
-        }
-
-        namespace ResourceDescriptor {
-
->>>>>>> 5937b93a
             /** History enum. */
             type History =
                 "HISTORY_UNSPECIFIED"| "ORIGINALLY_SINGLE_PATTERN"| "FUTURE_MULTI_PATTERN";
