--- conflicted
+++ resolved
@@ -59,7 +59,6 @@
   }
 
   /**
-<<<<<<< HEAD
    * Creates and returns a new [Filter]{@link Filter} that is a
    * disjunction of the given {@link Filter}s. A disjunction filter includes
    * a document if it satisfies any of the given {@link Filter}s.
@@ -68,13 +67,6 @@
    * [Filter.or()]{@link Filter#or}, or [Filter.and()]{@link Filter#and}. When
    * applied to a [Query]{@link Query} it requires that documents must satisfy
    * one of the provided {@link Filter}s.
-=======
-   * Creates and returns a new [Filter]{@link Filter} that performs
-   * a logical OR of all the provided {@link Filter}s. The returned Filter can be
-   * applied to [Query.where()]{@link Query#where}, [Filter.or()]{@link Filter#or},
-   * or [Filter.and()]{@link Filter#and}. When applied to a [Query]{@link Query}
-   * it requires that documents must satisfy one of the provided {@link Filter}s.
->>>>>>> e7d3bf06
    *
    * @param {...Filter} filters  Optional. The {@link Filter}s
    * for OR operation. These must be created with calls to {@link Filter#where},
@@ -100,7 +92,6 @@
   }
 
   /**
-<<<<<<< HEAD
    * Creates and returns a new [Filter]{@link Filter} that is a
    * conjunction of the given {@link Filter}s. A conjunction filter includes
    * a document if it satisfies any of the given {@link Filter}s.
@@ -109,13 +100,6 @@
    * [Filter.or()]{@link Filter#or}, or [Filter.and()]{@link Filter#and}. When
    * applied to a [Query]{@link Query} it requires that documents must satisfy
    * one of the provided {@link Filter}s.
-=======
-   * Creates and returns a new [Filter]{@link Filter} that performs
-   * a logical AND of all the provided {@link Filter}s. The returned Filter can be
-   * applied to [Query.where()]{@link Query#where}, [Filter.or()]{@link Filter#or},
-   * or [Filter.and()]{@link Filter#and}. When applied to a [Query]{@link Query}
-   * it requires that documents must satisfy all of the provided {@link Filter}s.
->>>>>>> e7d3bf06
    *
    * @param {...Filter} filters  Optional. The {@link Filter}s
    * for AND operation. These must be created with calls to {@link Filter#where},
@@ -142,21 +126,12 @@
 }
 
 /**
-<<<<<<< HEAD
  * A `UnaryFilter` represents a restriction on one field value and can
  * be used to refine the results of a {@link Query}.
-=======
- * A `UnaryFilter` is used to narrow the set of documents returned by
- * a Firestore query by filtering on a document field.
->>>>>>> e7d3bf06
  * `UnaryFilter`s are created by invoking {@link Filter#where} and can then
  * be passed to {@link Query#where} to create a new {@link Query} instance
  * that also contains this `UnaryFilter`.
  *
-<<<<<<< HEAD
-=======
- *
->>>>>>> e7d3bf06
  * @private
  * @internal
  */
@@ -205,10 +180,6 @@
  * or {@link Filter#and} and can then be passed to {@link Query#where}
  * to create a new query instance that also contains the `CompositeFilter`.
  *
-<<<<<<< HEAD
-=======
- *
->>>>>>> e7d3bf06
  * @private
  * @internal
  */
