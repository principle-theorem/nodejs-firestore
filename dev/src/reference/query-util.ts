/**
 * Copyright 2024 Google LLC. All Rights Reserved.
 *
 * Licensed under the Apache License, Version 2.0 (the "License");
 * you may not use this file except in compliance with the License.
 * You may obtain a copy of the License at
 *
 *      http://www.apache.org/licenses/LICENSE-2.0
 *
 * Unless required by applicable law or agreed to in writing, software
 * distributed under the License is distributed on an "AS IS" BASIS,
 * WITHOUT WARRANTIES OR CONDITIONS OF ANY KIND, either express or implied.
 * See the License for the specific language governing permissions and
 * limitations under the License.
 */

import * as firestore from '@google-cloud/firestore';
import {GoogleError} from 'google-gax';
import {Duplex, Transform} from 'stream';

import {Serializer} from '../serializer';
import {Timestamp} from '../timestamp';
import {DocumentSnapshotBuilder, QueryDocumentSnapshot} from '../document';
import {
  Deferred,
  getTotalTimeout,
  isPermanentRpcError,
  requestTag,
  wrapError,
} from '../util';
import {DocumentChange} from '../document-change';
import {ExplainMetrics} from '../query-profile';
import {logger} from '../logger';
import {VectorQuery} from './vector-query';
import {Query} from './query';
import Firestore from '../index';
import {QueryOptions} from './query-options';
import {LimitType, QueryResponse, QueryStreamElement} from './types';
import {NOOP_MESSAGE} from './constants';

import * as protos from '../../protos/firestore_v1_proto_api';
import api = protos.google.firestore.v1;
import {
  ATTRIBUTE_KEY_IS_RETRY_WITH_CURSOR,
  ATTRIBUTE_KEY_IS_TRANSACTIONAL,
  SPAN_NAME_RUN_QUERY,
} from '../telemetry/trace-util';

export class QueryUtil<
  AppModelType,
  DbModelType extends firestore.DocumentData,
  Template extends
    | Query<AppModelType, DbModelType>
    | VectorQuery<AppModelType, DbModelType>,
> {
  constructor(
    /** @private */
    readonly _firestore: Firestore,
    /** @private */
    readonly _queryOptions: QueryOptions<AppModelType, DbModelType>,
    /** @private */
    readonly _serializer: Serializer
  ) {}

  _getResponse(
    query: Template,
    transactionOrReadTime?: Uint8Array | Timestamp | api.ITransactionOptions,
    retryWithCursor = true,
    explainOptions?: firestore.ExplainOptions
  ): Promise<QueryResponse<ReturnType<Template['_createSnapshot']>>> {
    // Capture the error stack to preserve stack tracing across async calls.
    const stack = Error().stack!;

    return new Promise((resolve, reject) => {
      const docs: Array<QueryDocumentSnapshot<AppModelType, DbModelType>> = [];
      const output: Omit<QueryResponse<never>, 'result'> & {
        readTime?: Timestamp;
      } = {};

      this._stream(
        query,
        transactionOrReadTime,
        retryWithCursor,
        explainOptions
      )
        .on('error', err => {
          reject(wrapError(err, stack));
        })
        .on('data', (data: QueryStreamElement<AppModelType, DbModelType>) => {
          if (data.transaction) {
            output.transaction = data.transaction;
          }
          if (data.readTime) {
            output.readTime = data.readTime;
          }
          if (data.explainMetrics) {
            output.explainMetrics = data.explainMetrics;
          }
          if (data.document) {
            docs.push(data.document);
          }
        })
        .on('end', () => {
          if (this._queryOptions.limitType === LimitType.Last) {
            // The results for limitToLast queries need to be flipped since
            // we reversed the ordering constraints before sending the query
            // to the backend.
            docs.reverse();
          }

          // Only return a snapshot when we have a readTime
          // explain queries with analyze !== true will return no documents and no read time
          const result = output.readTime
            ? (query._createSnapshot(
                output.readTime,
                docs.length,
                () => docs,
                () => {
                  const changes: Array<
                    DocumentChange<AppModelType, DbModelType>
                  > = [];
                  for (let i = 0; i < docs.length; ++i) {
                    changes.push(new DocumentChange('added', docs[i], -1, i));
                  }
                  return changes;
                }
              ) as ReturnType<Template['_createSnapshot']>)
            : undefined;

          resolve({
            transaction: output.transaction,
            explainMetrics: output.explainMetrics,
            result,
          });
        });
    });
  }

  // This method exists solely to enable unit tests to mock it.
  _isPermanentRpcError(err: GoogleError, methodName: string): boolean {
    return isPermanentRpcError(err, methodName);
  }

  _hasRetryTimedOut(methodName: string, startTime: number): boolean {
    const totalTimeout = getTotalTimeout(methodName);
    if (totalTimeout === 0) {
      return false;
    }

    return Date.now() - startTime >= totalTimeout;
  }

  stream(query: Template): NodeJS.ReadableStream {
    if (this._queryOptions.limitType === LimitType.Last) {
      throw new Error(
        'Query results for queries that include limitToLast() ' +
          'constraints cannot be streamed. Use Query.get() instead.'
      );
    }

    const responseStream = this._stream(query);
    const transform = new Transform({
      objectMode: true,
      transform(chunk, encoding, callback) {
        callback(undefined, chunk.document);
      },
    });

    responseStream.pipe(transform);
    responseStream.on('error', e => transform.destroy(e));
    return transform;
  }

  _stream(
    query: Template,
    transactionOrReadTime?: Uint8Array | Timestamp | api.ITransactionOptions,
    retryWithCursor = true,
    explainOptions?: firestore.ExplainOptions
  ): NodeJS.ReadableStream {
    const tag = requestTag();
    const startTime = Date.now();
    const isExplain = explainOptions !== undefined;
    const methodName = 'runQuery';

    let numDocumentsReceived = 0;
    let lastReceivedDocument: QueryDocumentSnapshot<
      AppModelType,
      DbModelType
    > | null = null;

    let backendStream: Duplex;
    const stream = new Transform({
      objectMode: true,
      transform: (
        proto: api.RunQueryResponse | typeof NOOP_MESSAGE,
        enc,
        callback
      ) => {
        if (proto === NOOP_MESSAGE) {
          callback(undefined);
          return;
        }

        const output: QueryStreamElement<AppModelType, DbModelType> = {};

        // Proto comes with zero-length buffer by default
        if (proto.transaction?.length) {
          output.transaction = proto.transaction;
        }

        if (proto.readTime) {
          output.readTime = Timestamp.fromProto(proto.readTime);
        }

        if (proto.document) {
          const document = this._firestore.snapshot_(
            proto.document,
            proto.readTime!
          );
          const finalDoc = new DocumentSnapshotBuilder<
            AppModelType,
            DbModelType
          >(document.ref.withConverter(this._queryOptions.converter));
          // Recreate the QueryDocumentSnapshot with the DocumentReference
          // containing the original converter.
          finalDoc.fieldsProto = document._fieldsProto;
          finalDoc.readTime = document.readTime;
          finalDoc.createTime = document.createTime;
          finalDoc.updateTime = document.updateTime;
          lastReceivedDocument = finalDoc.build() as QueryDocumentSnapshot<
            AppModelType,
            DbModelType
          >;
          output.document = lastReceivedDocument;
        }

        if (proto.explainMetrics) {
          output.explainMetrics = ExplainMetrics._fromProto(
            proto.explainMetrics,
            this._serializer
          );
        }

        ++numDocumentsReceived;
        callback(undefined, output);

        if (proto.done) {
          logger('QueryUtil._stream', tag, 'Trigger Logical Termination.');
          this._firestore._traceUtil
            .currentSpan()
            .addEvent(
              `Firestore.${methodName}: Received RunQueryResponse.Done.`
            );
          backendStream.unpipe(stream);
          backendStream.resume();
          backendStream.end();
          stream.end();
        }
      },
    });

    this._firestore
      .initializeIfNeeded(tag)
      .then(async () => {
        // `toProto()` might throw an exception. We rely on the behavior of an
        // async function to convert this exception into the rejected Promise we
        // catch below.
        let request = query.toProto(transactionOrReadTime, explainOptions);

        let isRetryRequestWithCursor = false;
        let streamActive: Deferred<boolean>;
        do {
          streamActive = new Deferred<boolean>();
<<<<<<< HEAD
          const methodName = 'runQuery';
=======
>>>>>>> 5937b93a

          this._firestore._traceUtil
            .currentSpan()
            .addEvent(SPAN_NAME_RUN_QUERY, {
              [ATTRIBUTE_KEY_IS_TRANSACTIONAL]: !!request.transaction,
              [ATTRIBUTE_KEY_IS_RETRY_WITH_CURSOR]: isRetryRequestWithCursor,
            });

          backendStream = await this._firestore.requestStream(
            methodName,
            /* bidirectional= */ false,
            request,
            tag
          );
          backendStream.on('error', err => {
            backendStream.unpipe(stream);

            // If a non-transactional query failed, attempt to restart.
            // Transactional queries are retried via the transaction runner.
            // Explain queries are not retried with a cursor. That would produce
            // incorrect/partial profiling results.
            if (
              !isExplain &&
              !transactionOrReadTime &&
              !this._isPermanentRpcError(err, methodName)
            ) {
              logger(
                'QueryUtil._stream',
                tag,
                'Query failed with retryable stream error:',
                err
              );

              this._firestore._traceUtil
                .currentSpan()
                .addEvent(`${SPAN_NAME_RUN_QUERY}: Retryable Error.`, {
                  'error.message': err.message,
                });

              // Enqueue a "no-op" write into the stream and wait for it to be
              // read by the downstream consumer. This ensures that all enqueued
              // results in the stream are consumed, which will give us an accurate
              // value for `lastReceivedDocument`.
              stream.write(NOOP_MESSAGE, () => {
                if (this._hasRetryTimedOut(methodName, startTime)) {
                  logger(
                    'QueryUtil._stream',
                    tag,
                    'Query failed with retryable stream error but the total retry timeout has exceeded.'
                  );
                  stream.destroy(err);
                  streamActive.resolve(/* active= */ false);
                } else if (lastReceivedDocument && retryWithCursor) {
                  if (query instanceof VectorQuery) {
                    throw new Error(
                      'Unimplemented: Vector query does not support cursors yet.'
                    );
                  }

                  logger(
                    'Query._stream',
                    tag,
                    'Query failed with retryable stream error and progress was made receiving ' +
                      'documents, so the stream is being retried.'
                  );

                  isRetryRequestWithCursor = true;

                  // Restart the query but use the last document we received as
                  // the query cursor. Note that we do not use backoff here. The
                  // call to `requestStream()` will backoff should the restart
                  // fail before delivering any results.
                  let newQuery: Query<AppModelType, DbModelType>;
                  if (!this._queryOptions.limit) {
                    newQuery = query;
                  } else {
                    const newLimit =
                      this._queryOptions.limit - numDocumentsReceived;
                    if (
                      this._queryOptions.limitType === undefined ||
                      this._queryOptions.limitType === LimitType.First
                    ) {
                      newQuery = query.limit(newLimit);
                    } else {
                      newQuery = query.limitToLast(newLimit);
                    }
                  }

                  if (this._queryOptions.requireConsistency) {
                    request = newQuery
                      .startAfter(lastReceivedDocument)
                      .toProto(lastReceivedDocument.readTime);
                  } else {
                    request = newQuery
                      .startAfter(lastReceivedDocument)
                      .toProto();
                  }

                  // Set lastReceivedDocument to null before each retry attempt to ensure the retry makes progress
                  lastReceivedDocument = null;

                  streamActive.resolve(/* active= */ true);
                } else {
                  logger(
                    'QueryUtil._stream',
                    tag,
                    `Query failed with retryable stream error however either retryWithCursor="${retryWithCursor}", or ` +
                      'no progress was made receiving documents, so the stream is being closed.'
                  );
                  stream.destroy(err);
                  streamActive.resolve(/* active= */ false);
                }
              });
            } else {
              logger(
                'QueryUtil._stream',
                tag,
                'Query failed with stream error:',
                err
              );

              this._firestore._traceUtil
                .currentSpan()
                .addEvent(`${SPAN_NAME_RUN_QUERY}: Error.`, {
                  'error.message': err.message,
                });

              stream.destroy(err);
              streamActive.resolve(/* active= */ false);
            }
          });
          backendStream.on('end', () => {
            streamActive.resolve(/* active= */ false);
          });
          backendStream.resume();
          backendStream.pipe(stream);
        } while (await streamActive.promise);
      })
      .catch(e => stream.destroy(e));

    return stream;
  }
}<|MERGE_RESOLUTION|>--- conflicted
+++ resolved
@@ -271,10 +271,6 @@
         let streamActive: Deferred<boolean>;
         do {
           streamActive = new Deferred<boolean>();
-<<<<<<< HEAD
-          const methodName = 'runQuery';
-=======
->>>>>>> 5937b93a
 
           this._firestore._traceUtil
             .currentSpan()
